--- conflicted
+++ resolved
@@ -24,12 +24,8 @@
 tools = [
     GoogleSearchTool(),
     WriteFileTool(),
-<<<<<<< HEAD
     # GoogleSerpTool(),
     GoogleSearchTool()
-=======
-    # GoogleSerpTool()
->>>>>>> c9d4bbb1
 ]
 
 # result = GoogleSearchTool().execute({"query": "List down top 10 marketing strategies for a new product"})
