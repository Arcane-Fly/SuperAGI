--- conflicted
+++ resolved
@@ -5,20 +5,17 @@
 from superagi.tools.file.read_file import ReadFileTool
 from superagi.tools.google_search.tools import GoogleSearchSchema, GoogleSearchTool
 from superagi.tools.google_serp_search.tools import GoogleSerpTool
-<<<<<<< HEAD
 from superagi.models.agent_config import AgentConfiguration
 # from superagi.tools.twitter.send_tweet import SendTweetTool
 # from superagi.vector_store.embedding.openai import OpenAiEmbedding
 # from superagi.vector_store.vector_factory import VectorFactory
 # import importlib
-=======
-from superagi.tools.twitter.send_tweet import SendTweetTool
-from superagi.tools.email.read_email import ReadEmailTool
-from superagi.tools.email.send_email import SendEmailTool
-from superagi.tools.email.send_email_attachment import SendEmailAttachmentTool
-from superagi.vector_store.embedding.openai import OpenAiEmbedding
-from superagi.vector_store.vector_factory import VectorFactory
->>>>>>> d342eb4d
+# from superagi.tools.twitter.send_tweet import SendTweetTool
+# from superagi.tools.email.read_email import ReadEmailTool
+# from superagi.tools.email.send_email import SendEmailTool
+# from superagi.tools.email.send_email_attachment import SendEmailAttachmentTool
+# from superagi.vector_store.embedding.openai import OpenAiEmbedding
+# from superagi.vector_store.vector_factory import VectorFactory
 
 # memory = VectorFactory.get_vector_storage("PineCone", "super-agent-index1", OpenAiEmbedding())
 # # memory.add_documents([Document("Hello world")])
@@ -37,18 +34,6 @@
 #         return filename[:-3]  # Remove the last three characters (i.e., ".py")
 #     return filename
 
-<<<<<<< HEAD
-=======
-tools = [
-    GoogleSearchTool(),
-    WriteFileTool(),
-    ReadFileTool(),
-    ReadEmailTool(),
-    SendEmailTool(),
-    SendEmailAttachmentTool()
-    # GoogleSerpTool()
-]
->>>>>>> d342eb4d
 
 # def create_object(class_name,folder_name,file_name):
 #     file_name = validate_filename(filename=file_name)
