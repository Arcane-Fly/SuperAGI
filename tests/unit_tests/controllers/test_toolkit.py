--- conflicted
+++ resolved
@@ -2,7 +2,7 @@
 
 import pytest
 from fastapi.testclient import TestClient
-from superagi.types.key_type import ToolConfigKeyType
+
 from main import app
 from superagi.models.organisation import Organisation
 from superagi.models.tool import Tool
@@ -88,10 +88,6 @@
             {
                 "key": "config_key_1",
                 "value": "config_value_1",
-<<<<<<< HEAD
-                "value": "config_value_1",
-=======
->>>>>>> 83d65b24
                 'key_type': ToolConfigKeyType.STRING,
                 'is_secret': True,
                 'is_required': False
@@ -102,10 +98,7 @@
                 'key_type': ToolConfigKeyType.FILE,
                 'is_secret': True,
                 'is_required': False
-<<<<<<< HEAD
-=======
 
->>>>>>> 83d65b24
             }
         ]
     }
