--- conflicted
+++ resolved
@@ -1,13 +1,10 @@
 /** @type {import('next').NextConfig} */
 const nextConfig = {
   assetPrefix: process.env.NODE_ENV === "production" ? "/" : "./",
-<<<<<<< HEAD
     env: {
         NEXT_PUBLIC_GITHUB_CLIENT_ID : process.env.NEXT_PUBLIC_GITHUB_CLIENT_ID
     },
-=======
   output: 'standalone'
->>>>>>> 906af3df
 };
 
 module.exports = nextConfig;