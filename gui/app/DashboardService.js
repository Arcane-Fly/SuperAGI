--- conflicted
+++ resolved
@@ -1,16 +1,10 @@
 import axios from 'axios';
 
-<<<<<<< HEAD
 const API_BASE_URL = 'https://app.superagi.com/api'; //for testing
 // const API_BASE_URL = 'http://localhost:8001';
-=======
-const API_BASE_URL = process.env.NEXT_PUBLIC_API_BASE_URL || 'http://localhost:8001';
-// const API_BASE_URL = 'http://192.168.131.48:8001';
-
 export const baseUrl = () => {
   return API_BASE_URL;
 };
->>>>>>> dbf9ca9a
 
 export const getOrganization = () => {
   return axios.get(`${API_BASE_URL}/organisations/get/1`);
