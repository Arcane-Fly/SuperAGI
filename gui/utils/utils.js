--- conflicted
+++ resolved
@@ -92,7 +92,7 @@
   }
 };
 
-export const downloadAllFiles = (files,run_name) => {
+export const downloadAllFiles = (files, run_name) => {
   const zip = new JSZip();
   const promises = [];
   const fileNamesCount = {};
@@ -123,28 +123,12 @@
   });
 
   Promise.all(promises)
-<<<<<<< HEAD
-      .then(() => {
-        zip.generateAsync({ type: "blob" })
-            .then((content) => {
-              const now = new Date();
-              const timestamp = `${now.getFullYear()}-${("0" + (now.getMonth() + 1)).slice(-2)}-${("0" + now.getDate()).slice(-2)}_${now.getHours()}:${now.getMinutes()}:${now.getSeconds()}`.replace(/:/g, '-');
-              const zipFilename = `${run_name}_${timestamp}.zip`;
-              const downloadLink = document.createElement("a");
-              downloadLink.href = URL.createObjectURL(content);
-              downloadLink.download = zipFilename;
-              downloadLink.click();
-            })
-            .catch((error) => {
-              console.error("Error generating zip:", error);
-            });
-      });
-=======
     .then(() => {
       zip.generateAsync({type: "blob"})
         .then((content) => {
-          const timestamp = new Date().getTime();
-          const zipFilename = `files_${timestamp}.zip`;
+          const now = new Date();
+          const timestamp = `${now.getFullYear()}-${("0" + (now.getMonth() + 1)).slice(-2)}-${("0" + now.getDate()).slice(-2)}_${now.getHours()}:${now.getMinutes()}:${now.getSeconds()}`.replace(/:/g, '-');
+          const zipFilename = `${run_name}_${timestamp}.zip`;
           const downloadLink = document.createElement("a");
           downloadLink.href = URL.createObjectURL(content);
           downloadLink.download = zipFilename;
@@ -154,7 +138,6 @@
           console.error("Error generating zip:", error);
         });
     });
->>>>>>> ef67f6f9
 };
 
 export const refreshUrl = () => {
