import {formatDistanceToNow} from 'date-fns';
import {utcToZonedTime} from 'date-fns-tz';
import {baseUrl} from "@/pages/api/apiConfig";
import {EventBus} from "@/utils/eventBus";
import JSZip from "jszip";
import moment from 'moment';

const toolkitData = {
  'Jira Toolkit': '/images/jira_icon.svg',
  'Email Toolkit': '/images/gmail_icon.svg',
  'Google Calendar Toolkit': '/images/google_calender_icon.svg',
  'GitHub Toolkit': '/images/github_icon.svg',
  'Google Search Toolkit': '/images/google_search_icon.svg',
  'Searx Toolkit': '/images/searx_icon.svg',
  'Slack Toolkit': '/images/slack_icon.svg',
  'Web Scrapper Toolkit': '/images/webscraper_icon.svg',
  'Twitter Toolkit': '/images/twitter_icon.svg',
  'Google SERP Toolkit': '/images/google_serp_icon.svg',
  'File Toolkit': '/images/filemanager_icon.svg',
  'CodingToolkit': '/images/app-logo-light.png',
  'Thinking Toolkit': '/images/app-logo-light.png',
  'Image Generation Toolkit': '/images/app-logo-light.png',
  'DuckDuckGo Search Toolkit': '/images/duckduckgo_icon.png',
  'Instagram Toolkit': '/images/instagram.png',
<<<<<<< HEAD
  'Knowledge Search Toolkit': '/images/knowledeg_logo.png'
=======
  'Knowledge Search Toolkit': '/images/knowledeg_logo.png',
  'Notion Toolkit': '/images/notion_logo.png',
>>>>>>> 9b455f56
};

export const getUserTimezone = () => {
  return Intl.DateTimeFormat().resolvedOptions().timeZone;
}

export const convertToGMT = (dateTime) => {
  if (!dateTime) {
    return null;
  }
  return moment.utc(dateTime).format('YYYY-MM-DD HH:mm:ss');
};

export const formatTimeDifference = (timeDifference) => {
  const units = ['years', 'months', 'days', 'hours', 'minutes'];
  const singularUnits = ['year', 'month', 'day', 'hour', 'minute'];

  for (let i = 0; i < units.length; i++) {
    const unit = units[i];
    if (timeDifference[unit] !== 0) {
      if (unit === 'minutes') {
        return `${timeDifference[unit]} ${timeDifference[unit] === 1 ? singularUnits[i] : unit} ago`;
      } else {
        return `${timeDifference[unit]} ${timeDifference[unit] === 1 ? singularUnits[i] : unit} ago`;
      }
    }
  }

  return 'Just now';
};

export const formatNumber = (number) => {
  if (number === null || number === undefined || number === 0) {
    return '0';
  }

  const suffixes = ['', 'k', 'M', 'B', 'T'];
  const magnitude = Math.floor(Math.log10(number) / 3);
  const scaledNumber = number / Math.pow(10, magnitude * 3);
  const suffix = suffixes[magnitude];

  if (scaledNumber % 1 === 0) {
    return scaledNumber.toFixed(0) + suffix;
  }

  return scaledNumber.toFixed(1) + suffix;
};

export const formatTime = (lastExecutionTime) => {
  try {
    const parsedTime = new Date(lastExecutionTime + 'Z'); // append 'Z' to indicate UTC
    if (isNaN(parsedTime.getTime())) {
      throw new Error('Invalid time value');
    }

    const timeZone = 'Asia/Kolkata';
    const zonedTime = utcToZonedTime(parsedTime, timeZone);

    return formatDistanceToNow(zonedTime, {
      addSuffix: true,
      includeSeconds: true
    }).replace(/about\s/, '')
      .replace(/minutes?/, 'min')
      .replace(/hours?/, 'hrs')
      .replace(/days?/, 'day')
      .replace(/weeks?/, 'week');
  } catch (error) {
    console.error('Error formatting time:', error);
    return 'Invalid Time';
  }
};

export const formatBytes = (bytes, decimals = 2) => {
  if (bytes === 0) {
    return '0 Bytes';
  }

  const k = 1024;
  const sizes = ['Bytes', 'KB', 'MB', 'GB', 'TB', 'PB', 'EB', 'ZB', 'YB'];
  const i = Math.floor(Math.log(bytes) / Math.log(k));
  const formattedValue = parseFloat((bytes / Math.pow(k, i)).toFixed(decimals));

  return `${formattedValue} ${sizes[i]}`;
};

export const downloadFile = (fileId, fileName = null) => {
  const authToken = localStorage.getItem('accessToken');
  const url = `${baseUrl()}/resources/get/${fileId}`;
  const env = localStorage.getItem('applicationEnvironment');

  if (env === 'PROD') {
    const headers = {
      Authorization: `Bearer ${authToken}`,
    };

    return fetch(url, {headers})
      .then((response) => response.blob())
      .then((blob) => {
        if (fileName) {
          const fileUrl = window.URL.createObjectURL(blob);
          const anchorElement = document.createElement('a');
          anchorElement.href = fileUrl;
          anchorElement.download = fileName;
          anchorElement.click();
          window.URL.revokeObjectURL(fileUrl);
        } else {
          return blob;
        }
      })
      .catch((error) => {
        console.error('Error downloading file:', error);
      });
  } else {
    if (fileName) {
      window.open(url, '_blank');
    } else {
      return fetch(url)
        .then((response) => response.blob())
        .catch((error) => {
          console.error('Error downloading file:', error);
        });
    }
  }
};

export const downloadAllFiles = (files, run_name) => {
  const zip = new JSZip();
  const promises = [];
  const fileNamesCount = {};

  files.forEach((file, index) => {
    fileNamesCount[file.name]
      ? fileNamesCount[file.name]++
      : (fileNamesCount[file.name] = 1);

    let modifiedFileName = file.name;
    if (fileNamesCount[file.name] > 1) {
      const fileExtensionIndex = file.name.lastIndexOf(".");
      const name = file.name.substring(0, fileExtensionIndex);
      const extension = file.name.substring(fileExtensionIndex + 1);
      modifiedFileName = `${name} (${fileNamesCount[file.name] - 1}).${extension}`;
    }

    const promise = downloadFile(file.id)
      .then((blob) => {
        const fileBlob = new Blob([blob], {type: file.type});
        zip.file(modifiedFileName, fileBlob);
      })
      .catch((error) => {
        console.error("Error downloading file:", error);
      });

    promises.push(promise);
  });

  Promise.all(promises)
    .then(() => {
      zip.generateAsync({type: "blob"})
        .then((content) => {
          const now = new Date();
          const timestamp = `${now.getFullYear()}-${("0" + (now.getMonth() + 1)).slice(-2)}-${("0" + now.getDate()).slice(-2)}_${now.getHours()}:${now.getMinutes()}:${now.getSeconds()}`.replace(/:/g, '-');
          const zipFilename = `${run_name}_${timestamp}.zip`;
          const downloadLink = document.createElement("a");
          downloadLink.href = URL.createObjectURL(content);
          downloadLink.download = zipFilename;
          downloadLink.click();
        })
        .catch((error) => {
          console.error("Error generating zip:", error);
        });
    });
};

export const refreshUrl = () => {
  if (typeof window === 'undefined') {
    return;
  }

  const {origin, pathname} = window.location;
  const urlWithoutToken = origin + pathname;
  window.history.replaceState({}, document.title, urlWithoutToken);
};

export const loadingTextEffect = (loadingText, setLoadingText, timer) => {
  const text = loadingText;
  let dots = '';

  const interval = setInterval(() => {
    dots = dots.length < 3 ? dots + '.' : '';
    setLoadingText(`${text}${dots}`);
  }, timer);

  return () => clearInterval(interval)
};

export const openNewTab = (id, name, contentType, hasInternalId = false) => {
  EventBus.emit('openNewTab', {
    element: {id: id, name: name, contentType: contentType, internalId: hasInternalId ? createInternalId() : 0}
  });
};

export const removeTab = (id, name, contentType, internalId) => {
  EventBus.emit('removeTab', {
    element: {id: id, name: name, contentType: contentType, internalId: internalId}
  });
};

export const setLocalStorageValue = (key, value, stateFunction) => {
  stateFunction(value);
  localStorage.setItem(key, value);
};

export const setLocalStorageArray = (key, value, stateFunction) => {
  stateFunction(value);
  const arrayString = JSON.stringify(value);
  localStorage.setItem(key, arrayString);
};

const getInternalIds = () => {
  const internal_ids = localStorage.getItem("agi_internal_ids");
  return internal_ids ? JSON.parse(internal_ids) : [];
};

const removeAgentInternalId = (internalId) => {
  let idsArray = getInternalIds();
  const internalIdIndex = idsArray.indexOf(internalId);

  if (internalIdIndex !== -1) {
    idsArray.splice(internalIdIndex, 1);
    localStorage.setItem('agi_internal_ids', JSON.stringify(idsArray));
    localStorage.removeItem("agent_create_click_" + String(internalId));
    localStorage.removeItem("agent_name_" + String(internalId));
    localStorage.removeItem("agent_description_" + String(internalId));
    localStorage.removeItem("agent_goals_" + String(internalId));
    localStorage.removeItem("agent_instructions_" + String(internalId));
    localStorage.removeItem("agent_constraints_" + String(internalId));
    localStorage.removeItem("agent_model_" + String(internalId));
    localStorage.removeItem("agent_type_" + String(internalId));
    localStorage.removeItem("tool_names_" + String(internalId));
    localStorage.removeItem("tool_ids_" + String(internalId));
    localStorage.removeItem("agent_rolling_window_" + String(internalId));
    localStorage.removeItem("agent_database_" + String(internalId));
    localStorage.removeItem("agent_permission_" + String(internalId));
    localStorage.removeItem("agent_exit_criterion_" + String(internalId));
    localStorage.removeItem("agent_iterations_" + String(internalId));
    localStorage.removeItem("agent_step_time_" + String(internalId));
    localStorage.removeItem("advanced_options_" + String(internalId));
    localStorage.removeItem("has_LTM_" + String(internalId));
    localStorage.removeItem("has_resource_" + String(internalId));
    localStorage.removeItem("agent_files_" + String(internalId));
    localStorage.removeItem("agent_start_time_" + String(internalId));
    localStorage.removeItem("agent_expiry_date_" + String(internalId));
    localStorage.removeItem("agent_expiry_type_" + String(internalId));
    localStorage.removeItem("agent_expiry_runs_" + String(internalId));
    localStorage.removeItem("agent_time_unit_" + String(internalId));
    localStorage.removeItem("agent_time_value_" + String(internalId));
    localStorage.removeItem("agent_is_recurring_" + String(internalId));
    localStorage.removeItem("is_agent_template_" + String(internalId));
    localStorage.removeItem("agent_template_id_" + String(internalId));
    localStorage.removeItem("agent_knowledge_" + String(internalId));
    localStorage.removeItem("agent_knowledge_id_" + String(internalId));
  }
};

const removeAddToolkitInternalId = (internalId) => {
  let idsArray = getInternalIds();
  const internalIdIndex = idsArray.indexOf(internalId);

  if (internalIdIndex !== -1) {
    idsArray.splice(internalIdIndex, 1);
    localStorage.setItem('agi_internal_ids', JSON.stringify(idsArray));
    localStorage.removeItem('tool_github_' + String(internalId));
  }
};

const removeToolkitsInternalId = (internalId) => {
  let idsArray = getInternalIds();
  const internalIdIndex = idsArray.indexOf(internalId);

  if (internalIdIndex !== -1) {
    idsArray.splice(internalIdIndex, 1);
    localStorage.setItem('agi_internal_ids', JSON.stringify(idsArray));
    localStorage.removeItem('toolkit_tab_' + String(internalId));
    localStorage.removeItem('api_configs_' + String(internalId));
  }
};

const removeKnowledgeInternalId = (internalId) => {
  let idsArray = getInternalIds();
  const internalIdIndex = idsArray.indexOf(internalId);

  if (internalIdIndex !== -1) {
    idsArray.splice(internalIdIndex, 1);
    localStorage.setItem('agi_internal_ids', JSON.stringify(idsArray));
    localStorage.removeItem('knowledge_name_' + String(internalId));
    localStorage.removeItem('knowledge_description_' + String(internalId));
    localStorage.removeItem('knowledge_index_' + String(internalId));
  }
}

const removeAddDatabaseInternalId = (internalId) => {
  let idsArray = getInternalIds();
  const internalIdIndex = idsArray.indexOf(internalId);

  if (internalIdIndex !== -1) {
    idsArray.splice(internalIdIndex, 1);
    localStorage.setItem('agi_internal_ids', JSON.stringify(idsArray));
    localStorage.removeItem('add_database_tab_' + String(internalId));
    localStorage.removeItem('selected_db_' + String(internalId));
    localStorage.removeItem('db_name_' + String(internalId));
    localStorage.removeItem('db_collections_' + String(internalId));
    localStorage.removeItem('pincone_api_' + String(internalId));
    localStorage.removeItem('pinecone_env_' + String(internalId));
    localStorage.removeItem('qdrant_api_' + String(internalId));
    localStorage.removeItem('qdrant_url_' + String(internalId));
    localStorage.removeItem('qdrant_port_' + String(internalId));
  }
}

const removeDatabaseInternalId = (internalId) => {
  let idsArray = getInternalIds();
  const internalIdIndex = idsArray.indexOf(internalId);

  if (internalIdIndex !== -1) {
    idsArray.splice(internalIdIndex, 1);
    localStorage.setItem('agi_internal_ids', JSON.stringify(idsArray));
    localStorage.removeItem('db_details_collections_' + String(internalId));
  }
}

export const resetLocalStorage = (contentType, internalId) => {
  switch (contentType) {
    case 'Create_Agent':
      removeAgentInternalId(internalId);
      break;
    case 'Add_Toolkit':
      removeAddToolkitInternalId(internalId);
      break;
    case 'Marketplace':
      localStorage.removeItem('marketplace_tab');
      localStorage.removeItem('market_item_clicked');
      localStorage.removeItem('market_detail_type');
      localStorage.removeItem('market_item');
      break;
    case 'Toolkits':
      removeToolkitsInternalId(internalId);
      break;
    case 'Knowledge':
      removeKnowledgeInternalId(internalId);
      break;
    case 'Add_Knowledge':
      removeKnowledgeInternalId(internalId);
      break;
    case 'Add_Database':
      removeAddDatabaseInternalId(internalId);
      break;
    case 'Database':
      removeDatabaseInternalId(internalId);
      break;
    case 'Settings':
      localStorage.removeItem('settings_tab');
      break;
    default:
      break;
  }
};

export const createInternalId = () => {
  let newId = 1;

  if (typeof window !== 'undefined') {
    let idsArray = getInternalIds();
    let found = false;

    for (let i = 1; !found; i++) {
      if (!idsArray.includes(i)) {
        newId = i;
        found = true;
      }
    }

    idsArray.push(newId);
    localStorage.setItem('agi_internal_ids', JSON.stringify(idsArray));
  }

  return newId;
};

export const returnToolkitIcon = (toolkitName) => {
  return toolkitData[toolkitName] || '/images/custom_tool.svg';
};

export const returnResourceIcon = (file) => {
  const fileType = file.type;

  switch (true) {
    case fileType.includes('image'):
      return '/images/img_file.svg';
    case fileType === 'application/pdf':
      return '/images/pdf_file.svg';
    case fileType === 'application/txt' || fileType === 'text/plain':
      return '/images/txt_file.svg';
    default:
      return '/images/default_file.svg';
  }
};

export const returnDatabaseIcon = (database) => {
  const dbTypeIcons = {
    'Pinecone': '/images/pinecone.svg',
    'Qdrant': '/images/qdrant.svg'
  };

  return dbTypeIcons[database]
};

export const convertToTitleCase = (str) => {
  if (!str) {
    return '';
  }

  const words = str.toLowerCase().split('_');
  const capitalizedWords = words.map((word) => word.charAt(0).toUpperCase() + word.slice(1));
  return capitalizedWords.join(' ');
};

export const preventDefault = (e) => {
  e.stopPropagation();
};

export const excludedToolkits = () => {
  return ["Thinking Toolkit", "Human Input Toolkit", "Resource Toolkit"];
}<|MERGE_RESOLUTION|>--- conflicted
+++ resolved
@@ -22,12 +22,8 @@
   'Image Generation Toolkit': '/images/app-logo-light.png',
   'DuckDuckGo Search Toolkit': '/images/duckduckgo_icon.png',
   'Instagram Toolkit': '/images/instagram.png',
-<<<<<<< HEAD
-  'Knowledge Search Toolkit': '/images/knowledeg_logo.png'
-=======
   'Knowledge Search Toolkit': '/images/knowledeg_logo.png',
   'Notion Toolkit': '/images/notion_logo.png',
->>>>>>> 9b455f56
 };
 
 export const getUserTimezone = () => {
