import {formatDistanceToNow, format, addMinutes} from 'date-fns';
import {utcToZonedTime} from 'date-fns-tz';
import {baseUrl, analyticsMeasurementId, analyticsApiSecret, mixpanelId} from "@/pages/api/apiConfig";
import {EventBus} from "@/utils/eventBus";
import JSZip from "jszip";
import moment from 'moment';
import mixpanel from 'mixpanel-browser'
import styles1 from "@/pages/Content/Knowledge/Knowledge.module.css";
import Image from "next/image";
import React from "react";

const toolkitData = {
  'Jira Toolkit': '/images/jira_icon.svg',
  'Email Toolkit': '/images/gmail_icon.svg',
  'Google Calendar Toolkit': '/images/google_calender_icon.svg',
  'GitHub Toolkit': '/images/github_icon.svg',
  'Google Search Toolkit': '/images/google_search_icon.svg',
  'Searx Toolkit': '/images/searx_icon.svg',
  'Slack Toolkit': '/images/slack_icon.svg',
  'Web Scraper Toolkit': '/images/webscraper_icon.svg',
  'Web Scrapper Toolkit': '/images/webscraper_icon.svg',
  'Twitter Toolkit': '/images/twitter_icon.svg',
  'Google SERP Toolkit': '/images/google_serp_icon.svg',
  'File Toolkit': '/images/filemanager_icon.svg',
  'CodingToolkit': '/images/superagi_logo.png',
  'Thinking Toolkit': '/images/superagi_logo.png',
  'Image Generation Toolkit': '/images/superagi_logo.png',
  'DuckDuckGo Search Toolkit': '/images/duckduckgo_icon.png',
  'Instagram Toolkit': '/images/instagram.png',
  'Knowledge Search Toolkit': '/images/knowledeg_logo.png',
  'Notion Toolkit': '/images/notion_logo.png',
  'ApolloToolkit': '/images/apollo_logo.png',
  'Google Analytics Toolkit': '/images/google_analytics_logo.png'
};

export const getUserTimezone = () => {
  return Intl.DateTimeFormat().resolvedOptions().timeZone;
}

export const convertToGMT = (dateTime) => {
  if (!dateTime) {
    return null;
  }
  return moment.utc(dateTime).format('YYYY-MM-DD HH:mm:ss');
};

export const formatTimeDifference = (timeDifference) => {
  const units = ['years', 'months', 'days', 'hours', 'minutes'];
  const singularUnits = ['year', 'month', 'day', 'hour', 'minute'];

  for (let i = 0; i < units.length; i++) {
    const unit = units[i];
    if (timeDifference[unit] !== 0) {
      if (unit === 'minutes') {
        return `${timeDifference[unit]} ${timeDifference[unit] === 1 ? singularUnits[i] : unit} ago`;
      } else {
        return `${timeDifference[unit]} ${timeDifference[unit] === 1 ? singularUnits[i] : unit} ago`;
      }
    }
  }

  return 'Just now';
};

export const formatNumber = (number) => {
  if (number === null || number === undefined || number === 0) {
    return '0';
  }

  const suffixes = ['', 'k', 'M', 'B', 'T'];
  const magnitude = Math.floor(Math.log10(number) / 3);
  const scaledNumber = number / Math.pow(10, magnitude * 3);
  const suffix = suffixes[magnitude];

  if (scaledNumber % 1 === 0) {
    return scaledNumber.toFixed(0) + suffix;
  }

  return scaledNumber.toFixed(1) + suffix;
};

export const formatTime = (lastExecutionTime) => {
  try {
    const parsedTime = new Date(lastExecutionTime + 'Z'); // append 'Z' to indicate UTC
    if (isNaN(parsedTime.getTime())) {
      throw new Error('Invalid time value');
    }

    const timeZone = 'Asia/Kolkata';
    const zonedTime = utcToZonedTime(parsedTime, timeZone);

    return formatDistanceToNow(zonedTime, {
      addSuffix: true,
      includeSeconds: true
    }).replace(/about\s/, '')
      .replace(/minutes?/, 'min')
      .replace(/hours?/, 'hrs')
      .replace(/days?/, 'day')
      .replace(/weeks?/, 'week');
  } catch (error) {
    console.error('Error formatting time:', error);
    return 'Invalid Time';
  }
};

export const formatBytes = (bytes, decimals = 2) => {
  if (bytes === 0) {
    return '0 Bytes';
  }

  const k = 1024;
  const sizes = ['Bytes', 'KB', 'MB', 'GB', 'TB', 'PB', 'EB', 'ZB', 'YB'];
  const i = Math.floor(Math.log(bytes) / Math.log(k));
  const formattedValue = parseFloat((bytes / Math.pow(k, i)).toFixed(decimals));

  return `${formattedValue} ${sizes[i]}`;
};

export const downloadFile = (fileId, fileName = null) => {
  const authToken = localStorage.getItem('accessToken');
  const url = `${baseUrl()}/resources/get/${fileId}`;
  const env = localStorage.getItem('applicationEnvironment');

  if (env === 'PROD') {
    const headers = {
      Authorization: `Bearer ${authToken}`,
    };

    return fetch(url, {headers})
      .then((response) => response.blob())
      .then((blob) => {
        if (fileName) {
          const fileUrl = window.URL.createObjectURL(blob);
          const anchorElement = document.createElement('a');
          anchorElement.href = fileUrl;
          anchorElement.download = fileName;
          anchorElement.click();
          window.URL.revokeObjectURL(fileUrl);
        } else {
          return blob;
        }
      })
      .catch((error) => {
        console.error('Error downloading file:', error);
      });
  } else {
    if (fileName) {
      window.open(url, '_blank');
    } else {
      return fetch(url)
        .then((response) => response.blob())
        .catch((error) => {
          console.error('Error downloading file:', error);
        });
    }
  }
};

export const downloadAllFiles = (files, run_name) => {
  const zip = new JSZip();
  const promises = [];
  const fileNamesCount = {};

  files.forEach((file, index) => {
    fileNamesCount[file.name]
      ? fileNamesCount[file.name]++
      : (fileNamesCount[file.name] = 1);

    let modifiedFileName = file.name;
    if (fileNamesCount[file.name] > 1) {
      const fileExtensionIndex = file.name.lastIndexOf(".");
      const name = file.name.substring(0, fileExtensionIndex);
      const extension = file.name.substring(fileExtensionIndex + 1);
      modifiedFileName = `${name} (${fileNamesCount[file.name] - 1}).${extension}`;
    }

    const promise = downloadFile(file.id)
      .then((blob) => {
        const fileBlob = new Blob([blob], {type: file.type});
        zip.file(modifiedFileName, fileBlob);
      })
      .catch((error) => {
        console.error("Error downloading file:", error);
      });

    promises.push(promise);
  });

  Promise.all(promises)
    .then(() => {
      zip.generateAsync({type: "blob"})
        .then((content) => {
          const now = new Date();
          const timestamp = `${now.getFullYear()}-${("0" + (now.getMonth() + 1)).slice(-2)}-${("0" + now.getDate()).slice(-2)}_${now.getHours()}:${now.getMinutes()}:${now.getSeconds()}`.replace(/:/g, '-');
          const zipFilename = `${run_name}_${timestamp}.zip`;
          const downloadLink = document.createElement("a");
          downloadLink.href = URL.createObjectURL(content);
          downloadLink.download = zipFilename;
          downloadLink.click();
        })
        .catch((error) => {
          console.error("Error generating zip:", error);
        });
    });
};

export const refreshUrl = () => {
  if (typeof window === 'undefined') {
    return;
  }

  const {origin, pathname} = window.location;
  const urlWithoutToken = origin + pathname;
  window.history.replaceState({}, document.title, urlWithoutToken);
};

export const loadingTextEffect = (loadingText, setLoadingText, timer) => {
  const text = loadingText;
  let dots = '';

  const interval = setInterval(() => {
    dots = dots.length < 3 ? dots + '.' : '';
    setLoadingText(`${text}${dots}`);
  }, timer);

  return () => clearInterval(interval)
};

export const openNewTab = (id, name, contentType, hasInternalId = false) => {
  EventBus.emit('openNewTab', {
    element: {id: id, name: name, contentType: contentType, internalId: hasInternalId ? createInternalId() : 0}
  });
};

export const removeTab = (id, name, contentType, internalId) => {
  EventBus.emit('removeTab', {
    element: {id: id, name: name, contentType: contentType, internalId: internalId}
  });
};

export const setLocalStorageValue = (key, value, stateFunction) => {
  stateFunction(value);
  localStorage.setItem(key, value);
};

export const setLocalStorageArray = (key, value, stateFunction) => {
  stateFunction(value);
  const arrayString = JSON.stringify(value);
  localStorage.setItem(key, arrayString);
};

const getInternalIds = () => {
  const internal_ids = localStorage.getItem("agi_internal_ids");
  return internal_ids ? JSON.parse(internal_ids) : [];
};

const removeAgentInternalId = (internalId) => {
  let idsArray = getInternalIds();
  const internalIdIndex = idsArray.indexOf(internalId);

  if (internalIdIndex !== -1) {
    idsArray.splice(internalIdIndex, 1);
    localStorage.setItem('agi_internal_ids', JSON.stringify(idsArray));
    localStorage.removeItem("agent_create_click_" + String(internalId));
    localStorage.removeItem("agent_name_" + String(internalId));
    localStorage.removeItem("agent_description_" + String(internalId));
    localStorage.removeItem("agent_goals_" + String(internalId));
    localStorage.removeItem("agent_instructions_" + String(internalId));
    localStorage.removeItem("agent_constraints_" + String(internalId));
    localStorage.removeItem("agent_model_" + String(internalId));
    localStorage.removeItem("agent_type_" + String(internalId));
    localStorage.removeItem("tool_names_" + String(internalId));
    localStorage.removeItem("tool_ids_" + String(internalId));
    localStorage.removeItem("agent_rolling_window_" + String(internalId));
    localStorage.removeItem("agent_database_" + String(internalId));
    localStorage.removeItem("agent_permission_" + String(internalId));
    localStorage.removeItem("agent_exit_criterion_" + String(internalId));
    localStorage.removeItem("agent_iterations_" + String(internalId));
    localStorage.removeItem("agent_step_time_" + String(internalId));
    localStorage.removeItem("advanced_options_" + String(internalId));
    localStorage.removeItem("has_LTM_" + String(internalId));
    localStorage.removeItem("has_resource_" + String(internalId));
    localStorage.removeItem("agent_files_" + String(internalId));
    localStorage.removeItem("agent_start_time_" + String(internalId));
    localStorage.removeItem("agent_expiry_date_" + String(internalId));
    localStorage.removeItem("agent_expiry_type_" + String(internalId));
    localStorage.removeItem("agent_expiry_runs_" + String(internalId));
    localStorage.removeItem("agent_time_unit_" + String(internalId));
    localStorage.removeItem("agent_time_value_" + String(internalId));
    localStorage.removeItem("agent_is_recurring_" + String(internalId));
    localStorage.removeItem("is_agent_template_" + String(internalId));
    localStorage.removeItem("agent_template_id_" + String(internalId));
    localStorage.removeItem("agent_knowledge_" + String(internalId));
    localStorage.removeItem("agent_knowledge_id_" + String(internalId));
    localStorage.removeItem("is_editing_agent_" + String(internalId));
    localStorage.removeItem("agent_type_" + String(internalId));
  }
};

const removeAddToolkitInternalId = (internalId) => {
  let idsArray = getInternalIds();
  const internalIdIndex = idsArray.indexOf(internalId);

  if (internalIdIndex !== -1) {
    idsArray.splice(internalIdIndex, 1);
    localStorage.setItem('agi_internal_ids', JSON.stringify(idsArray));
    localStorage.removeItem('tool_github_' + String(internalId));
  }
};

const removeToolkitsInternalId = (internalId) => {
  let idsArray = getInternalIds();
  const internalIdIndex = idsArray.indexOf(internalId);

  if (internalIdIndex !== -1) {
    idsArray.splice(internalIdIndex, 1);
    localStorage.setItem('agi_internal_ids', JSON.stringify(idsArray));
    localStorage.removeItem('toolkit_tab_' + String(internalId));
    localStorage.removeItem('api_configs_' + String(internalId));
  }
};

const removeKnowledgeInternalId = (internalId) => {
  let idsArray = getInternalIds();
  const internalIdIndex = idsArray.indexOf(internalId);

  if (internalIdIndex !== -1) {
    idsArray.splice(internalIdIndex, 1);
    localStorage.setItem('agi_internal_ids', JSON.stringify(idsArray));
    localStorage.removeItem('knowledge_name_' + String(internalId));
    localStorage.removeItem('knowledge_description_' + String(internalId));
    localStorage.removeItem('knowledge_index_' + String(internalId));
  }
}

const removeAddDatabaseInternalId = (internalId) => {
  let idsArray = getInternalIds();
  const internalIdIndex = idsArray.indexOf(internalId);

  if (internalIdIndex !== -1) {
    idsArray.splice(internalIdIndex, 1);
    localStorage.setItem('agi_internal_ids', JSON.stringify(idsArray));
    localStorage.removeItem('add_database_tab_' + String(internalId));
    localStorage.removeItem('selected_db_' + String(internalId));
    localStorage.removeItem('db_name_' + String(internalId));
    localStorage.removeItem('db_collections_' + String(internalId));
    localStorage.removeItem('pincone_api_' + String(internalId));
    localStorage.removeItem('pinecone_env_' + String(internalId));
    localStorage.removeItem('qdrant_api_' + String(internalId));
    localStorage.removeItem('qdrant_url_' + String(internalId));
    localStorage.removeItem('qdrant_port_' + String(internalId));
  }
}

const removeDatabaseInternalId = (internalId) => {
  let idsArray = getInternalIds();
  const internalIdIndex = idsArray.indexOf(internalId);

  if (internalIdIndex !== -1) {
    idsArray.splice(internalIdIndex, 1);
    localStorage.setItem('agi_internal_ids', JSON.stringify(idsArray));
    localStorage.removeItem('db_details_collections_' + String(internalId));
  }
}

export const resetLocalStorage = (contentType, internalId) => {
  switch (contentType) {
    case 'Create_Agent':
      removeAgentInternalId(internalId);
      break;
    case 'Add_Toolkit':
      removeAddToolkitInternalId(internalId);
      break;
    case 'Marketplace':
      localStorage.removeItem('marketplace_tab');
      localStorage.removeItem('market_item_clicked');
      localStorage.removeItem('market_detail_type');
      localStorage.removeItem('market_item');
      break;
    case 'Toolkits':
      removeToolkitsInternalId(internalId);
      break;
    case 'Knowledge':
      removeKnowledgeInternalId(internalId);
      break;
    case 'Add_Knowledge':
      removeKnowledgeInternalId(internalId);
      break;
    case 'Add_Database':
      removeAddDatabaseInternalId(internalId);
      break;
    case 'Database':
      removeDatabaseInternalId(internalId);
      break;
    case 'Settings':
      localStorage.removeItem('settings_tab');
      break;
    default:
      break;
  }
};

export const createInternalId = () => {
  let newId = 1;

  if (typeof window !== 'undefined') {
    let idsArray = getInternalIds();
    let found = false;

    for (let i = 1; !found; i++) {
      if (!idsArray.includes(i)) {
        newId = i;
        found = true;
      }
    }

    idsArray.push(newId);
    localStorage.setItem('agi_internal_ids', JSON.stringify(idsArray));
  }

  return newId;
};

export const returnToolkitIcon = (toolkitName) => {
  return toolkitData[toolkitName] || '/images/custom_tool.svg';
};

export const returnResourceIcon = (file) => {
  const fileType = file.type;

  switch (true) {
    case fileType.includes('image'):
      return '/images/img_file.svg';
    case fileType === 'application/pdf':
      return '/images/pdf_file.svg';
    case fileType === 'application/txt' || fileType === 'text/plain':
      return '/images/txt_file.svg';
    default:
      return '/images/default_file.svg';
  }
};

export const returnDatabaseIcon = (database) => {
  const dbTypeIcons = {
    'Pinecone': '/images/pinecone.svg',
    'Qdrant': '/images/qdrant.svg',
    'Weaviate' : '/images/weaviate.svg'
  };

  return dbTypeIcons[database]
};

export const convertToTitleCase = (str) => {
  if (!str) {
    return '';
  }

  const words = str.toLowerCase().split('_');
  const capitalizedWords = words.map((word) => word.charAt(0).toUpperCase() + word.slice(1));
  return capitalizedWords.join(' ');
};

export const preventDefault = (e) => {
  e.stopPropagation();
};

export const excludedToolkits = () => {
  return ["Thinking Toolkit", "Human Input Toolkit", "Resource Toolkit"];
}

export const getFormattedDate = (data) => {
  let date = new Date(data);
  const year = date.getFullYear();
  const day = date.getDate();
  const months = ["Jan", "Feb", "Mar", "Apr", "May", "Jun", "Jul", "Aug", "Sep", "Oct", "Nov", "Dec"];
  const month = months[date.getMonth()];
  return `${day} ${month} ${year}`;
}

export const modelIcon = (model) => {
  const icons = {
    'Hugging Face': '/images/huggingface_logo.svg',
    'Google Palm': '/images/google_palm_logo.svg',
    'Replicate': '/images/replicate_logo.svg',
    'OpenAI': '/images/openai_logo.svg',
  }

  return icons[model];
}

export const modelGetAuth = (modelProvider) => {
  const externalLinks = {
    'Replicate': 'https://replicate.com/account/api-tokens',
    'Hugging Face': 'https://huggingface.co/settings/tokens',
    'OpenAI': 'https://platform.openai.com/account/api-keys',
    'Google Palm': 'https://developers.generativeai.google/products/palm',
  }

  return externalLinks[modelProvider]
}

export const formatDateTime = (dateTimeString) => {
  const date = new Date(dateTimeString);
  const adjustedDate = addMinutes(addMinutes(date, 5 * 60), 30);
  const formattedDate = format(adjustedDate, 'd MMM yyyy HH:mm');

  return formattedDate;
};

export const convertWaitingPeriod = (waitingPeriod) => {
  let convertedValue = waitingPeriod;
  let unit = 'seconds';

  if (convertedValue >= 60 && convertedValue < 3600) {
    convertedValue = Math.floor(convertedValue / 60);
    unit = 'minutes';
  } else if (convertedValue >= 3600 && convertedValue < 86400) {
    convertedValue = Math.floor(convertedValue / 3600);
    unit = 'hours';
  } else if (convertedValue >= 86400 && convertedValue < 604800) {
    convertedValue = Math.floor(convertedValue / 86400);
    unit = 'days';
  } else if (convertedValue >= 604800) {
    convertedValue = Math.floor(convertedValue / 604800);
    unit = 'weeks';
  }

  return convertedValue + ' ' + unit;
}

// export const updateDateBasedOnValue = (convertedValue, inputDate = new Date()) => {
//   const [value, unit] = convertedValue.split(' ');
//   const unitConversion = {
//     'seconds': 1000,
//     'minutes': 1000 * 60,
//     'hours': 1000 * 60 * 60,
//     'days': 1000 * 60 * 60 * 24,
//     'weeks': 1000 * 60 * 60 * 24 * 7
//   };
//
//   const updatedDate = new Date(inputDate.getTime() + parseInt(value, 10) * unitConversion[unit]);
//
//   return updatedDate.toLocaleString('en-US', {
//     day: 'numeric',
//     month: 'long',
//     year: 'numeric',
//     hour: 'numeric',
//     minute: 'numeric'
//   });
// }

export const getUTMParametersFromURL = () => {
  const params = new URLSearchParams(window.location.search);

  const utmParams = {
    utm_source: params.get('utm_source') || '',
    utm_medium: params.get('utm_medium') || '',
    utm_campaign: params.get('utm_campaign') || '',
  };

  if (!utmParams.utm_source && !utmParams.utm_medium && !utmParams.utm_campaign) {
    return null;
  }

  return utmParams;
}

export const getUserClick = (event, props) => {
  const env = localStorage.getItem('applicationEnvironment');
  if(env === 'PROD' && mixpanelId()){
    mixpanel.track(event, props)
  }
}

<<<<<<< HEAD
export const warningContainer = (text) =>{
  return(
      <div>
        <div className={styles1.knowledge_alert}>
          <div style={{marginRight: '5px', marginLeft: '-5px'}}>
            <Image width={20} height={20} src='/images/info.svg' alt="info-icon"/>
          </div>
          <div>{text}</div>
        </div>
      </div>
  )
=======
export const sendGAEvent = async (client, eventName, params) => {
  const measurement_id = analyticsMeasurementId();
  const api_secret = analyticsApiSecret();
  await fetch(`https://www.google-analytics.com/mp/collect?measurement_id=${measurement_id}&api_secret=${api_secret}`, {
    method: "POST",
    body: JSON.stringify({
      client_id: client,
      events: [{
        name: eventName,
        params: params
      }]
    })
  });
>>>>>>> 546b1c8b
}<|MERGE_RESOLUTION|>--- conflicted
+++ resolved
@@ -572,7 +572,6 @@
   }
 }
 
-<<<<<<< HEAD
 export const warningContainer = (text) =>{
   return(
       <div>
@@ -584,7 +583,8 @@
         </div>
       </div>
   )
-=======
+}
+
 export const sendGAEvent = async (client, eventName, params) => {
   const measurement_id = analyticsMeasurementId();
   const api_secret = analyticsApiSecret();
@@ -598,5 +598,4 @@
       }]
     })
   });
->>>>>>> 546b1c8b
 }