import {formatDistanceToNow} from 'date-fns';
import {utcToZonedTime} from 'date-fns-tz';
import {baseUrl} from "@/pages/api/apiConfig";
import {EventBus} from "@/utils/eventBus";
import JSZip from "jszip";
import moment from 'moment';

export const getUserTimezone = () => {
  return Intl.DateTimeFormat().resolvedOptions().timeZone;
}

export const convertToGMT = (dateTime) => {
  if (!dateTime) {
    return null;
  }
  return moment.utc(dateTime).format('YYYY-MM-DD HH:mm:ss');
};

export const formatTimeDifference = (timeDifference) => {
  const units = ['years', 'months', 'days', 'hours', 'minutes'];

  for (const unit of units) {
    if (timeDifference[unit] !== 0) {
      if (unit === 'minutes') {
        return `${timeDifference[unit]} minutes ago`;
      } else {
        return `${timeDifference[unit]} ${unit} ago`;
      }
    }
  }

  return 'Just now';
};

export const formatNumber = (number) => {
  if (number === null || number === undefined || number === 0) {
    return '0';
  }

  const suffixes = ['', 'k', 'M', 'B', 'T'];
  const magnitude = Math.floor(Math.log10(number) / 3);
  const scaledNumber = number / Math.pow(10, magnitude * 3);
  const suffix = suffixes[magnitude];

  if (scaledNumber % 1 === 0) {
    return scaledNumber.toFixed(0) + suffix;
  }

  return scaledNumber.toFixed(1) + suffix;
};

export const formatTime = (lastExecutionTime) => {
  try {
    const parsedTime = new Date(lastExecutionTime + 'Z'); // append 'Z' to indicate UTC
    if (isNaN(parsedTime.getTime())) {
      throw new Error('Invalid time value');
    }

    const timeZone = 'Asia/Kolkata';
    const zonedTime = utcToZonedTime(parsedTime, timeZone);

    return formatDistanceToNow(zonedTime, {
      addSuffix: true,
      includeSeconds: true
    }).replace(/about\s/, '')
      .replace(/minutes?/, 'min')
      .replace(/hours?/, 'hrs')
      .replace(/days?/, 'day')
      .replace(/weeks?/, 'week');
  } catch (error) {
    console.error('Error formatting time:', error);
    return 'Invalid Time';
  }
};

export const formatBytes = (bytes, decimals = 2) => {
  if (bytes === 0) {
    return '0 Bytes';
  }

  const k = 1024;
  const sizes = ['Bytes', 'KB', 'MB', 'GB', 'TB', 'PB', 'EB', 'ZB', 'YB'];
  const i = Math.floor(Math.log(bytes) / Math.log(k));
  const formattedValue = parseFloat((bytes / Math.pow(k, i)).toFixed(decimals));

  return `${formattedValue} ${sizes[i]}`;
}

export const downloadFile = (fileId, fileName = null) => {
  const authToken = localStorage.getItem('accessToken');
  const url = `${baseUrl()}/resources/get/${fileId}`;
  const env = localStorage.getItem('applicationEnvironment');

  if (env === 'PROD') {
    const headers = {
      Authorization: `Bearer ${authToken}`,
    };

    return fetch(url, {headers})
      .then((response) => response.blob())
      .then((blob) => {
        if (fileName) {
          const fileUrl = window.URL.createObjectURL(blob);
          const anchorElement = document.createElement('a');
          anchorElement.href = fileUrl;
          anchorElement.download = fileName;
          anchorElement.click();
          window.URL.revokeObjectURL(fileUrl);
        } else {
          return blob;
        }
      })
      .catch((error) => {
        console.error('Error downloading file:', error);
      });
  } else {
    if (fileName) {
      window.open(url, '_blank');
    } else {
      return fetch(url)
        .then((response) => response.blob())
        .catch((error) => {
          console.error('Error downloading file:', error);
        });
    }
  }
};

export const downloadAllFiles = (files, run_name) => {
  const zip = new JSZip();
  const promises = [];
  const fileNamesCount = {};

  files.forEach((file, index) => {
    fileNamesCount[file.name]
      ? fileNamesCount[file.name]++
      : (fileNamesCount[file.name] = 1);

    let modifiedFileName = file.name;
    if (fileNamesCount[file.name] > 1) {
      const fileExtensionIndex = file.name.lastIndexOf(".");
      const name = file.name.substring(0, fileExtensionIndex);
      const extension = file.name.substring(fileExtensionIndex + 1);
      modifiedFileName = `${name} (${fileNamesCount[file.name] - 1}).${extension}`;
    }

    const promise = downloadFile(file.id)
      .then((blob) => {
        const fileBlob = new Blob([blob], {type: file.type});
        zip.file(modifiedFileName, fileBlob);
      })
      .catch((error) => {
        console.error("Error downloading file:", error);
      });

    promises.push(promise);
  });

  Promise.all(promises)
    .then(() => {
      zip.generateAsync({type: "blob"})
        .then((content) => {
          const now = new Date();
          const timestamp = `${now.getFullYear()}-${("0" + (now.getMonth() + 1)).slice(-2)}-${("0" + now.getDate()).slice(-2)}_${now.getHours()}:${now.getMinutes()}:${now.getSeconds()}`.replace(/:/g, '-');
          const zipFilename = `${run_name}_${timestamp}.zip`;
          const downloadLink = document.createElement("a");
          downloadLink.href = URL.createObjectURL(content);
          downloadLink.download = zipFilename;
          downloadLink.click();
        })
        .catch((error) => {
          console.error("Error generating zip:", error);
        });
    });
};

export const refreshUrl = () => {
  if (typeof window === 'undefined') {
    return;
  }

  const urlWithoutToken = window.location.origin + window.location.pathname;
  window.history.replaceState({}, document.title, urlWithoutToken);
};

export const loadingTextEffect = (loadingText, setLoadingText, timer) => {
  const text = loadingText;
  let dots = '';

  const interval = setInterval(() => {
    dots = dots.length < 3 ? dots + '.' : '';
    setLoadingText(`${text}${dots}`);
  }, timer);

  return () => clearInterval(interval)
}

export const openNewTab = (id, name, contentType, hasInternalId) => {
  EventBus.emit('openNewTab', {
    element: {id: id, name: name, contentType: contentType, internalId: hasInternalId ? createInternalId() : 0}
  });
}

export const removeTab = (id, name, contentType, internalId) => {
  EventBus.emit('removeTab', {
    element: {id: id, name: name, contentType: contentType, internalId: internalId}
  });
}

export const setLocalStorageValue = (key, value, stateFunction) => {
  stateFunction(value);
  localStorage.setItem(key, value);
}

export const setLocalStorageArray = (key, value, stateFunction) => {
  stateFunction(value);
  const arrayString = JSON.stringify(value);
  localStorage.setItem(key, arrayString);
}

const getInternalIds = () => {
  const internal_ids = localStorage.getItem("agi_internal_ids");
  return internal_ids ? JSON.parse(internal_ids) : [];
}

const removeAgentInternalId = (internalId) => {
  let idsArray = getInternalIds();
  const internalIdIndex = idsArray.indexOf(internalId);

  if (internalIdIndex !== -1) {
    idsArray.splice(internalIdIndex, 1);
    localStorage.setItem('agi_internal_ids', JSON.stringify(idsArray));
    localStorage.removeItem("agent_create_click_" + String(internalId));
    localStorage.removeItem("agent_name_" + String(internalId));
    localStorage.removeItem("agent_description_" + String(internalId));
    localStorage.removeItem("agent_goals_" + String(internalId));
    localStorage.removeItem("agent_instructions_" + String(internalId));
    localStorage.removeItem("agent_constraints_" + String(internalId));
    localStorage.removeItem("agent_model_" + String(internalId));
    localStorage.removeItem("agent_type_" + String(internalId));
    localStorage.removeItem("tool_names_" + String(internalId));
    localStorage.removeItem("tool_ids_" + String(internalId));
    localStorage.removeItem("agent_rolling_window_" + String(internalId));
    localStorage.removeItem("agent_database_" + String(internalId));
    localStorage.removeItem("agent_permission_" + String(internalId));
    localStorage.removeItem("agent_exit_criterion_" + String(internalId));
    localStorage.removeItem("agent_iterations_" + String(internalId));
    localStorage.removeItem("agent_step_time_" + String(internalId));
    localStorage.removeItem("advanced_options_" + String(internalId));
    localStorage.removeItem("has_LTM_" + String(internalId));
    localStorage.removeItem("has_resource_" + String(internalId));
    localStorage.removeItem("agent_files_" + String(internalId));
    localStorage.removeItem("agent_start_time_" + String(internalId));
    localStorage.removeItem("agent_expiry_date_" + String(internalId));
    localStorage.removeItem("agent_expiry_type_" + String(internalId));
    localStorage.removeItem("agent_expiry_runs_" + String(internalId));
    localStorage.removeItem("agent_time_unit_" + String(internalId));
    localStorage.removeItem("agent_time_value_" + String(internalId));
    localStorage.removeItem("agent_is_recurring_" + String(internalId));
    localStorage.removeItem("agent_knowledge_" + String(internalId));
  }
}

const removeAddToolkitInternalId = (internalId) => {
  let idsArray = getInternalIds();
  const internalIdIndex = idsArray.indexOf(internalId);

  if (internalIdIndex !== -1) {
    idsArray.splice(internalIdIndex, 1);
    localStorage.setItem('agi_internal_ids', JSON.stringify(idsArray));
    localStorage.removeItem('tool_github_' + String(internalId));
  }
}

const removeToolkitsInternalId = (internalId) => {
  let idsArray = getInternalIds();
  const internalIdIndex = idsArray.indexOf(internalId);

  if (internalIdIndex !== -1) {
    idsArray.splice(internalIdIndex, 1);
    localStorage.setItem('agi_internal_ids', JSON.stringify(idsArray));
    localStorage.removeItem('toolkit_tab_' + String(internalId));
    localStorage.removeItem('api_configs_' + String(internalId));
  }
}

const removeKnowledgeInternalId = (internalId) => {
  let idsArray = getInternalIds();
  const internalIdIndex = idsArray.indexOf(internalId);

  if (internalIdIndex !== -1) {
    idsArray.splice(internalIdIndex, 1);
    localStorage.setItem('agi_internal_ids', JSON.stringify(idsArray));
    localStorage.removeItem('knowledge_name_' + String(internalId));
    localStorage.removeItem('knowledge_description_' + String(internalId));
    localStorage.removeItem('knowledge_index_' + String(internalId));
  }
}

const removeAddDatabaseInternalId = (internalId) => {
  let idsArray = getInternalIds();
  const internalIdIndex = idsArray.indexOf(internalId);

  if (internalIdIndex !== -1) {
    idsArray.splice(internalIdIndex, 1);
    localStorage.setItem('agi_internal_ids', JSON.stringify(idsArray));
    localStorage.removeItem('add_database_tab_' + String(internalId));
    localStorage.removeItem('selected_db_' + String(internalId));
    localStorage.removeItem('db_name_' + String(internalId));
    localStorage.removeItem('db_collections_' + String(internalId));
    localStorage.removeItem('pincone_api_' + String(internalId));
    localStorage.removeItem('pinecone_env_' + String(internalId));
    localStorage.removeItem('qdrant_api_' + String(internalId));
    localStorage.removeItem('qdrant_url_' + String(internalId));
    localStorage.removeItem('qdrant_port_' + String(internalId));
  }
}

const removeDatabaseInternalId = (internalId) => {
  let idsArray = getInternalIds();
  const internalIdIndex = idsArray.indexOf(internalId);

  if (internalIdIndex !== -1) {
    idsArray.splice(internalIdIndex, 1);
    localStorage.setItem('agi_internal_ids', JSON.stringify(idsArray));
    localStorage.removeItem('db_details_collections_' + String(internalId));
  }
}

export const resetLocalStorage = (contentType, internalId) => {
  switch (contentType) {
    case 'Create_Agent':
      removeAgentInternalId(internalId);
      break;
    case 'Add_Toolkit':
      removeAddToolkitInternalId(internalId);
      break;
    case 'Marketplace':
      localStorage.removeItem('marketplace_tab');
      localStorage.removeItem('market_item_clicked');
      localStorage.removeItem('market_detail_type');
      localStorage.removeItem('market_item');
      break;
    case 'Toolkits':
      removeToolkitsInternalId(internalId);
      break;
    case 'Knowledge':
      removeKnowledgeInternalId(internalId);
      break;
    case 'Add_Knowledge':
      removeKnowledgeInternalId(internalId);
      break;
    case 'Add_Database':
      removeAddDatabaseInternalId(internalId);
      break;
    case 'Database':
      removeDatabaseInternalId(internalId);
      break;
    case 'Settings':
      localStorage.removeItem('settings_tab');
      break;
    default:
      break;
  }
}

export const createInternalId = () => {
  let newId = 1;

  if (typeof window !== 'undefined') {
    let idsArray = getInternalIds();
    let found = false;

    for (let i = 1; !found; i++) {
      if (!idsArray.includes(i)) {
        newId = i;
        found = true;
      }
    }

    idsArray.push(newId);
    localStorage.setItem('agi_internal_ids', JSON.stringify(idsArray));
  }

  return newId;
}

export const returnToolkitIcon = (toolkitName) => {
  const toolkitData = [
    {name: 'Jira Toolkit', imageSrc: '/images/jira_icon.svg'},
    {name: 'Email Toolkit', imageSrc: '/images/gmail_icon.svg'},
    {name: 'Google Calendar Toolkit', imageSrc: '/images/google_calender_icon.svg'},
    {name: 'GitHub Toolkit', imageSrc: '/images/github_icon.svg'},
    {name: 'Google Search Toolkit', imageSrc: '/images/google_search_icon.svg'},
    {name: 'Searx Toolkit', imageSrc: '/images/searx_icon.svg'},
    {name: 'Slack Toolkit', imageSrc: '/images/slack_icon.svg'},
    {name: 'Web Scrapper Toolkit', imageSrc: '/images/webscraper_icon.svg'},
    {name: 'Twitter Toolkit', imageSrc: '/images/twitter_icon.svg'},
    {name: 'Google SERP Toolkit', imageSrc: '/images/google_serp_icon.svg'},
    {name: 'File Toolkit', imageSrc: '/images/filemanager_icon.svg'},
    {name: 'CodingToolkit', imageSrc: '/images/app-logo-light.png'},
    {name: 'Image Generation Toolkit', imageSrc: '/images/app-logo-light.png'},
<<<<<<< HEAD
    {name: 'DuckDuckGo Search Toolkit', imageSrc: '/images/duckduckgo_icon.png'},
=======
    {name: 'Knowledge Search Toolkit', imageSrc: '/images/app-logo-light.png'},
>>>>>>> fc580de1
  ];

  const toolkit = toolkitData.find((tool) => tool.name === toolkitName);
  return toolkit ? toolkit.imageSrc : '/images/custom_tool.svg';
}

export const returnResourceIcon = (file) => {
  let fileIcon;
  const fileTypeIcons = {
    'application/pdf': '/images/pdf_file.svg',
    'application/txt': '/images/txt_file.svg',
    'text/plain': '/images/txt_file.svg',
  };

  if (file.type.includes('image')) {
    fileIcon = '/images/img_file.svg';
  } else {
    fileIcon = fileTypeIcons[file.type] || '/images/default_file.svg';
  }

  return fileIcon;
};

export const returnDatabaseIcon = (database) => {
  const dbTypeIcons = {
    'Pinecone': '/images/pinecone.svg',
    'Qdrant': '/images/qdrant.svg'
  };

  return dbTypeIcons[database]
};

export const convertToTitleCase = (str) => {
  if (str === null || str === '') {
    return '';
  }

  const words = str.toLowerCase().split('_');
  const capitalizedWords = words.map((word) => word.charAt(0).toUpperCase() + word.slice(1));
  return capitalizedWords.join(' ');
}<|MERGE_RESOLUTION|>--- conflicted
+++ resolved
@@ -400,11 +400,8 @@
     {name: 'File Toolkit', imageSrc: '/images/filemanager_icon.svg'},
     {name: 'CodingToolkit', imageSrc: '/images/app-logo-light.png'},
     {name: 'Image Generation Toolkit', imageSrc: '/images/app-logo-light.png'},
-<<<<<<< HEAD
     {name: 'DuckDuckGo Search Toolkit', imageSrc: '/images/duckduckgo_icon.png'},
-=======
     {name: 'Knowledge Search Toolkit', imageSrc: '/images/app-logo-light.png'},
->>>>>>> fc580de1
   ];
 
   const toolkit = toolkitData.find((tool) => tool.name === toolkitName);
