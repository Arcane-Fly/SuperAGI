import {formatDistanceToNow, format, addMinutes} from 'date-fns';
import {utcToZonedTime} from 'date-fns-tz';
<<<<<<< HEAD
import {baseUrl, analyticsMeasurementId, analyticsApiSecret} from "@/pages/api/apiConfig";
=======
import {baseUrl, mixpanelId} from "@/pages/api/apiConfig";
>>>>>>> 2ccbd4b6
import {EventBus} from "@/utils/eventBus";
import JSZip from "jszip";
import moment from 'moment';
import mixpanel from 'mixpanel-browser'

const toolkitData = {
  'Jira Toolkit': '/images/jira_icon.svg',
  'Email Toolkit': '/images/gmail_icon.svg',
  'Google Calendar Toolkit': '/images/google_calender_icon.svg',
  'GitHub Toolkit': '/images/github_icon.svg',
  'Google Search Toolkit': '/images/google_search_icon.svg',
  'Searx Toolkit': '/images/searx_icon.svg',
  'Slack Toolkit': '/images/slack_icon.svg',
  'Web Scraper Toolkit': '/images/webscraper_icon.svg',
  'Web Scrapper Toolkit': '/images/webscraper_icon.svg',
  'Twitter Toolkit': '/images/twitter_icon.svg',
  'Google SERP Toolkit': '/images/google_serp_icon.svg',
  'File Toolkit': '/images/filemanager_icon.svg',
  'CodingToolkit': '/images/superagi_logo.png',
  'Thinking Toolkit': '/images/superagi_logo.png',
  'Image Generation Toolkit': '/images/superagi_logo.png',
  'DuckDuckGo Search Toolkit': '/images/duckduckgo_icon.png',
  'Instagram Toolkit': '/images/instagram.png',
  'Knowledge Search Toolkit': '/images/knowledeg_logo.png',
  'Notion Toolkit': '/images/notion_logo.png',
  'ApolloToolkit': '/images/apollo_logo.png',
  'Google Analytics Toolkit': '/images/google_analytics_logo.png'
};

export const getUserTimezone = () => {
  return Intl.DateTimeFormat().resolvedOptions().timeZone;
}

export const convertToGMT = (dateTime) => {
  if (!dateTime) {
    return null;
  }
  return moment.utc(dateTime).format('YYYY-MM-DD HH:mm:ss');
};

export const formatTimeDifference = (timeDifference) => {
  const units = ['years', 'months', 'days', 'hours', 'minutes'];
  const singularUnits = ['year', 'month', 'day', 'hour', 'minute'];

  for (let i = 0; i < units.length; i++) {
    const unit = units[i];
    if (timeDifference[unit] !== 0) {
      if (unit === 'minutes') {
        return `${timeDifference[unit]} ${timeDifference[unit] === 1 ? singularUnits[i] : unit} ago`;
      } else {
        return `${timeDifference[unit]} ${timeDifference[unit] === 1 ? singularUnits[i] : unit} ago`;
      }
    }
  }

  return 'Just now';
};

export const formatNumber = (number) => {
  if (number === null || number === undefined || number === 0) {
    return '0';
  }

  const suffixes = ['', 'k', 'M', 'B', 'T'];
  const magnitude = Math.floor(Math.log10(number) / 3);
  const scaledNumber = number / Math.pow(10, magnitude * 3);
  const suffix = suffixes[magnitude];

  if (scaledNumber % 1 === 0) {
    return scaledNumber.toFixed(0) + suffix;
  }

  return scaledNumber.toFixed(1) + suffix;
};

export const formatTime = (lastExecutionTime) => {
  try {
    const parsedTime = new Date(lastExecutionTime + 'Z'); // append 'Z' to indicate UTC
    if (isNaN(parsedTime.getTime())) {
      throw new Error('Invalid time value');
    }

    const timeZone = 'Asia/Kolkata';
    const zonedTime = utcToZonedTime(parsedTime, timeZone);

    return formatDistanceToNow(zonedTime, {
      addSuffix: true,
      includeSeconds: true
    }).replace(/about\s/, '')
      .replace(/minutes?/, 'min')
      .replace(/hours?/, 'hrs')
      .replace(/days?/, 'day')
      .replace(/weeks?/, 'week');
  } catch (error) {
    console.error('Error formatting time:', error);
    return 'Invalid Time';
  }
};

export const formatBytes = (bytes, decimals = 2) => {
  if (bytes === 0) {
    return '0 Bytes';
  }

  const k = 1024;
  const sizes = ['Bytes', 'KB', 'MB', 'GB', 'TB', 'PB', 'EB', 'ZB', 'YB'];
  const i = Math.floor(Math.log(bytes) / Math.log(k));
  const formattedValue = parseFloat((bytes / Math.pow(k, i)).toFixed(decimals));

  return `${formattedValue} ${sizes[i]}`;
};

export const downloadFile = (fileId, fileName = null) => {
  const authToken = localStorage.getItem('accessToken');
  const url = `${baseUrl()}/resources/get/${fileId}`;
  const env = localStorage.getItem('applicationEnvironment');

  if (env === 'PROD') {
    const headers = {
      Authorization: `Bearer ${authToken}`,
    };

    return fetch(url, {headers})
      .then((response) => response.blob())
      .then((blob) => {
        if (fileName) {
          const fileUrl = window.URL.createObjectURL(blob);
          const anchorElement = document.createElement('a');
          anchorElement.href = fileUrl;
          anchorElement.download = fileName;
          anchorElement.click();
          window.URL.revokeObjectURL(fileUrl);
        } else {
          return blob;
        }
      })
      .catch((error) => {
        console.error('Error downloading file:', error);
      });
  } else {
    if (fileName) {
      window.open(url, '_blank');
    } else {
      return fetch(url)
        .then((response) => response.blob())
        .catch((error) => {
          console.error('Error downloading file:', error);
        });
    }
  }
};

export const downloadAllFiles = (files, run_name) => {
  const zip = new JSZip();
  const promises = [];
  const fileNamesCount = {};

  files.forEach((file, index) => {
    fileNamesCount[file.name]
      ? fileNamesCount[file.name]++
      : (fileNamesCount[file.name] = 1);

    let modifiedFileName = file.name;
    if (fileNamesCount[file.name] > 1) {
      const fileExtensionIndex = file.name.lastIndexOf(".");
      const name = file.name.substring(0, fileExtensionIndex);
      const extension = file.name.substring(fileExtensionIndex + 1);
      modifiedFileName = `${name} (${fileNamesCount[file.name] - 1}).${extension}`;
    }

    const promise = downloadFile(file.id)
      .then((blob) => {
        const fileBlob = new Blob([blob], {type: file.type});
        zip.file(modifiedFileName, fileBlob);
      })
      .catch((error) => {
        console.error("Error downloading file:", error);
      });

    promises.push(promise);
  });

  Promise.all(promises)
    .then(() => {
      zip.generateAsync({type: "blob"})
        .then((content) => {
          const now = new Date();
          const timestamp = `${now.getFullYear()}-${("0" + (now.getMonth() + 1)).slice(-2)}-${("0" + now.getDate()).slice(-2)}_${now.getHours()}:${now.getMinutes()}:${now.getSeconds()}`.replace(/:/g, '-');
          const zipFilename = `${run_name}_${timestamp}.zip`;
          const downloadLink = document.createElement("a");
          downloadLink.href = URL.createObjectURL(content);
          downloadLink.download = zipFilename;
          downloadLink.click();
        })
        .catch((error) => {
          console.error("Error generating zip:", error);
        });
    });
};

export const refreshUrl = () => {
  if (typeof window === 'undefined') {
    return;
  }

  const {origin, pathname} = window.location;
  const urlWithoutToken = origin + pathname;
  window.history.replaceState({}, document.title, urlWithoutToken);
};

export const loadingTextEffect = (loadingText, setLoadingText, timer) => {
  const text = loadingText;
  let dots = '';

  const interval = setInterval(() => {
    dots = dots.length < 3 ? dots + '.' : '';
    setLoadingText(`${text}${dots}`);
  }, timer);

  return () => clearInterval(interval)
};

export const openNewTab = (id, name, contentType, hasInternalId = false) => {
  EventBus.emit('openNewTab', {
    element: {id: id, name: name, contentType: contentType, internalId: hasInternalId ? createInternalId() : 0}
  });
};

export const removeTab = (id, name, contentType, internalId) => {
  EventBus.emit('removeTab', {
    element: {id: id, name: name, contentType: contentType, internalId: internalId}
  });
};

export const setLocalStorageValue = (key, value, stateFunction) => {
  stateFunction(value);
  localStorage.setItem(key, value);
};

export const setLocalStorageArray = (key, value, stateFunction) => {
  stateFunction(value);
  const arrayString = JSON.stringify(value);
  localStorage.setItem(key, arrayString);
};

const getInternalIds = () => {
  const internal_ids = localStorage.getItem("agi_internal_ids");
  return internal_ids ? JSON.parse(internal_ids) : [];
};

const removeAgentInternalId = (internalId) => {
  let idsArray = getInternalIds();
  const internalIdIndex = idsArray.indexOf(internalId);

  if (internalIdIndex !== -1) {
    idsArray.splice(internalIdIndex, 1);
    localStorage.setItem('agi_internal_ids', JSON.stringify(idsArray));
    localStorage.removeItem("agent_create_click_" + String(internalId));
    localStorage.removeItem("agent_name_" + String(internalId));
    localStorage.removeItem("agent_description_" + String(internalId));
    localStorage.removeItem("agent_goals_" + String(internalId));
    localStorage.removeItem("agent_instructions_" + String(internalId));
    localStorage.removeItem("agent_constraints_" + String(internalId));
    localStorage.removeItem("agent_model_" + String(internalId));
    localStorage.removeItem("agent_type_" + String(internalId));
    localStorage.removeItem("tool_names_" + String(internalId));
    localStorage.removeItem("tool_ids_" + String(internalId));
    localStorage.removeItem("agent_rolling_window_" + String(internalId));
    localStorage.removeItem("agent_database_" + String(internalId));
    localStorage.removeItem("agent_permission_" + String(internalId));
    localStorage.removeItem("agent_exit_criterion_" + String(internalId));
    localStorage.removeItem("agent_iterations_" + String(internalId));
    localStorage.removeItem("agent_step_time_" + String(internalId));
    localStorage.removeItem("advanced_options_" + String(internalId));
    localStorage.removeItem("has_LTM_" + String(internalId));
    localStorage.removeItem("has_resource_" + String(internalId));
    localStorage.removeItem("agent_files_" + String(internalId));
    localStorage.removeItem("agent_start_time_" + String(internalId));
    localStorage.removeItem("agent_expiry_date_" + String(internalId));
    localStorage.removeItem("agent_expiry_type_" + String(internalId));
    localStorage.removeItem("agent_expiry_runs_" + String(internalId));
    localStorage.removeItem("agent_time_unit_" + String(internalId));
    localStorage.removeItem("agent_time_value_" + String(internalId));
    localStorage.removeItem("agent_is_recurring_" + String(internalId));
    localStorage.removeItem("is_agent_template_" + String(internalId));
    localStorage.removeItem("agent_template_id_" + String(internalId));
    localStorage.removeItem("agent_knowledge_" + String(internalId));
    localStorage.removeItem("agent_knowledge_id_" + String(internalId));
    localStorage.removeItem("is_editing_agent_" + String(internalId));
  }
};

const removeAddToolkitInternalId = (internalId) => {
  let idsArray = getInternalIds();
  const internalIdIndex = idsArray.indexOf(internalId);

  if (internalIdIndex !== -1) {
    idsArray.splice(internalIdIndex, 1);
    localStorage.setItem('agi_internal_ids', JSON.stringify(idsArray));
    localStorage.removeItem('tool_github_' + String(internalId));
  }
};

const removeToolkitsInternalId = (internalId) => {
  let idsArray = getInternalIds();
  const internalIdIndex = idsArray.indexOf(internalId);

  if (internalIdIndex !== -1) {
    idsArray.splice(internalIdIndex, 1);
    localStorage.setItem('agi_internal_ids', JSON.stringify(idsArray));
    localStorage.removeItem('toolkit_tab_' + String(internalId));
    localStorage.removeItem('api_configs_' + String(internalId));
  }
};

const removeKnowledgeInternalId = (internalId) => {
  let idsArray = getInternalIds();
  const internalIdIndex = idsArray.indexOf(internalId);

  if (internalIdIndex !== -1) {
    idsArray.splice(internalIdIndex, 1);
    localStorage.setItem('agi_internal_ids', JSON.stringify(idsArray));
    localStorage.removeItem('knowledge_name_' + String(internalId));
    localStorage.removeItem('knowledge_description_' + String(internalId));
    localStorage.removeItem('knowledge_index_' + String(internalId));
  }
}

const removeAddDatabaseInternalId = (internalId) => {
  let idsArray = getInternalIds();
  const internalIdIndex = idsArray.indexOf(internalId);

  if (internalIdIndex !== -1) {
    idsArray.splice(internalIdIndex, 1);
    localStorage.setItem('agi_internal_ids', JSON.stringify(idsArray));
    localStorage.removeItem('add_database_tab_' + String(internalId));
    localStorage.removeItem('selected_db_' + String(internalId));
    localStorage.removeItem('db_name_' + String(internalId));
    localStorage.removeItem('db_collections_' + String(internalId));
    localStorage.removeItem('pincone_api_' + String(internalId));
    localStorage.removeItem('pinecone_env_' + String(internalId));
    localStorage.removeItem('qdrant_api_' + String(internalId));
    localStorage.removeItem('qdrant_url_' + String(internalId));
    localStorage.removeItem('qdrant_port_' + String(internalId));
  }
}

const removeDatabaseInternalId = (internalId) => {
  let idsArray = getInternalIds();
  const internalIdIndex = idsArray.indexOf(internalId);

  if (internalIdIndex !== -1) {
    idsArray.splice(internalIdIndex, 1);
    localStorage.setItem('agi_internal_ids', JSON.stringify(idsArray));
    localStorage.removeItem('db_details_collections_' + String(internalId));
  }
}

export const resetLocalStorage = (contentType, internalId) => {
  switch (contentType) {
    case 'Create_Agent':
      removeAgentInternalId(internalId);
      break;
    case 'Add_Toolkit':
      removeAddToolkitInternalId(internalId);
      break;
    case 'Marketplace':
      localStorage.removeItem('marketplace_tab');
      localStorage.removeItem('market_item_clicked');
      localStorage.removeItem('market_detail_type');
      localStorage.removeItem('market_item');
      break;
    case 'Toolkits':
      removeToolkitsInternalId(internalId);
      break;
    case 'Knowledge':
      removeKnowledgeInternalId(internalId);
      break;
    case 'Add_Knowledge':
      removeKnowledgeInternalId(internalId);
      break;
    case 'Add_Database':
      removeAddDatabaseInternalId(internalId);
      break;
    case 'Database':
      removeDatabaseInternalId(internalId);
      break;
    case 'Settings':
      localStorage.removeItem('settings_tab');
      break;
    default:
      break;
  }
};

export const createInternalId = () => {
  let newId = 1;

  if (typeof window !== 'undefined') {
    let idsArray = getInternalIds();
    let found = false;

    for (let i = 1; !found; i++) {
      if (!idsArray.includes(i)) {
        newId = i;
        found = true;
      }
    }

    idsArray.push(newId);
    localStorage.setItem('agi_internal_ids', JSON.stringify(idsArray));
  }

  return newId;
};

export const returnToolkitIcon = (toolkitName) => {
  return toolkitData[toolkitName] || '/images/custom_tool.svg';
};

export const returnResourceIcon = (file) => {
  const fileType = file.type;

  switch (true) {
    case fileType.includes('image'):
      return '/images/img_file.svg';
    case fileType === 'application/pdf':
      return '/images/pdf_file.svg';
    case fileType === 'application/txt' || fileType === 'text/plain':
      return '/images/txt_file.svg';
    default:
      return '/images/default_file.svg';
  }
};

export const returnDatabaseIcon = (database) => {
  const dbTypeIcons = {
    'Pinecone': '/images/pinecone.svg',
    'Qdrant': '/images/qdrant.svg',
    'Weaviate' : '/images/weaviate.svg'
  };

  return dbTypeIcons[database]
};

export const convertToTitleCase = (str) => {
  if (!str) {
    return '';
  }

  const words = str.toLowerCase().split('_');
  const capitalizedWords = words.map((word) => word.charAt(0).toUpperCase() + word.slice(1));
  return capitalizedWords.join(' ');
};

export const preventDefault = (e) => {
  e.stopPropagation();
};

export const excludedToolkits = () => {
  return ["Thinking Toolkit", "Human Input Toolkit", "Resource Toolkit"];
}

export const getFormattedDate = (data) => {
  let date = new Date(data);
  const year = date.getFullYear();
  const day = date.getDate();
  const months = ["Jan", "Feb", "Mar", "Apr", "May", "Jun", "Jul", "Aug", "Sep", "Oct", "Nov", "Dec"];
  const month = months[date.getMonth()];
  return `${day} ${month} ${year}`;
}

export const modelIcon = (model) => {
  const icons = {
    'Hugging Face': '/images/huggingface_logo.svg',
    'Google Palm': '/images/google_palm_logo.svg',
    'Replicate': '/images/replicate_logo.svg',
    'OpenAI': '/images/openai_logo.svg',
  }

  return icons[model];
}

export const modelGetAuth = (modelProvider) => {
  const externalLinks = {
    'Replicate': 'https://replicate.com/account/api-tokens',
    'Hugging Face': 'https://huggingface.co/settings/tokens',
    'OpenAI': 'https://platform.openai.com/account/api-keys',
    'Google Palm': 'https://developers.generativeai.google/products/palm',
  }

  return externalLinks[modelProvider]
}

export const formatDateTime = (dateTimeString) => {
  const date = new Date(dateTimeString);
  const adjustedDate = addMinutes(addMinutes(date, 5 * 60), 30);
  const formattedDate = format(adjustedDate, 'd MMM yyyy HH:mm');

  return formattedDate;
};

export const convertWaitingPeriod = (waitingPeriod) => {
  let convertedValue = waitingPeriod;
  let unit = 'seconds';

  if (convertedValue >= 60 && convertedValue < 3600) {
    convertedValue = Math.floor(convertedValue / 60);
    unit = 'minutes';
  } else if (convertedValue >= 3600 && convertedValue < 86400) {
    convertedValue = Math.floor(convertedValue / 3600);
    unit = 'hours';
  } else if (convertedValue >= 86400 && convertedValue < 604800) {
    convertedValue = Math.floor(convertedValue / 86400);
    unit = 'days';
  } else if (convertedValue >= 604800) {
    convertedValue = Math.floor(convertedValue / 604800);
    unit = 'weeks';
  }

  return convertedValue + ' ' + unit;
}

// export const updateDateBasedOnValue = (convertedValue, inputDate = new Date()) => {
//   const [value, unit] = convertedValue.split(' ');
//   const unitConversion = {
//     'seconds': 1000,
//     'minutes': 1000 * 60,
//     'hours': 1000 * 60 * 60,
//     'days': 1000 * 60 * 60 * 24,
//     'weeks': 1000 * 60 * 60 * 24 * 7
//   };
//
//   const updatedDate = new Date(inputDate.getTime() + parseInt(value, 10) * unitConversion[unit]);
//
//   return updatedDate.toLocaleString('en-US', {
//     day: 'numeric',
//     month: 'long',
//     year: 'numeric',
//     hour: 'numeric',
//     minute: 'numeric'
//   });
// }

export const getUTMParametersFromURL = () => {
  const params = new URLSearchParams(window.location.search);

  const utmParams = {
    utm_source: params.get('utm_source') || '',
    utm_medium: params.get('utm_medium') || '',
    utm_campaign: params.get('utm_campaign') || '',
  };

  if (!utmParams.utm_source && !utmParams.utm_medium && !utmParams.utm_campaign) {
    return null;
  }

  return utmParams;
}

<<<<<<< HEAD
export const sendGAEvent = async (client, eventName, params) => {
  const measurement_id = analyticsMeasurementId;
  const api_secret = analyticsApiSecret;
  await fetch(`https://www.google-analytics.com/mp/collect?measurement_id=${measurement_id}&api_secret=${api_secret}`, {
    method: "POST",
    body: JSON.stringify({
      client_id: client,
      events: [{
        name: eventName,
        params: params
      }]
    })
  });
=======
export const getUserClick = (event, props) => {
  const env = localStorage.getItem('applicationEnvironment');
  if(env === 'PROD' && mixpanelId()){
    mixpanel.track(event, props)
  }
>>>>>>> 2ccbd4b6
}<|MERGE_RESOLUTION|>--- conflicted
+++ resolved
@@ -1,10 +1,6 @@
 import {formatDistanceToNow, format, addMinutes} from 'date-fns';
 import {utcToZonedTime} from 'date-fns-tz';
-<<<<<<< HEAD
-import {baseUrl, analyticsMeasurementId, analyticsApiSecret} from "@/pages/api/apiConfig";
-=======
-import {baseUrl, mixpanelId} from "@/pages/api/apiConfig";
->>>>>>> 2ccbd4b6
+import {baseUrl, analyticsMeasurementId, analyticsApiSecret, mixpanelId} from "@/pages/api/apiConfig";
 import {EventBus} from "@/utils/eventBus";
 import JSZip from "jszip";
 import moment from 'moment';
@@ -565,7 +561,13 @@
   return utmParams;
 }
 
-<<<<<<< HEAD
+export const getUserClick = (event, props) => {
+  const env = localStorage.getItem('applicationEnvironment');
+  if(env === 'PROD' && mixpanelId()){
+    mixpanel.track(event, props)
+  }
+}
+
 export const sendGAEvent = async (client, eventName, params) => {
   const measurement_id = analyticsMeasurementId;
   const api_secret = analyticsApiSecret;
@@ -579,11 +581,4 @@
       }]
     })
   });
-=======
-export const getUserClick = (event, props) => {
-  const env = localStorage.getItem('applicationEnvironment');
-  if(env === 'PROD' && mixpanelId()){
-    mixpanel.track(event, props)
-  }
->>>>>>> 2ccbd4b6
 }