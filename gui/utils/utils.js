import {baseUrl} from "@/pages/api/apiConfig";
import {EventBus} from "@/utils/eventBus";
import JSZip from "jszip";

export const  getUserTimezone = () => {
  return Intl.DateTimeFormat().resolvedOptions().timeZone;
}

export const formatTimeDifference = (timeDifference) => {
  const units = ['years', 'months', 'days', 'hours', 'minutes'];

  for (const unit of units) {
    if (timeDifference[unit] !== 0) {
      if (unit === 'minutes') {
        return `${timeDifference[unit]} minutes ago`;
      } else {
        return `${timeDifference[unit]} ${unit} ago`;
      }
    }
  }

  return 'Just now';
};

export const formatNumber = (number) => {
  if (number === null || number === undefined || number === 0) {
    return '0';
  }

  const suffixes = ['', 'k', 'M', 'B', 'T'];
  const magnitude = Math.floor(Math.log10(number) / 3);
  const scaledNumber = number / Math.pow(10, magnitude * 3);
  const suffix = suffixes[magnitude];

  if (scaledNumber % 1 === 0) {
    return scaledNumber.toFixed(0) + suffix;
  }

  return scaledNumber.toFixed(1) + suffix;
};

<<<<<<< HEAD
export const formatTimeDifference = (updated_at, created_at) => {
  let date1 = new Date(updated_at);
  let date2 = new Date(created_at);

  let differenceInMilliseconds = date1.getTime() - date2.getTime();
  let diffInSeconds = differenceInMilliseconds / 1000;
  let diffInMinutes = diffInSeconds / 60;
  let diffInHours = diffInMinutes / 60;

  if (diffInHours >= 1) {
    return Math.round(diffInHours) + ' hr';
  } else if (diffInMinutes >=1) {
    return Math.round(diffInMinutes) + ' min';
  } else {
    return Math.round(diffInSeconds) + ' sec';
  }
}


=======
>>>>>>> 85ed23e9
export const formatBytes = (bytes, decimals = 2) => {
  if (bytes === 0) {
    return '0 Bytes';
  }

  const k = 1024;
  const sizes = ['Bytes', 'KB', 'MB', 'GB', 'TB', 'PB', 'EB', 'ZB', 'YB'];
  const i = Math.floor(Math.log(bytes) / Math.log(k));
  const formattedValue = parseFloat((bytes / Math.pow(k, i)).toFixed(decimals));

  return `${formattedValue} ${sizes[i]}`;
}

export const downloadFile = (fileId, fileName = null) => {
  const authToken = localStorage.getItem('accessToken');
  const url = `${baseUrl()}/resources/get/${fileId}`;
  const env = localStorage.getItem('applicationEnvironment');

  if (env === 'PROD') {
    const headers = {
      Authorization: `Bearer ${authToken}`,
    };

    return fetch(url, { headers })
      .then((response) => response.blob())
      .then((blob) => {
        if (fileName) {
          const fileUrl = window.URL.createObjectURL(blob);
          const anchorElement = document.createElement('a');
          anchorElement.href = fileUrl;
          anchorElement.download = fileName;
          anchorElement.click();
          window.URL.revokeObjectURL(fileUrl);
        } else {
          return blob;
        }
      })
      .catch((error) => {
        console.error('Error downloading file:', error);
      });
  } else {
    if (fileName) {
      window.open(url, '_blank');
    } else {
      return fetch(url)
        .then((response) => response.blob())
        .catch((error) => {
          console.error('Error downloading file:', error);
        });
    }
  }
};

export const downloadAllFiles = (files) => {
  const zip = new JSZip();
  const promises = [];

  files.forEach(file => {
    const promise = downloadFile(file.id)
      .then(blob => {
        const fileBlob = new Blob([blob], { type: file.type });
        zip.file(file.name, fileBlob);
      })
      .catch(error => {
        console.error('Error downloading file:', error);
      });

    promises.push(promise);
  });

  Promise.all(promises)
    .then(() => {
      zip.generateAsync({ type: 'blob' })
        .then(content => {
          const timestamp = new Date().getTime();
          const zipFilename = `files_${timestamp}.zip`;
          const downloadLink = document.createElement('a');
          downloadLink.href = URL.createObjectURL(content);
          downloadLink.download = zipFilename;
          downloadLink.click();
        })
        .catch(error => {
          console.error('Error generating zip:', error);
        });
    });
};

export const refreshUrl = () => {
  if (typeof window === 'undefined') {
    return;
  }

  const urlWithoutToken = window.location.origin + window.location.pathname;
  window.history.replaceState({}, document.title, urlWithoutToken);
};

export const loadingTextEffect = (loadingText, setLoadingText, timer) => {
  const text = loadingText;
  let dots = '';

  const interval = setInterval(() => {
    dots = dots.length < 3 ? dots + '.' : '';
    setLoadingText(`${text}${dots}`);
  }, timer);

  return () => clearInterval(interval)
}

export const openNewTab = (id, name, contentType) => {
  EventBus.emit('openNewTab', {
    element: {id: id, name: name, contentType: contentType, internalId: createInternalId()}
  });
}

export const removeTab = (id, name, contentType) => {
  EventBus.emit('removeTab', {
    element: {id: id, name: name, contentType: contentType}
  });
}

export const setLocalStorageValue = (key, value, stateFunction) => {
  stateFunction(value);
  localStorage.setItem(key, value);
}

export const setLocalStorageArray = (key, value, stateFunction) => {
  stateFunction(value);
  const arrayString = JSON.stringify(value);
  localStorage.setItem(key, arrayString);
}

export const removeInternalId = (internalId) => {
  const internal_ids = localStorage.getItem("agi_internal_ids");
  let idsArray = internal_ids ? internal_ids.split(",").map(Number) : [];

  if(idsArray.length <= 0) {
    return;
  }

  const internalIdIndex = idsArray.indexOf(internalId);
  if (internalIdIndex !== -1) {
    idsArray.splice(internalIdIndex, 1);
    localStorage.setItem('agi_internal_ids', idsArray.join(','));
    localStorage.removeItem("agent_create_click_" + String(internalId));
    localStorage.removeItem("agent_name_" + String(internalId));
    localStorage.removeItem("agent_description_" + String(internalId));
    localStorage.removeItem("agent_goals_" + String(internalId));
    localStorage.removeItem("agent_instructions_" + String(internalId));
    localStorage.removeItem("agent_constraints_" + String(internalId));
    localStorage.removeItem("agent_model_" + String(internalId));
    localStorage.removeItem("agent_type_" + String(internalId));
    localStorage.removeItem("tool_names_" + String(internalId));
    localStorage.removeItem("tool_ids_" + String(internalId));
    localStorage.removeItem("agent_rolling_window_" + String(internalId));
    localStorage.removeItem("agent_database_" + String(internalId));
    localStorage.removeItem("agent_permission_" + String(internalId));
    localStorage.removeItem("agent_exit_criterion_" + String(internalId));
    localStorage.removeItem("agent_iterations_" + String(internalId));
    localStorage.removeItem("agent_step_time_" + String(internalId));
    localStorage.removeItem("advanced_options_" + String(internalId));
    localStorage.removeItem("has_LTM_" + String(internalId));
    localStorage.removeItem("has_resource_" + String(internalId));
    localStorage.removeItem("agent_files_" + String(internalId));
  }
}

export const createInternalId = () => {
  let newId = 1;

  if (typeof window !== 'undefined') {
    const internal_ids = localStorage.getItem("agi_internal_ids");
    let idsArray = internal_ids ? internal_ids.split(",").map(Number) : [];
    let found = false;

    for (let i = 1; !found; i++) {
      if (!idsArray.includes(i)) {
        newId = i;
        found = true;
      }
    }

    idsArray.push(newId);
    localStorage.setItem('agi_internal_ids', idsArray.join(','));
  }

  return newId;
}<|MERGE_RESOLUTION|>--- conflicted
+++ resolved
@@ -38,9 +38,22 @@
 
   return scaledNumber.toFixed(1) + suffix;
 };
-
-<<<<<<< HEAD
-export const formatTimeDifference = (updated_at, created_at) => {
+export const formatTime = (lastExecutionTime) => {
+  try {
+    const parsedTime = parseISO(lastExecutionTime);
+    if (isNaN(parsedTime.getTime())) {
+      throw new Error('Invalid time value');
+    }
+    return formatDistanceToNow(parsedTime, {
+      addSuffix: true,
+      includeSeconds: true,
+    }).replace(/about\s/, '');
+  } catch (error) {
+    console.error('Error formatting time:', error);
+    return 'Invalid Time';
+  }
+};
+export const formatRunTimeDifference = (updated_at, created_at) => {
   let date1 = new Date(updated_at);
   let date2 = new Date(created_at);
 
@@ -59,8 +72,6 @@
 }
 
 
-=======
->>>>>>> 85ed23e9
 export const formatBytes = (bytes, decimals = 2) => {
   if (bytes === 0) {
     return '0 Bytes';
