import {baseUrl} from "@/pages/api/apiConfig";
import {EventBus} from "@/utils/eventBus";
import JSZip from "jszip";

export const  getUserTimezone = () => {
  return Intl.DateTimeFormat().resolvedOptions().timeZone;
}

export const formatTimeDifference = (timeDifference) => {
  const units = ['years', 'months', 'days', 'hours', 'minutes'];

  for (const unit of units) {
    if (timeDifference[unit] !== 0) {
      if (unit === 'minutes') {
        return `${timeDifference[unit]} minutes ago`;
      } else {
        return `${timeDifference[unit]} ${unit} ago`;
      }
    }
  }

  return 'Just now';
};

export const formatNumber = (number) => {
  if (number === null || number === undefined || number === 0) {
    return '0';
  }

  const suffixes = ['', 'k', 'M', 'B', 'T'];
  const magnitude = Math.floor(Math.log10(number) / 3);
  const scaledNumber = number / Math.pow(10, magnitude * 3);
  const suffix = suffixes[magnitude];

  if (scaledNumber % 1 === 0) {
    return scaledNumber.toFixed(0) + suffix;
  }

  return scaledNumber.toFixed(1) + suffix;
};

export const formatBytes = (bytes, decimals = 2) => {
  if (bytes === 0) {
    return '0 Bytes';
  }

  const k = 1024;
  const sizes = ['Bytes', 'KB', 'MB', 'GB', 'TB', 'PB', 'EB', 'ZB', 'YB'];
  const i = Math.floor(Math.log(bytes) / Math.log(k));
  const formattedValue = parseFloat((bytes / Math.pow(k, i)).toFixed(decimals));

  return `${formattedValue} ${sizes[i]}`;
}

export const downloadFile = (fileId, fileName = null) => {
  const authToken = localStorage.getItem('accessToken');
  const url = `${baseUrl()}/resources/get/${fileId}`;
  const env = localStorage.getItem('applicationEnvironment');

  if (env === 'PROD') {
    const headers = {
      Authorization: `Bearer ${authToken}`,
    };

    return fetch(url, { headers })
      .then((response) => response.blob())
      .then((blob) => {
        if (fileName) {
          const fileUrl = window.URL.createObjectURL(blob);
          const anchorElement = document.createElement('a');
          anchorElement.href = fileUrl;
          anchorElement.download = fileName;
          anchorElement.click();
          window.URL.revokeObjectURL(fileUrl);
        } else {
          return blob;
        }
      })
      .catch((error) => {
        console.error('Error downloading file:', error);
      });
  } else {
    if (fileName) {
      window.open(url, '_blank');
    } else {
      return fetch(url)
        .then((response) => response.blob())
        .catch((error) => {
          console.error('Error downloading file:', error);
        });
    }
  }
};

export const downloadAllFiles = (files) => {
  const zip = new JSZip();
  const promises = [];

  files.forEach(file => {
    const promise = downloadFile(file.id)
      .then(blob => {
        const fileBlob = new Blob([blob], { type: file.type });
        zip.file(file.name, fileBlob);
      })
      .catch(error => {
        console.error('Error downloading file:', error);
      });

    promises.push(promise);
  });

  Promise.all(promises)
    .then(() => {
      zip.generateAsync({ type: 'blob' })
        .then(content => {
          const timestamp = new Date().getTime();
          const zipFilename = `files_${timestamp}.zip`;
          const downloadLink = document.createElement('a');
          downloadLink.href = URL.createObjectURL(content);
          downloadLink.download = zipFilename;
          downloadLink.click();
        })
        .catch(error => {
          console.error('Error generating zip:', error);
        });
    });
};

export const refreshUrl = () => {
  if (typeof window === 'undefined') {
    return;
  }

  const urlWithoutToken = window.location.origin + window.location.pathname;
  window.history.replaceState({}, document.title, urlWithoutToken);
};

export const loadingTextEffect = (loadingText, setLoadingText, timer) => {
  const text = loadingText;
  let dots = '';

  const interval = setInterval(() => {
    dots = dots.length < 3 ? dots + '.' : '';
    setLoadingText(`${text}${dots}`);
  }, timer);

  return () => clearInterval(interval)
}

export const openNewTab = (id, name, contentType, hasInternalId) => {
  EventBus.emit('openNewTab', {
    element: {id: id, name: name, contentType: contentType, internalId: hasInternalId ? createInternalId() : 0}
  });
}

export const removeTab = (id, name, contentType, internalId) => {
  EventBus.emit('removeTab', {
    element: {id: id, name: name, contentType: contentType, internalId: internalId}
  });
}

export const setLocalStorageValue = (key, value, stateFunction) => {
  stateFunction(value);
  localStorage.setItem(key, value);
}

export const setLocalStorageArray = (key, value, stateFunction) => {
  stateFunction(value);
  const arrayString = JSON.stringify(value);
  localStorage.setItem(key, arrayString);
}

const getInternalIds = () => {
  const internal_ids = localStorage.getItem("agi_internal_ids");
  return internal_ids ? JSON.parse(internal_ids) : [];
}

const removeAgentInternalId = (internalId) => {
  let idsArray = getInternalIds();
  const internalIdIndex = idsArray.indexOf(internalId);

  if (internalIdIndex !== -1) {
    idsArray.splice(internalIdIndex, 1);
    localStorage.setItem('agi_internal_ids', JSON.stringify(idsArray));
    localStorage.removeItem("agent_create_click_" + String(internalId));
    localStorage.removeItem("agent_name_" + String(internalId));
    localStorage.removeItem("agent_description_" + String(internalId));
    localStorage.removeItem("agent_goals_" + String(internalId));
    localStorage.removeItem("agent_instructions_" + String(internalId));
    localStorage.removeItem("agent_constraints_" + String(internalId));
    localStorage.removeItem("agent_model_" + String(internalId));
    localStorage.removeItem("agent_type_" + String(internalId));
    localStorage.removeItem("tool_names_" + String(internalId));
    localStorage.removeItem("tool_ids_" + String(internalId));
    localStorage.removeItem("agent_rolling_window_" + String(internalId));
    localStorage.removeItem("agent_database_" + String(internalId));
    localStorage.removeItem("agent_permission_" + String(internalId));
    localStorage.removeItem("agent_exit_criterion_" + String(internalId));
    localStorage.removeItem("agent_iterations_" + String(internalId));
    localStorage.removeItem("agent_step_time_" + String(internalId));
    localStorage.removeItem("advanced_options_" + String(internalId));
    localStorage.removeItem("has_LTM_" + String(internalId));
    localStorage.removeItem("has_resource_" + String(internalId));
    localStorage.removeItem("agent_files_" + String(internalId));
    localStorage.removeItem("agent_knowledge_" + String(internalId));
  }
}

const removeAddToolkitInternalId = (internalId) => {
  let idsArray = getInternalIds();
  const internalIdIndex = idsArray.indexOf(internalId);

  if (internalIdIndex !== -1) {
    idsArray.splice(internalIdIndex, 1);
    localStorage.setItem('agi_internal_ids', JSON.stringify(idsArray));
    localStorage.removeItem('tool_github_' + String(internalId));
  }
}

const removeToolkitsInternalId = (internalId) => {
  let idsArray = getInternalIds();
  const internalIdIndex = idsArray.indexOf(internalId);

  if (internalIdIndex !== -1) {
    idsArray.splice(internalIdIndex, 1);
    localStorage.setItem('agi_internal_ids', JSON.stringify(idsArray));
    localStorage.removeItem('toolkit_tab_' + String(internalId));
    localStorage.removeItem('api_configs_' + String(internalId));
  }
}

const removeKnowledgeInternalId = (internalId) => {
  let idsArray = getInternalIds();
  const internalIdIndex = idsArray.indexOf(internalId);

  if (internalIdIndex !== -1) {
    idsArray.splice(internalIdIndex, 1);
    localStorage.setItem('agi_internal_ids', JSON.stringify(idsArray));
    localStorage.removeItem('knowledge_name_' + String(internalId));
    localStorage.removeItem('knowledge_description_' + String(internalId));
    localStorage.removeItem('knowledge_index_' + String(internalId));
  }
}

const removeAddDatabaseInternalId = (internalId) => {
  let idsArray = getInternalIds();
  const internalIdIndex = idsArray.indexOf(internalId);

  if (internalIdIndex !== -1) {
    idsArray.splice(internalIdIndex, 1);
    localStorage.setItem('agi_internal_ids', JSON.stringify(idsArray));
    localStorage.removeItem('add_database_tab_' + String(internalId));
    localStorage.removeItem('selected_db_' + String(internalId));
    localStorage.removeItem('db_name_' + String(internalId));
    localStorage.removeItem('db_collections_' + String(internalId));
    localStorage.removeItem('pincone_api_' + String(internalId));
    localStorage.removeItem('pinecone_env_' + String(internalId));
    localStorage.removeItem('qdrant_api_' + String(internalId));
    localStorage.removeItem('qdrant_url_' + String(internalId));
    localStorage.removeItem('qdrant_port_' + String(internalId));
  }
}

const removeDatabaseInternalId = (internalId) => {
  let idsArray = getInternalIds();
  const internalIdIndex = idsArray.indexOf(internalId);

  if (internalIdIndex !== -1) {
    idsArray.splice(internalIdIndex, 1);
    localStorage.setItem('agi_internal_ids', JSON.stringify(idsArray));
    localStorage.removeItem('db_details_collections_' + String(internalId));
  }
}

export const resetLocalStorage = (contentType, internalId) => {
  switch (contentType) {
    case 'Create_Agent':
      removeAgentInternalId(internalId);
      break;
    case 'Add_Toolkit':
      removeAddToolkitInternalId(internalId);
      break;
    case 'Marketplace':
      localStorage.removeItem('marketplace_tab');
      localStorage.removeItem('market_item_clicked');
      localStorage.removeItem('market_detail_type');
      localStorage.removeItem('market_item');
      break;
    case 'Toolkits':
      removeToolkitsInternalId(internalId);
      break;
    case 'Knowledge':
      removeKnowledgeInternalId(internalId);
      break;
    case 'Add_Knowledge':
      removeKnowledgeInternalId(internalId);
      break;
    case 'Add_Database':
      removeAddDatabaseInternalId(internalId);
      break;
    case 'Database':
      removeDatabaseInternalId(internalId);
      break;
    case 'Settings':
      localStorage.removeItem('settings_tab');
      break;
    default:
      break;
  }
}

const removeAddToolkitInternalId = (internalId) => {
  let idsArray = getInternalIds();
  const internalIdIndex = idsArray.indexOf(internalId);

  if (internalIdIndex !== -1) {
    idsArray.splice(internalIdIndex, 1);
    localStorage.setItem('agi_internal_ids', JSON.stringify(idsArray));
    localStorage.removeItem('tool_github_' + String(internalId));
  }
}

const removeToolkitsInternalId = (internalId) => {
  let idsArray = getInternalIds();
  const internalIdIndex = idsArray.indexOf(internalId);

  if (internalIdIndex !== -1) {
    idsArray.splice(internalIdIndex, 1);
    localStorage.setItem('agi_internal_ids', JSON.stringify(idsArray));
    localStorage.removeItem('toolkit_tab_' + String(internalId));
    localStorage.removeItem('api_configs_' + String(internalId));
  }
}

export const resetLocalStorage = (contentType, internalId) => {
  switch (contentType) {
    case 'Create_Agent':
      removeAgentInternalId(internalId);
      break;
    case 'Add_Toolkit':
      removeAddToolkitInternalId(internalId);
      break;
    case 'Marketplace':
      localStorage.removeItem('marketplace_tab');
      localStorage.removeItem('market_item_clicked');
      localStorage.removeItem('market_detail_type');
      localStorage.removeItem('market_item');
      break;
    case 'Toolkits':
      removeToolkitsInternalId(internalId);
      break;
    default:
      break;
  }
}

export const createInternalId = () => {
  let newId = 1;

  if (typeof window !== 'undefined') {
    let idsArray = getInternalIds();
    let found = false;

    for (let i = 1; !found; i++) {
      if (!idsArray.includes(i)) {
        newId = i;
        found = true;
      }
    }

    idsArray.push(newId);
    localStorage.setItem('agi_internal_ids', JSON.stringify(idsArray));
  }

  return newId;
}

export const returnToolkitIcon = (toolkitName) => {
  const toolkitData = [
    { name: 'Jira Toolkit', imageSrc: '/images/jira_icon.svg' },
    { name: 'Email Toolkit', imageSrc: '/images/gmail_icon.svg' },
    { name: 'Google Calendar Toolkit', imageSrc: '/images/google_calender_icon.svg' },
    { name: 'GitHub Toolkit', imageSrc: '/images/github_icon.svg' },
    { name: 'Google Search Toolkit', imageSrc: '/images/google_search_icon.svg' },
    { name: 'Searx Toolkit', imageSrc: '/images/searx_icon.svg' },
    { name: 'Slack Toolkit', imageSrc: '/images/slack_icon.svg' },
    { name: 'Web Scrapper Toolkit', imageSrc: '/images/webscraper_icon.svg' },
    { name: 'Twitter Toolkit', imageSrc: '/images/twitter_icon.svg' },
    { name: 'Google SERP Toolkit', imageSrc: '/images/google_serp_icon.svg' },
    { name: 'File Toolkit', imageSrc: '/images/filemanager_icon.svg' },
    { name: 'CodingToolkit', imageSrc: '/images/app-logo-light.png' },
    { name: 'Image Generation Toolkit', imageSrc: '/images/app-logo-light.png' },
    { name: 'Knowledge Search Toolkit', imageSrc: '/images/app-logo-light.png' },
  ];

  const toolkit = toolkitData.find((tool) => tool.name === toolkitName);
  return toolkit ? toolkit.imageSrc : '/images/custom_tool.svg';
}

export const returnResourceIcon = (file) => {
  const fileTypeIcons = {
    'application/pdf': '/images/pdf_file.svg',
    'application/txt': '/images/txt_file.svg',
    'text/plain': '/images/txt_file.svg',
    'image': '/images/img_file.svg',
  };

  return fileTypeIcons[file.type] || '/images/default_file.svg';
};

<<<<<<< HEAD
=======
export const returnDatabaseIcon = (database) => {
  const dbTypeIcons = {
    'Pinecone': '/images/pinecone.svg',
    'Qdrant': '/images/qdrant.svg'
  };

  return dbTypeIcons[database]
};

>>>>>>> 19b7632b
export const convertToTitleCase = (str) => {
  if(str === null || str === '') {
    return '';
  }

  const words = str.toLowerCase().split('_');
  const capitalizedWords = words.map((word) => word.charAt(0).toUpperCase() + word.slice(1));
  return capitalizedWords.join(' ');
}<|MERGE_RESOLUTION|>--- conflicted
+++ resolved
@@ -309,51 +309,6 @@
   }
 }
 
-const removeAddToolkitInternalId = (internalId) => {
-  let idsArray = getInternalIds();
-  const internalIdIndex = idsArray.indexOf(internalId);
-
-  if (internalIdIndex !== -1) {
-    idsArray.splice(internalIdIndex, 1);
-    localStorage.setItem('agi_internal_ids', JSON.stringify(idsArray));
-    localStorage.removeItem('tool_github_' + String(internalId));
-  }
-}
-
-const removeToolkitsInternalId = (internalId) => {
-  let idsArray = getInternalIds();
-  const internalIdIndex = idsArray.indexOf(internalId);
-
-  if (internalIdIndex !== -1) {
-    idsArray.splice(internalIdIndex, 1);
-    localStorage.setItem('agi_internal_ids', JSON.stringify(idsArray));
-    localStorage.removeItem('toolkit_tab_' + String(internalId));
-    localStorage.removeItem('api_configs_' + String(internalId));
-  }
-}
-
-export const resetLocalStorage = (contentType, internalId) => {
-  switch (contentType) {
-    case 'Create_Agent':
-      removeAgentInternalId(internalId);
-      break;
-    case 'Add_Toolkit':
-      removeAddToolkitInternalId(internalId);
-      break;
-    case 'Marketplace':
-      localStorage.removeItem('marketplace_tab');
-      localStorage.removeItem('market_item_clicked');
-      localStorage.removeItem('market_detail_type');
-      localStorage.removeItem('market_item');
-      break;
-    case 'Toolkits':
-      removeToolkitsInternalId(internalId);
-      break;
-    default:
-      break;
-  }
-}
-
 export const createInternalId = () => {
   let newId = 1;
 
@@ -408,8 +363,6 @@
   return fileTypeIcons[file.type] || '/images/default_file.svg';
 };
 
-<<<<<<< HEAD
-=======
 export const returnDatabaseIcon = (database) => {
   const dbTypeIcons = {
     'Pinecone': '/images/pinecone.svg',
@@ -419,7 +372,6 @@
   return dbTypeIcons[database]
 };
 
->>>>>>> 19b7632b
 export const convertToTitleCase = (str) => {
   if(str === null || str === '') {
     return '';
