--- conflicted
+++ resolved
@@ -261,30 +261,6 @@
   return newId;
 }
 
-<<<<<<< HEAD
-export const averageAgentRunTime = (runs) => {
-  var total = 0;
-  for (var i=0; i<runs.length; i++) {
-    const timeDifference = formatRunTimeDifference(runs[i].updated_at, runs[i].created_at);
-    var time = 0;
-
-    if(timeDifference.includes('day')) {
-      time = parseFloat(timeDifference.replace('day', '')) * 24 * 60;
-    }
-    if(timeDifference.includes('hr')) {
-      time = parseFloat(timeDifference.replace('hr', '')) * 60;
-    }
-    if(timeDifference.includes('min')) {
-      time = parseFloat(timeDifference.replace('min', ''));
-    }
-    if(timeDifference.includes('sec')) {
-      time = parseFloat(timeDifference.replace('sec', '')) / 60;
-    }
-    total += isNaN(time) ? 0 : time;
-  }
-  const avg = runs.length > 0 ? total / runs.length : 0;
-  return (`${avg.toFixed(1)} min`);
-=======
 export const returnToolkitIcon = (toolkitName) => {
   const toolkitData = [
     { name: 'Jira Toolkit', imageSrc: '/images/jira_icon.svg' },
@@ -321,5 +297,28 @@
   const words = str.toLowerCase().split('_');
   const capitalizedWords = words.map((word) => word.charAt(0).toUpperCase() + word.slice(1));
   return capitalizedWords.join(' ');
->>>>>>> 97ae9f79
+}
+
+export const averageAgentRunTime = (runs) => {
+  var total = 0;
+  for (var i=0; i<runs.length; i++) {
+    const timeDifference = formatRunTimeDifference(runs[i].updated_at, runs[i].created_at);
+    var time = 0;
+
+    if(timeDifference.includes('day')) {
+      time = parseFloat(timeDifference.replace('day', '')) * 24 * 60;
+    }
+    if(timeDifference.includes('hr')) {
+      time = parseFloat(timeDifference.replace('hr', '')) * 60;
+    }
+    if(timeDifference.includes('min')) {
+      time = parseFloat(timeDifference.replace('min', ''));
+    }
+    if(timeDifference.includes('sec')) {
+      time = parseFloat(timeDifference.replace('sec', '')) / 60;
+    }
+    total += isNaN(time) ? 0 : time;
+  }
+  const avg = runs.length > 0 ? total / runs.length : 0;
+  return (`${avg.toFixed(1)} min`);
 }