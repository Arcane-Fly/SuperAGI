import {formatDistanceToNow} from 'date-fns';
import {utcToZonedTime} from 'date-fns-tz';
import {baseUrl} from "@/pages/api/apiConfig";
import {EventBus} from "@/utils/eventBus";
import JSZip from "jszip";
import moment from 'moment';

const toolkitData = {
  'Jira Toolkit': '/images/jira_icon.svg',
  'Email Toolkit': '/images/gmail_icon.svg',
  'Google Calendar Toolkit': '/images/google_calender_icon.svg',
  'GitHub Toolkit': '/images/github_icon.svg',
  'Google Search Toolkit': '/images/google_search_icon.svg',
  'Searx Toolkit': '/images/searx_icon.svg',
  'Slack Toolkit': '/images/slack_icon.svg',
  'Web Scrapper Toolkit': '/images/webscraper_icon.svg',
  'Twitter Toolkit': '/images/twitter_icon.svg',
  'Google SERP Toolkit': '/images/google_serp_icon.svg',
  'File Toolkit': '/images/filemanager_icon.svg',
  'CodingToolkit': '/images/app-logo-light.png',
  'Thinking Toolkit': '/images/app-logo-light.png',
  'Image Generation Toolkit': '/images/app-logo-light.png',
  'DuckDuckGo Search Toolkit': '/images/duckduckgo_icon.png',
};

export const getUserTimezone = () => {
  return Intl.DateTimeFormat().resolvedOptions().timeZone;
}

export const convertToGMT = (dateTime) => {
  if (!dateTime) {
    return null;
  }
  return moment.utc(dateTime).format('YYYY-MM-DD HH:mm:ss');
};

export const formatTimeDifference = (timeDifference) => {
  const units = ['years', 'months', 'days', 'hours', 'minutes'];
  const singularUnits = ['year', 'month', 'day', 'hour', 'minute'];

  for (let i = 0; i < units.length; i++) {
    const unit = units[i];
    if (timeDifference[unit] !== 0) {
      if (unit === 'minutes') {
        return `${timeDifference[unit]} ${timeDifference[unit] === 1 ? singularUnits[i] : unit} ago`;
      } else {
        return `${timeDifference[unit]} ${timeDifference[unit] === 1 ? singularUnits[i] : unit} ago`;
      }
    }
  }

  return 'Just now';
};

export const formatNumber = (number) => {
  if (number === null || number === undefined || number === 0) {
    return '0';
  }

  const suffixes = ['', 'k', 'M', 'B', 'T'];
  const magnitude = Math.floor(Math.log10(number) / 3);
  const scaledNumber = number / Math.pow(10, magnitude * 3);
  const suffix = suffixes[magnitude];

  if (scaledNumber % 1 === 0) {
    return scaledNumber.toFixed(0) + suffix;
  }

  return scaledNumber.toFixed(1) + suffix;
};

export const formatTime = (lastExecutionTime) => {
  try {
    const parsedTime = new Date(lastExecutionTime + 'Z'); // append 'Z' to indicate UTC
    if (isNaN(parsedTime.getTime())) {
      throw new Error('Invalid time value');
    }

    const timeZone = 'Asia/Kolkata';
    const zonedTime = utcToZonedTime(parsedTime, timeZone);

    return formatDistanceToNow(zonedTime, {
      addSuffix: true,
      includeSeconds: true
    }).replace(/about\s/, '')
      .replace(/minutes?/, 'min')
      .replace(/hours?/, 'hrs')
      .replace(/days?/, 'day')
      .replace(/weeks?/, 'week');
  } catch (error) {
    console.error('Error formatting time:', error);
    return 'Invalid Time';
  }
};

export const formatBytes = (bytes, decimals = 2) => {
  if (bytes === 0) {
    return '0 Bytes';
  }

  const k = 1024;
  const sizes = ['Bytes', 'KB', 'MB', 'GB', 'TB', 'PB', 'EB', 'ZB', 'YB'];
  const i = Math.floor(Math.log(bytes) / Math.log(k));
  const formattedValue = parseFloat((bytes / Math.pow(k, i)).toFixed(decimals));

  return `${formattedValue} ${sizes[i]}`;
};

export const downloadFile = (fileId, fileName = null) => {
  const authToken = localStorage.getItem('accessToken');
  const url = `${baseUrl()}/resources/get/${fileId}`;
  const env = localStorage.getItem('applicationEnvironment');

  if (env === 'PROD') {
    const headers = {
      Authorization: `Bearer ${authToken}`,
    };

    return fetch(url, {headers})
      .then((response) => response.blob())
      .then((blob) => {
        if (fileName) {
          const fileUrl = window.URL.createObjectURL(blob);
          const anchorElement = document.createElement('a');
          anchorElement.href = fileUrl;
          anchorElement.download = fileName;
          anchorElement.click();
          window.URL.revokeObjectURL(fileUrl);
        } else {
          return blob;
        }
      })
      .catch((error) => {
        console.error('Error downloading file:', error);
      });
  } else {
    if (fileName) {
      window.open(url, '_blank');
    } else {
      return fetch(url)
        .then((response) => response.blob())
        .catch((error) => {
          console.error('Error downloading file:', error);
        });
    }
  }
};

export const downloadAllFiles = (files, run_name) => {
  const zip = new JSZip();
  const promises = [];
  const fileNamesCount = {};

  files.forEach((file, index) => {
    fileNamesCount[file.name]
      ? fileNamesCount[file.name]++
      : (fileNamesCount[file.name] = 1);

    let modifiedFileName = file.name;
    if (fileNamesCount[file.name] > 1) {
      const fileExtensionIndex = file.name.lastIndexOf(".");
      const name = file.name.substring(0, fileExtensionIndex);
      const extension = file.name.substring(fileExtensionIndex + 1);
      modifiedFileName = `${name} (${fileNamesCount[file.name] - 1}).${extension}`;
    }

    const promise = downloadFile(file.id)
      .then((blob) => {
        const fileBlob = new Blob([blob], {type: file.type});
        zip.file(modifiedFileName, fileBlob);
      })
      .catch((error) => {
        console.error("Error downloading file:", error);
      });

    promises.push(promise);
  });

  Promise.all(promises)
    .then(() => {
      zip.generateAsync({type: "blob"})
        .then((content) => {
          const now = new Date();
          const timestamp = `${now.getFullYear()}-${("0" + (now.getMonth() + 1)).slice(-2)}-${("0" + now.getDate()).slice(-2)}_${now.getHours()}:${now.getMinutes()}:${now.getSeconds()}`.replace(/:/g, '-');
          const zipFilename = `${run_name}_${timestamp}.zip`;
          const downloadLink = document.createElement("a");
          downloadLink.href = URL.createObjectURL(content);
          downloadLink.download = zipFilename;
          downloadLink.click();
        })
        .catch((error) => {
          console.error("Error generating zip:", error);
        });
    });
};

export const refreshUrl = () => {
  if (typeof window === 'undefined') {
    return;
  }

  const { origin, pathname } = window.location;
  const urlWithoutToken = origin + pathname;
  window.history.replaceState({}, document.title, urlWithoutToken);
};

export const loadingTextEffect = (loadingText, setLoadingText, timer) => {
  const text = loadingText;
  let dots = '';

  const interval = setInterval(() => {
    dots = dots.length < 3 ? dots + '.' : '';
    setLoadingText(`${text}${dots}`);
  }, timer);

  return () => clearInterval(interval)
};

export const openNewTab = (id, name, contentType, hasInternalId = false) => {
  EventBus.emit('openNewTab', {
    element: {id: id, name: name, contentType: contentType, internalId: hasInternalId ? createInternalId() : 0}
  });
};

export const removeTab = (id, name, contentType, internalId) => {
  EventBus.emit('removeTab', {
    element: {id: id, name: name, contentType: contentType, internalId: internalId}
  });
};

export const setLocalStorageValue = (key, value, stateFunction) => {
  stateFunction(value);
  localStorage.setItem(key, value);
};

export const setLocalStorageArray = (key, value, stateFunction) => {
  stateFunction(value);
  const arrayString = JSON.stringify(value);
  localStorage.setItem(key, arrayString);
};

const getInternalIds = () => {
  const internal_ids = localStorage.getItem("agi_internal_ids");
  return internal_ids ? JSON.parse(internal_ids) : [];
};

const removeAgentInternalId = (internalId) => {
  let idsArray = getInternalIds();
  const internalIdIndex = idsArray.indexOf(internalId);

  if (internalIdIndex !== -1) {
    idsArray.splice(internalIdIndex, 1);
    localStorage.setItem('agi_internal_ids', JSON.stringify(idsArray));
    localStorage.removeItem("agent_create_click_" + String(internalId));
    localStorage.removeItem("agent_name_" + String(internalId));
    localStorage.removeItem("agent_description_" + String(internalId));
    localStorage.removeItem("agent_goals_" + String(internalId));
    localStorage.removeItem("agent_instructions_" + String(internalId));
    localStorage.removeItem("agent_constraints_" + String(internalId));
    localStorage.removeItem("agent_model_" + String(internalId));
    localStorage.removeItem("agent_type_" + String(internalId));
    localStorage.removeItem("tool_names_" + String(internalId));
    localStorage.removeItem("tool_ids_" + String(internalId));
    localStorage.removeItem("agent_rolling_window_" + String(internalId));
    localStorage.removeItem("agent_database_" + String(internalId));
    localStorage.removeItem("agent_permission_" + String(internalId));
    localStorage.removeItem("agent_exit_criterion_" + String(internalId));
    localStorage.removeItem("agent_iterations_" + String(internalId));
    localStorage.removeItem("agent_step_time_" + String(internalId));
    localStorage.removeItem("advanced_options_" + String(internalId));
    localStorage.removeItem("has_LTM_" + String(internalId));
    localStorage.removeItem("has_resource_" + String(internalId));
    localStorage.removeItem("agent_files_" + String(internalId));
    localStorage.removeItem("agent_start_time_" + String(internalId));
    localStorage.removeItem("agent_expiry_date_" + String(internalId));
    localStorage.removeItem("agent_expiry_type_" + String(internalId));
    localStorage.removeItem("agent_expiry_runs_" + String(internalId));
    localStorage.removeItem("agent_time_unit_" + String(internalId));
    localStorage.removeItem("agent_time_value_" + String(internalId));
    localStorage.removeItem("agent_is_recurring_" + String(internalId));
    localStorage.removeItem("is_agent_template_" + String(internalId));
    localStorage.removeItem("agent_template_id_" + String(internalId));
  }
};

const removeAddToolkitInternalId = (internalId) => {
  let idsArray = getInternalIds();
  const internalIdIndex = idsArray.indexOf(internalId);

  if (internalIdIndex !== -1) {
    idsArray.splice(internalIdIndex, 1);
    localStorage.setItem('agi_internal_ids', JSON.stringify(idsArray));
    localStorage.removeItem('tool_github_' + String(internalId));
  }
};

const removeToolkitsInternalId = (internalId) => {
  let idsArray = getInternalIds();
  const internalIdIndex = idsArray.indexOf(internalId);

  if (internalIdIndex !== -1) {
    idsArray.splice(internalIdIndex, 1);
    localStorage.setItem('agi_internal_ids', JSON.stringify(idsArray));
    localStorage.removeItem('toolkit_tab_' + String(internalId));
    localStorage.removeItem('api_configs_' + String(internalId));
  }
};

export const resetLocalStorage = (contentType, internalId) => {
  switch (contentType) {
    case 'Create_Agent':
      removeAgentInternalId(internalId);
      break;
    case 'Add_Toolkit':
      removeAddToolkitInternalId(internalId);
      break;
    case 'Marketplace':
      localStorage.removeItem('marketplace_tab');
      localStorage.removeItem('market_item_clicked');
      localStorage.removeItem('market_detail_type');
      localStorage.removeItem('market_item');
      break;
    case 'Toolkits':
      removeToolkitsInternalId(internalId);
      break;
    default:
      break;
  }
};

export const createInternalId = () => {
  let newId = 1;

  if (typeof window !== 'undefined') {
    let idsArray = getInternalIds();
    let found = false;

    for (let i = 1; !found; i++) {
      if (!idsArray.includes(i)) {
        newId = i;
        found = true;
      }
    }

    idsArray.push(newId);
    localStorage.setItem('agi_internal_ids', JSON.stringify(idsArray));
  }

  return newId;
};

export const returnToolkitIcon = (toolkitName) => {
  return toolkitData[toolkitName] || '/images/custom_tool.svg';
};

export const returnResourceIcon = (file) => {
  const fileType = file.type;

  switch (true) {
    case fileType.includes('image'):
      return '/images/img_file.svg';
    case fileType === 'application/pdf':
      return '/images/pdf_file.svg';
    case fileType === 'application/txt' || fileType === 'text/plain':
      return '/images/txt_file.svg';
    default:
      return '/images/default_file.svg';
  }
};

export const convertToTitleCase = (str) => {
  if (!str) {
    return '';
  }

  const words = str.toLowerCase().split('_');
  const capitalizedWords = words.map((word) => word.charAt(0).toUpperCase() + word.slice(1));
  return capitalizedWords.join(' ');
<<<<<<< HEAD
}

export const excludedToolkits = () => {
  return ["Thinking Toolkit", "Human Input Toolkit", "Resource Toolkit"];
}
=======
};

export const preventDefault = (e) => {
  e.stopPropagation();
};
>>>>>>> 6595b1a5
<|MERGE_RESOLUTION|>--- conflicted
+++ resolved
@@ -376,16 +376,12 @@
   const words = str.toLowerCase().split('_');
   const capitalizedWords = words.map((word) => word.charAt(0).toUpperCase() + word.slice(1));
   return capitalizedWords.join(' ');
-<<<<<<< HEAD
 }
 
 export const excludedToolkits = () => {
   return ["Thinking Toolkit", "Human Input Toolkit", "Resource Toolkit"];
-}
-=======
 };
 
 export const preventDefault = (e) => {
   e.stopPropagation();
-};
->>>>>>> 6595b1a5
+};