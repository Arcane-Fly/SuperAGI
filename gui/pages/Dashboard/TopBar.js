import React, {useState} from 'react';
import Image from 'next/image';
import styles from './Dashboard.module.css';
import { EventBus } from "@/utils/eventBus";
import { useRouter } from 'next/router';
import agentStyles from '../Content/Agents/Agents.module.css';
import {ToastContainer, toast} from 'react-toastify';
import 'react-toastify/dist/ReactToastify.css';
<<<<<<< HEAD

export default function TopBar({selectedProject, userName}) {
=======
import {refreshUrl} from "@/utils/utils";

export default function TopBar({selectedProject, userName, env}) {
>>>>>>> 7deb3753
  const [dropdown, setDropdown] = useState(false);
  const [settingsModal, setSettingsModal] = useState(false);
  const router = useRouter();
  const [openAIKey, setKey] = useState('');
  const [temperature, setTemperature] = useState(0.5);

  const settingsTab = () => {
    EventBus.emit('settingsTab', { id: -3, name: "Settings", contentType: "Settings" });
  }

  const logoutUser = () => {
    setDropdown(false);

    if (typeof window === 'undefined') {
      return;
    }

    localStorage.removeItem('accessToken');
    refreshUrl();
    router.reload();
  };

  const handleOpenAIKey = (event) => {
    setKey(event.target.value);
  };

  const preventDefault = (e) => {
    e.stopPropagation();
  };

  const saveSettings = () => {
    setSettingsModal(false);
    toast.success("Settings updated", {autoClose: 1800});
  };

  const handleTemperatureChange = (event) => {
    setTemperature(event.target.value);
  };

  const handleOpenAIKey = (event) => {
    setKey(event.target.value);
  };

  const preventDefault = (e) => {
    e.stopPropagation();
  };

  const saveSettings = () => {
    setSettingsModal(false);
    toast.success("Settings updated", {autoClose: 1800});
  };

  const handleTemperatureChange = (event) => {
    setTemperature(event.target.value);
  };

  return (
    <>
      <div className={styles.top_bar}>
        <div className={styles.top_left}>
          <div className={styles.top_bar_section} style={{border: '1px solid rgba(255, 255, 255, 0.14)',width:'140px'}}>
            <div style={{display:'flex',alignItems:'center',justifyContent:'flex-start'}}>
              <div style={{marginTop:'-1px'}}><Image width={14} height={14} src="/images/project.svg" alt="project-icon"/></div>
              <div className={styles.top_bar_font}><p>{selectedProject?.name || ''}</p></div>
            </div>
            {/*<div style={{order:'1'}}><Image width={16} height={16} src="/images/dropdown_down.svg" alt="dropdown-icon"/></div>*/}
          </div>
          <div className={styles.top_bar_section} style={{marginLeft:'10px',cursor:'default'}}>
            <div style={{marginTop:'-2px'}}><Image width={14} height={14} src="/images/widgets.svg" alt="widgets-icon"/></div>
            <div className={styles.top_bar_font}><p>Marketplace (coming soon)</p></div>
            {/*<div style={{flexGrow:'1'}}><Image width={16} height={16} src="/images/dropdown_down.svg" alt="dropdown-icon"/></div>*/}
          </div>
        </div>
        <div className={styles.top_right}>
          <div onClick={() => setSettingsModal(true)} className={styles.top_right_icon}><Image width={16} height={16} src="/images/settings.svg" alt="dropdown-icon"/></div>
          {/*<div className={styles.top_right_icon}><Image width={16} height={16} src="/images/notifications.svg" alt="dropdown-icon"/></div>*/}
<<<<<<< HEAD
          <div className={styles.top_right_icon} onMouseEnter={() => setDropdown(true)} onMouseLeave={() => setDropdown(false)}>
            <Image width={20} height={20} src="/images/profile_pic.png" alt="dropdown-icon"/>
          </div>
          {dropdown && <div style={{marginTop:'13vh',marginRight:'-20px'}} onMouseEnter={() => setDropdown(true)} onMouseLeave={() => setDropdown(false)}>
            <ul className="dropdown_container" style={{width:'120px'}}>
              {userName && <li className="dropdown_item" onClick={() => setDropdown(false)}>{userName}</li>}
=======
          <div className={styles.top_right_icon} onClick={() => setDropdown(!dropdown)}>
            <Image width={20} height={20} src="/images/profile_pic.png" alt="dropdown-icon"/>
          </div>
          {dropdown && env !== 'DEV' && <div style={{marginTop:'13vh',marginRight:'-45px'}} onMouseEnter={() => setDropdown(true)} onMouseLeave={() => setDropdown(false)}>
            <ul className="dropdown_container" style={{width:'fit-content'}}>
              <li className="dropdown_item" onClick={() => setDropdown(false)}>{userName}</li>
>>>>>>> 7deb3753
              <li className="dropdown_item" onClick={logoutUser}>Logout</li>
            </ul>
          </div>}
        </div>
      </div>
      {settingsModal && (<div className="modal" onClick={() => setSettingsModal(false)}>
<<<<<<< HEAD
        <div className="modal-content" style={{width: '40%'}} onClick={preventDefault}>
=======
        <div className="modal-content" style={{width: '35%'}} onClick={preventDefault}>
>>>>>>> 7deb3753
          <div className={agentStyles.detail_name}>Settings</div>
          <div>
            <label className={agentStyles.form_label}>Open-AI API Key</label>
            <input placeholder="Enter your Open-AI API key" className="input_medium" type="password" value={openAIKey} onChange={handleOpenAIKey}/>
          </div>
<<<<<<< HEAD
          <div style={{marginTop:'15px'}}>
            <label className={agentStyles.form_label}>Temperature</label>
            <div style={{display:'flex',alignItems:'center',justifyContent:'space-between'}}>
              <input style={{width:'90%'}} type="range" step={0.1} min={0} max={1} value={temperature} onChange={handleTemperatureChange}/>
              <input style={{width:'9%',order:'1'}} disabled={true} className="input_medium" type="text" value={temperature}/>
            </div>
          </div>
=======
          {/*<div style={{marginTop:'15px'}}>*/}
          {/*  <label className={agentStyles.form_label}>Temperature</label>*/}
          {/*  <div style={{display:'flex',alignItems:'center',justifyContent:'space-between'}}>*/}
          {/*    <input style={{width:'90%'}} type="range" step={0.1} min={0} max={1} value={temperature} onChange={handleTemperatureChange}/>*/}
          {/*    <input style={{width:'9%',order:'1',textAlign:'center',paddingLeft:'0',paddingRight:'0'}} disabled={true} className="input_medium" type="text" value={temperature}/>*/}
          {/*  </div>*/}
          {/*</div>*/}
>>>>>>> 7deb3753
          <div style={{display: 'flex', justifyContent: 'flex-end',marginTop:'15px'}}>
            <button className="secondary_button" style={{marginRight: '10px'}} onClick={() => setSettingsModal(false)}>
              Cancel
            </button>
            <button className="primary_button" onClick={saveSettings}>
              Update Changes
            </button>
          </div>
        </div>
      </div>)}
      <ToastContainer/>
    </>
  )
}<|MERGE_RESOLUTION|>--- conflicted
+++ resolved
@@ -6,14 +6,9 @@
 import agentStyles from '../Content/Agents/Agents.module.css';
 import {ToastContainer, toast} from 'react-toastify';
 import 'react-toastify/dist/ReactToastify.css';
-<<<<<<< HEAD
-
-export default function TopBar({selectedProject, userName}) {
-=======
 import {refreshUrl} from "@/utils/utils";
 
 export default function TopBar({selectedProject, userName, env}) {
->>>>>>> 7deb3753
   const [dropdown, setDropdown] = useState(false);
   const [settingsModal, setSettingsModal] = useState(false);
   const router = useRouter();
@@ -53,23 +48,6 @@
     setTemperature(event.target.value);
   };
 
-  const handleOpenAIKey = (event) => {
-    setKey(event.target.value);
-  };
-
-  const preventDefault = (e) => {
-    e.stopPropagation();
-  };
-
-  const saveSettings = () => {
-    setSettingsModal(false);
-    toast.success("Settings updated", {autoClose: 1800});
-  };
-
-  const handleTemperatureChange = (event) => {
-    setTemperature(event.target.value);
-  };
-
   return (
     <>
       <div className={styles.top_bar}>
@@ -90,46 +68,24 @@
         <div className={styles.top_right}>
           <div onClick={() => setSettingsModal(true)} className={styles.top_right_icon}><Image width={16} height={16} src="/images/settings.svg" alt="dropdown-icon"/></div>
           {/*<div className={styles.top_right_icon}><Image width={16} height={16} src="/images/notifications.svg" alt="dropdown-icon"/></div>*/}
-<<<<<<< HEAD
-          <div className={styles.top_right_icon} onMouseEnter={() => setDropdown(true)} onMouseLeave={() => setDropdown(false)}>
-            <Image width={20} height={20} src="/images/profile_pic.png" alt="dropdown-icon"/>
-          </div>
-          {dropdown && <div style={{marginTop:'13vh',marginRight:'-20px'}} onMouseEnter={() => setDropdown(true)} onMouseLeave={() => setDropdown(false)}>
-            <ul className="dropdown_container" style={{width:'120px'}}>
-              {userName && <li className="dropdown_item" onClick={() => setDropdown(false)}>{userName}</li>}
-=======
           <div className={styles.top_right_icon} onClick={() => setDropdown(!dropdown)}>
             <Image width={20} height={20} src="/images/profile_pic.png" alt="dropdown-icon"/>
           </div>
           {dropdown && env !== 'DEV' && <div style={{marginTop:'13vh',marginRight:'-45px'}} onMouseEnter={() => setDropdown(true)} onMouseLeave={() => setDropdown(false)}>
             <ul className="dropdown_container" style={{width:'fit-content'}}>
               <li className="dropdown_item" onClick={() => setDropdown(false)}>{userName}</li>
->>>>>>> 7deb3753
               <li className="dropdown_item" onClick={logoutUser}>Logout</li>
             </ul>
           </div>}
         </div>
       </div>
       {settingsModal && (<div className="modal" onClick={() => setSettingsModal(false)}>
-<<<<<<< HEAD
-        <div className="modal-content" style={{width: '40%'}} onClick={preventDefault}>
-=======
         <div className="modal-content" style={{width: '35%'}} onClick={preventDefault}>
->>>>>>> 7deb3753
           <div className={agentStyles.detail_name}>Settings</div>
           <div>
             <label className={agentStyles.form_label}>Open-AI API Key</label>
             <input placeholder="Enter your Open-AI API key" className="input_medium" type="password" value={openAIKey} onChange={handleOpenAIKey}/>
           </div>
-<<<<<<< HEAD
-          <div style={{marginTop:'15px'}}>
-            <label className={agentStyles.form_label}>Temperature</label>
-            <div style={{display:'flex',alignItems:'center',justifyContent:'space-between'}}>
-              <input style={{width:'90%'}} type="range" step={0.1} min={0} max={1} value={temperature} onChange={handleTemperatureChange}/>
-              <input style={{width:'9%',order:'1'}} disabled={true} className="input_medium" type="text" value={temperature}/>
-            </div>
-          </div>
-=======
           {/*<div style={{marginTop:'15px'}}>*/}
           {/*  <label className={agentStyles.form_label}>Temperature</label>*/}
           {/*  <div style={{display:'flex',alignItems:'center',justifyContent:'space-between'}}>*/}
@@ -137,7 +93,6 @@
           {/*    <input style={{width:'9%',order:'1',textAlign:'center',paddingLeft:'0',paddingRight:'0'}} disabled={true} className="input_medium" type="text" value={temperature}/>*/}
           {/*  </div>*/}
           {/*</div>*/}
->>>>>>> 7deb3753
           <div style={{display: 'flex', justifyContent: 'flex-end',marginTop:'15px'}}>
             <button className="secondary_button" style={{marginRight: '10px'}} onClick={() => setSettingsModal(false)}>
               Cancel
