--- conflicted
+++ resolved
@@ -113,12 +113,9 @@
         </div>
       </div>
       <div className={styles.top_right}>
-<<<<<<< HEAD
          <div onClick={()=>{setSettingsModal(true)}} className={styles.top_right_icon}><Image width={16} height={16} src="/images/settings.svg" alt="dropdown-icon"/></div>
         {/* <div onClick={settingsTab} className={styles.top_right_icon}><Image width={16} height={16} src="/images/settings.svg" alt="dropdown-icon"/></div> */}
-=======
-         <div onClick={() => setSettingsModal(true)} className={styles.top_right_icon}><Image width={16} height={16} src="/images/settings.svg" alt="dropdown-icon"/></div>
->>>>>>> 8357e123
+
         {/* <div className={styles.top_right_icon}><Image width={16} height={16} src="/images/notifications.svg" alt="dropdown-icon"/></div> */}
         <div className={styles.top_right_icon} onMouseEnter={() => setDropdown(true)} onMouseLeave={() => setDropdown(false)}>
           <Image width={20} height={20} src="/images/profile_pic.png" alt="dropdown-icon"/>
