--- conflicted
+++ resolved
@@ -15,7 +15,7 @@
   //   const authUrl = `https://accounts.google.com/o/oauth2/v2/auth?client_id=${client_id}&redirect_uri=${redirect_uri}&access_type=offline&response_type=code&scope=${scope}`;
   //   window.location.href = authUrl;
   // }
-  
+
   const handleClick = (value) => {
     setSelection(value);
     onSelectEvent(value);
@@ -36,21 +36,12 @@
           <div>Tool Kit</div>
         </div>
       </div>
-<<<<<<< HEAD
-      {/* <div className={styles.selection_section}>
-        <div onClick={getToken} className={`${styles.section} ${sectionSelected === 'agent_cluster' ? styles.selected : ''}`}>
-          <div className={styles.button_icon}><Image width={17} height={17} src="/images/agent_cluster_light.svg" alt="agent-cluster-icon"/></div>
-          <div>Google Calendar</div>
-        </div>
-      </div> */}
-=======
       {/*<div className={styles.selection_section}>*/}
       {/*  <div onClick={getToken} className={`${styles.section} ${sectionSelected === 'agent_cluster' ? styles.selected : ''}`}>*/}
       {/*    <div className={styles.button_icon}><Image width={17} height={17} src="/images/agent_cluster_light.svg" alt="agent-cluster-icon"/></div>*/}
       {/*    <div>Google Calendar</div>*/}
       {/*  </div>*/}
       {/*</div>*/}
->>>>>>> 7e5e4f19
       {/*<div className={styles.selection_section}>*/}
       {/*  <div onClick={() => handleClick(sectionSelected !== 'apm' ? 'apm' : '')} className={`${styles.section} ${sectionSelected === 'apm' ? styles.selected : ''}`}>*/}
       {/*    <div className={styles.button_icon}><Image width={17} height={17} src="/images/apm_light.svg" alt="apm-icon"/></div>*/}
