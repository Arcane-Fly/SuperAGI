--- conflicted
+++ resolved
@@ -9,8 +9,9 @@
   const handleClick = (value) => {
     setSelection(value);
     onSelectEvent(value);
-    if(value === 'apm')
+    if (value === 'apm') {
       openNewTab(-9, "APM", "APM")
+    }
   };
 
   return (
@@ -33,32 +34,13 @@
           <div>Toolkits</div>
         </div>
       </div>
-      {/*<div className={styles.selection_section}>*/}
-      {/*  <div onClick={getToken} className={`${styles.section} ${sectionSelected === 'agent_cluster' ? styles.selected : ''}`}>*/}
-      {/*    <div className={styles.button_icon}><Image width={17} height={17} src="/images/agent_cluster_light.svg" alt="agent-cluster-icon"/></div>*/}
-      {/*    <div>Google Calendar</div>*/}
-      {/*  </div>*/}
-      {/*</div>*/}
-<<<<<<< HEAD
       <div className={styles.selection_section}>
-        <div onClick={() => handleClick(sectionSelected !== 'apm' ? 'apm' : '')} className={`${styles.section} ${sectionSelected === 'apm' ? styles.selected : ''}`}>
+        <div onClick={() => handleClick(sectionSelected !== 'apm' ? 'apm' : '')}
+             className={`${styles.section} ${sectionSelected === 'apm' ? styles.selected : ''}`}>
           <div className={styles.button_icon}><Image width={17} height={17} src="/images/apm.svg" alt="apm-icon"/></div>
           <div>APM</div>
         </div>
       </div>
-      {/*<div className={styles.selection_section}>*/}
-      {/*  <div onClick={() => handleClick(sectionSelected !== 'embeddings' ? 'embeddings' : '')} className={`${styles.section} ${sectionSelected === 'embeddings' ? styles.selected : ''}`}>*/}
-      {/*    <div className={styles.button_icon}><Image width={17} height={17} src="/images/embedding_light.svg" alt="embedding-icon"/></div>*/}
-      {/*    <div>Embeddings</div>*/}
-      {/*  </div>*/}
-      {/*</div>*/}
-=======
-      {/*<div className={styles.selection_section}>*/}
-      {/*  <div onClick={() => handleClick(sectionSelected !== 'apm' ? 'apm' : '')} className={`${styles.section} ${sectionSelected === 'apm' ? styles.selected : ''}`}>*/}
-      {/*    <div className={styles.button_icon}><Image width={17} height={17} src="/images/apm_light.svg" alt="apm-icon"/></div>*/}
-      {/*    <div>APM</div>*/}
-      {/*  </div>*/}
-      {/*</div>*/}
       <div className={styles.selection_section}>
         <div onClick={() => handleClick(sectionSelected !== 'knowledge' ? 'knowledge' : '')}
              className={`${styles.section} ${sectionSelected === 'knowledge' ? styles.selected : ''}`}>
@@ -67,7 +49,6 @@
           <div>Knowledge</div>
         </div>
       </div>
->>>>>>> 85011770
     </div>
   );
 }