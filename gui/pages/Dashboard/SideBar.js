import React, {useState} from 'react';
import Image from 'next/image';
import styles from './Dashboard.module.css';
import {refreshUrl, openNewTab} from "@/utils/utils";

export default function SideBar({onSelectEvent}) {
  const [sectionSelected, setSelection] = useState('');

  const handleClick = (value) => {
    setSelection(value);
    onSelectEvent(value);
    if (value === 'apm') {
<<<<<<< HEAD
      openNewTab(-9, "APM", "APM");
=======
      openNewTab(-9, "APM", "APM")
>>>>>>> fc580de1
    }
  };

  return (
    <div className={styles.side_bar}>
      <div><Image width={64} height={48} className={styles.logo} src="/images/app-logo-light.png" alt="super-agi-logo"/>
      </div>
      <div className={styles.selection_section}>
        <div onClick={() => handleClick(sectionSelected !== 'agents' ? 'agents' : '')}
             className={`${styles.section} ${sectionSelected === 'agents' ? styles.selected : ''}`}>
          <div className={styles.button_icon}><Image width={17} height={17} src="/images/agents_light.svg"
                                                     alt="agent-icon"/></div>
          <div>Agents</div>
        </div>
      </div>
      <div className={styles.selection_section}>
        <div onClick={() => handleClick(sectionSelected !== 'toolkits' ? 'toolkits' : '')}
             className={`${styles.section} ${sectionSelected === 'toolkits' ? styles.selected : ''}`}>
          <div className={styles.button_icon}><Image width={17} height={17} src="/images/tools_light.svg"
                                                     alt="tools-icon"/></div>
          <div>Toolkits</div>
        </div>
      </div>
      <div className={styles.selection_section}>
        <div onClick={() => handleClick(sectionSelected !== 'apm' ? 'apm' : '')}
             className={`${styles.section} ${sectionSelected === 'apm' ? styles.selected : ''}`}>
          <div className={styles.button_icon}><Image width={17} height={17} src="/images/apm.svg" alt="apm-icon"/></div>
          <div>APM</div>
        </div>
      </div>
<<<<<<< HEAD
=======
      <div className={styles.selection_section}>
        <div onClick={() => handleClick(sectionSelected !== 'knowledge' ? 'knowledge' : '')}
             className={`${styles.section} ${sectionSelected === 'knowledge' ? styles.selected : ''}`}>
          <div className={styles.button_icon}><Image width={17} height={17} src="/images/knowledge.svg"
                                                     alt="knowledge-icon"/></div>
          <div>Knowledge</div>
        </div>
      </div>
>>>>>>> fc580de1
    </div>
  );
}<|MERGE_RESOLUTION|>--- conflicted
+++ resolved
@@ -10,11 +10,7 @@
     setSelection(value);
     onSelectEvent(value);
     if (value === 'apm') {
-<<<<<<< HEAD
       openNewTab(-9, "APM", "APM");
-=======
-      openNewTab(-9, "APM", "APM")
->>>>>>> fc580de1
     }
   };
 
@@ -45,8 +41,6 @@
           <div>APM</div>
         </div>
       </div>
-<<<<<<< HEAD
-=======
       <div className={styles.selection_section}>
         <div onClick={() => handleClick(sectionSelected !== 'knowledge' ? 'knowledge' : '')}
              className={`${styles.section} ${sectionSelected === 'knowledge' ? styles.selected : ''}`}>
@@ -55,7 +49,6 @@
           <div>Knowledge</div>
         </div>
       </div>
->>>>>>> fc580de1
     </div>
   );
 }