import React, {useState} from 'react';
import Image from 'next/image';
import styles from './Dashboard.module.css';

export default function SideBar({onSelectEvent}) {
  const [sectionSelected, setSelection] = useState('');

  const handleClick = (value) => {
    setSelection(value);
    onSelectEvent(value);
  };
    return (
    <div className={styles.side_bar}>
      <div><Image width={64} height={48} className={styles.logo} src="/images/app-logo-light.png" alt="super-agi-logo"/>
      </div>
      <div className={styles.selection_section}>
        <div onClick={() => handleClick(sectionSelected !== 'agents' ? 'agents' : '')} className={`${styles.section} ${sectionSelected === 'agents' ? styles.selected : ''}`}>
          <div className={styles.button_icon}><Image width={17} height={17} src="/images/agents_light.svg" alt="agent-icon"/></div>
          <div>Agents</div>
        </div>
      </div>
      <div className={styles.selection_section}>
        <div onClick={() => handleClick(sectionSelected !== 'toolkits' ? 'toolkits' : '')} className={`${styles.section} ${sectionSelected === 'toolkits' ? styles.selected : ''}`}>
          <div className={styles.button_icon}><Image width={17} height={17} src="/images/tools_light.svg" alt="tools-icon"/></div>
          <div>Toolkits</div>
        </div>
      </div>
<<<<<<< HEAD
      <div className={styles.selection_section}>
        <div onClick={() => handleClick(sectionSelected !== 'agent_cluster' ? 'agent_cluster' : '')} className={`${styles.section} ${sectionSelected === 'agent_cluster' ? styles.selected : ''}`}>
          <div className={styles.button_icon}><Image width={17} height={17} src="/images/agent_cluster_light.svg" alt="agent-cluster-icon"/></div>
          <div>Agent Cluster</div>
        </div>
      </div>
=======
      {/*<div className={styles.selection_section}>*/}
      {/*  <div onClick={getToken} className={`${styles.section} ${sectionSelected === 'agent_cluster' ? styles.selected : ''}`}>*/}
      {/*    <div className={styles.button_icon}><Image width={17} height={17} src="/images/agent_cluster_light.svg" alt="agent-cluster-icon"/></div>*/}
      {/*    <div>Google Calendar</div>*/}
      {/*  </div>*/}
      {/*</div>*/}
>>>>>>> 37e5e642
      {/*<div className={styles.selection_section}>*/}
      {/*  <div onClick={() => handleClick(sectionSelected !== 'apm' ? 'apm' : '')} className={`${styles.section} ${sectionSelected === 'apm' ? styles.selected : ''}`}>*/}
      {/*    <div className={styles.button_icon}><Image width={17} height={17} src="/images/apm_light.svg" alt="apm-icon"/></div>*/}
      {/*    <div>APM</div>*/}
      {/*  </div>*/}
      {/*</div>*/}
      {/*<div className={styles.selection_section}>*/}
      {/*  <div onClick={() => handleClick(sectionSelected !== 'embeddings' ? 'embeddings' : '')} className={`${styles.section} ${sectionSelected === 'embeddings' ? styles.selected : ''}`}>*/}
      {/*    <div className={styles.button_icon}><Image width={17} height={17} src="/images/embedding_light.svg" alt="embedding-icon"/></div>*/}
      {/*    <div>Embeddings</div>*/}
      {/*  </div>*/}
      {/*</div>*/}
    </div>
  );
}<|MERGE_RESOLUTION|>--- conflicted
+++ resolved
@@ -25,21 +25,18 @@
           <div>Toolkits</div>
         </div>
       </div>
-<<<<<<< HEAD
       <div className={styles.selection_section}>
         <div onClick={() => handleClick(sectionSelected !== 'agent_cluster' ? 'agent_cluster' : '')} className={`${styles.section} ${sectionSelected === 'agent_cluster' ? styles.selected : ''}`}>
           <div className={styles.button_icon}><Image width={17} height={17} src="/images/agent_cluster_light.svg" alt="agent-cluster-icon"/></div>
           <div>Agent Cluster</div>
         </div>
       </div>
-=======
       {/*<div className={styles.selection_section}>*/}
       {/*  <div onClick={getToken} className={`${styles.section} ${sectionSelected === 'agent_cluster' ? styles.selected : ''}`}>*/}
       {/*    <div className={styles.button_icon}><Image width={17} height={17} src="/images/agent_cluster_light.svg" alt="agent-cluster-icon"/></div>*/}
       {/*    <div>Google Calendar</div>*/}
       {/*  </div>*/}
       {/*</div>*/}
->>>>>>> 37e5e642
       {/*<div className={styles.selection_section}>*/}
       {/*  <div onClick={() => handleClick(sectionSelected !== 'apm' ? 'apm' : '')} className={`${styles.section} ${sectionSelected === 'apm' ? styles.selected : ''}`}>*/}
       {/*    <div className={styles.button_icon}><Image width={17} height={17} src="/images/apm_light.svg" alt="apm-icon"/></div>*/}
