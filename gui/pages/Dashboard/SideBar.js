--- conflicted
+++ resolved
@@ -3,44 +3,9 @@
 import styles from './Dashboard.module.css';
 import {openNewTab} from "@/utils/utils";
 
-export default function SideBar({onSelectEvent, env}) {
-    const [sectionSelected, setSelection] = useState('');
+export default function SideBar({onSelectEvent}) {
+  const [sectionSelected, setSelection] = useState('');
 
-<<<<<<< HEAD
-    const sections = [
-        { name: 'agents', icon: '/images/agents_light.svg' },
-        { name: 'toolkits', icon: '/images/tools_light.svg' },
-        { name: 'apm', icon: '/images/apm.svg' },
-        { name: 'knowledge', icon: '/images/knowledge.svg' },
-    ];
-
-    const handleClick = (value) => {
-        setSelection(value);
-        onSelectEvent(value);
-        if (value === 'apm') {
-            openNewTab(-9, "APM", "APM", false);
-        }
-    };
-
-    return (
-        <div className="side_bar">
-            <Image width={72} height={56} className="cursor_default mt_4 mb_4"
-                   src={env === 'PROD' ? '/images/superagi_logo_beta.png' : '/images/superagi_logo.png'} alt="super-agi-logo"/>
-
-            {sections.map((section) => (
-                <div key={section.name} className="w_100 mb_5">
-                    <div onClick={() => handleClick(sectionSelected !== section.name ? section.name : '')}
-                         className={`${styles.section} ${sectionSelected === section.name ? styles.selected : ''}`}>
-                        <div className={styles.button_icon}>
-                            <Image width={17} height={17} src={section.icon} alt={`${section.name}-icon`}/>
-                        </div>
-                        <div>{section.name.charAt(0).toUpperCase() + section.name.slice(1)}</div>
-                    </div>
-                </div>
-            ))}
-        </div>
-    );
-=======
   const handleClick = (value) => {
     setSelection(value);
     onSelectEvent(value);
@@ -86,5 +51,4 @@
       </div>
     </div>
   );
->>>>>>> 0ceb9eb6
 }