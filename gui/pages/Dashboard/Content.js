import React, {useEffect, useState, useRef} from 'react';
import Agents from '../Content/Agents/Agents';
import AgentWorkspace from '../Content/Agents/AgentWorkspace';
import AgentTemplatesList from '../Content/Agents/AgentTemplatesList';
import Tools from '../Content/Tools/Tools';
import ToolCreate from '../Content/Tools/ToolCreate';
import Settings from "./Settings/Settings";
import styles from './Dashboard.module.css';
import Image from "next/image";
import { EventBus } from "@/utils/eventBus";
import {getAgents, getTools, getLastActiveAgent} from "@/pages/api/DashboardService";
import Market from "../Content/Marketplace/Market";
import AgentCreate from "@/pages/Content/Agents/AgentCreate";

export default function Content({selectedView, selectedProjectId, organisationId}) {
  const [tabs, setTabs] = useState([])
  const [selectedTab, setSelectedTab] = useState(null)
  const [agents, setAgents] = useState(null);
  const [tools, setTools] = useState(null);
  const tabContainerRef = useRef(null);

  function fetchAgents() {
    getAgents(selectedProjectId)
      .then((response) => {
        const data = response.data || [];
        const updatedData = data.map(item => {
          return { ...item, contentType: "Agents" };
        });
        setAgents(updatedData);
      })
      .catch((error) => {
        console.error('Error fetching agents:', error);
      });
  }

  function fetchTools() {
    getTools()
      .then((response) => {
        const data = response.data || [];
        const updatedData = data.map(item => {
          return { ...item, contentType: "Tools" };
        });
        setTools(updatedData);
      })
      .catch((error) => {
        console.error('Error fetching tools:', error);
      });
  }

  useEffect(() => {
    fetchAgents();
    fetchTools();
  }, [selectedProjectId])

  const closeTab = (e, tabId) => {
    e.stopPropagation();
    cancelTab(tabId);
  };

  const cancelTab = (tabId) => {
    const updatedTabs = tabs.filter((tab) => tab.id !== tabId);
    setTabs(updatedTabs);

    if (selectedTab !== tabId) {
      return;
    }

    let nextSelectedTabId = null;
    const indexToRemove = tabs.findIndex((tab) => tab.id === tabId);

    if (indexToRemove === 0) {
      nextSelectedTabId = tabs[1]?.id || null;
    } else if (indexToRemove === tabs.length - 1) {
      nextSelectedTabId = tabs[indexToRemove - 1]?.id || null;
    } else {
      nextSelectedTabId = tabs[indexToRemove + 1]?.id || null;
    }

    setSelectedTab(nextSelectedTabId);
  };

  const addTab = (element) => {
    if (!tabs.some(item => item.id === element.id)) {
      const updatedTabs = [...tabs, element];
      setTabs(updatedTabs);
    }
    setSelectedTab(element.id);
  };

  useEffect(() => {
    if (tabContainerRef.current) {
      const tabElement = tabContainerRef.current.querySelector(`[data-tab-id="${selectedTab}"]`);
      if (tabElement) {
        const containerScrollLeft = tabContainerRef.current.scrollLeft;
        const tabOffsetLeft = tabElement.offsetLeft;
        const containerWidth = tabContainerRef.current.offsetWidth;

        if (tabOffsetLeft < containerScrollLeft || tabOffsetLeft >= containerScrollLeft + containerWidth) {
          tabContainerRef.current.scrollLeft = tabOffsetLeft;
        }
      }
    }
  }, [selectedTab]);

  useEffect(() => {
    const openNewTab = (eventData) => {
      addTab(eventData);
    };

    const cancelAgentCreate = (eventData) => {
      cancelTab(-1);
    };

    EventBus.on('openNewTab', openNewTab);
    EventBus.on('reFetchAgents', fetchAgents);
    EventBus.on('cancelAgentCreate', cancelAgentCreate);

    return () => {
      EventBus.off('openNewTab', openNewTab);
      EventBus.off('reFetchAgents', fetchAgents);
      EventBus.off('cancelAgentCreate', cancelAgentCreate);
    };
  });

  function getLastActive() {
    getLastActiveAgent(selectedProjectId)
      .then((response) => {
        addTab(response.data);
      })
      .catch((error) => {
        console.error('Error fetching last active agent:', error);
      });
  }

  return (<>
    <div style={{display:'flex',height:'100%'}}>
      <div className={styles.item_list} style={selectedView === '' ? {width:'0vw'} : {width:'13vw'}}>
        {selectedView === 'agents' && <div><Agents sendAgentData={addTab} agents={agents}/></div>}
        {selectedView === 'tools' && <div><Tools sendToolData={addTab} tools={tools}/></div>}
      </div>

      {tabs.length <= 0 ? <div className={styles.main_workspace} style={selectedView === '' ? {width:'93.5vw',paddingLeft:'10px'} : {width:'80.5vw'}}>
        <div className={styles.empty_state}>
          <div>
            <div><Image width={264} height={144} src="/images/watermark.png" alt="empty-state"/></div>
            <div style={{width:'100%',display:'flex',justifyContent:'center',marginTop:'30px'}}>
              <button onClick={() => addTab({ id: -1, name: "new agent", contentType: "Create_Agent" })} className={styles.empty_state_button}>Create new agent</button>
            </div>
            {agents && agents.length > 0 && <div style={{width:'100%',display:'flex',justifyContent:'center',marginTop:'12px'}}>
              <button onClick={getLastActive} className={styles.empty_state_button}>View last active agent</button>
            </div>}
          </div>
        </div>
      </div> : <div className={styles.main_workspace} style={selectedView === '' ? {width:'93.5vw',paddingLeft:'10px'} : {width:'80.5vw'}}>
        <div style={{display:'flex',alignItems:'center',justifyContent:'center'}}>
          <div className={styles.tabs} ref={tabContainerRef}>
            {tabs.map((tab) => (
              <div data-tab-id={tab.id} key={tab.id} className={`${styles.tab_box} ${selectedTab === tab.id ? styles.tab_box_selected : ''}`} onClick={() => setSelectedTab(tab.id)}>
                <div style={{display:'flex', order:'0'}}>
                  {(tab.contentType === 'Agents' || tab.contentType === 'Create_Agent') && <div className={styles.tab_active}><Image width={13} height={13} src="/images/agents_light.svg" alt="agent-icon"/></div>}
                  {(tab.contentType === 'Tools' || tab.contentType === 'Create_Tool') && <div className={styles.tab_active}><Image width={13} height={13} src="/images/tools_light.svg" alt="tools-icon"/></div>}
                  {tab.contentType === 'Settings' && <div className={styles.tab_active}><Image width={13} height={13} src="/images/settings.svg" alt="settings-icon"/></div>}
                  <div style={{marginLeft:'8px'}}><span className={styles.tab_text}>{tab.name}</span></div>
                </div>
                <div onClick={(e) => closeTab(e, tab.id)} className={styles.tab_active} style={{order:'1'}}><Image width={13} height={13} src="/images/close_light.svg" alt="close-icon"/></div>
              </div>
            ))}
          </div>
        </div>
        <div className={styles.tab_detail} style={tabs.length > 0 ? {backgroundColor:'#2F2C40'} : {}}>
          <div style={{padding:'0 5px 5px 5px'}}>
            {tabs.map((tab) => (
              <div key={tab.id}>
                {selectedTab === tab.id && <div>
                  {tab.contentType === 'Agents' && <AgentWorkspace agentId={tab.id} selectedView={selectedView}/>}
                  {tab.contentType === 'Settings' && <Settings/>}
<<<<<<< HEAD
                  {tab.contentType === 'Create_Agent' && <div className={styles.create_agent} style={{overflowX:'hidden'}}>
                    <AgentCreate organisationId={organisationId} sendAgentData={addTab} selectedProjectId={selectedProjectId} fetchAgents={fetchAgents} tools={tools}/>
=======

                  {tab.contentType === 'Marketplace' && (
                    <div className={styles.main_workspace} style={selectedView === '' ? {width:'91vw',paddingLeft:'13px'} : {width:'80.5vw'}}><Market tools={tools} />
                  </div>)}

                  {tab.contentType === 'Create_Agent' && <div className={styles.create_agent}>
                     <AgentTemplatesList organisationId={organisationId} sendAgentData={addTab} selectedProjectId={selectedProjectId} fetchAgents={fetchAgents} tools={tools}/>
>>>>>>> a479e06a
                  </div>}
                  {tab.contentType === 'Create_Tool' && <div className={styles.create_agent}>
                    <div className="row">
                      <div className="col-3"></div>
                      <div className="col-6" style={{overflowY:'scroll'}}>
                        <ToolCreate/>
                      </div>
                      <div className="col-3"></div>
                    </div>
                  </div>}
                </div>}
              </div>
            ))}
          </div>
        </div>
      </div>}
    </div>
  </>
  );
}<|MERGE_RESOLUTION|>--- conflicted
+++ resolved
@@ -174,10 +174,6 @@
                 {selectedTab === tab.id && <div>
                   {tab.contentType === 'Agents' && <AgentWorkspace agentId={tab.id} selectedView={selectedView}/>}
                   {tab.contentType === 'Settings' && <Settings/>}
-<<<<<<< HEAD
-                  {tab.contentType === 'Create_Agent' && <div className={styles.create_agent} style={{overflowX:'hidden'}}>
-                    <AgentCreate organisationId={organisationId} sendAgentData={addTab} selectedProjectId={selectedProjectId} fetchAgents={fetchAgents} tools={tools}/>
-=======
 
                   {tab.contentType === 'Marketplace' && (
                     <div className={styles.main_workspace} style={selectedView === '' ? {width:'91vw',paddingLeft:'13px'} : {width:'80.5vw'}}><Market tools={tools} />
@@ -185,7 +181,6 @@
 
                   {tab.contentType === 'Create_Agent' && <div className={styles.create_agent}>
                      <AgentTemplatesList organisationId={organisationId} sendAgentData={addTab} selectedProjectId={selectedProjectId} fetchAgents={fetchAgents} tools={tools}/>
->>>>>>> a479e06a
                   </div>}
                   {tab.contentType === 'Create_Tool' && <div className={styles.create_agent}>
                     <div className="row">
