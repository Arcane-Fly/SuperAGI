--- conflicted
+++ resolved
@@ -172,18 +172,14 @@
             {tabs.map((tab) => (
               <div key={tab.id}>
                 {selectedTab === tab.id && <div>
-                  {tab.contentType === 'Agents' && <AgentClusterWorkspace agentId={tab.id}/>}
+                  {tab.contentType === 'Agents' && <AgentWorkspace agentId={tab.id}/>}
                   {tab.contentType === 'Settings' && <Settings/>}
                   {tab.contentType === 'AgentCluster' && <AgentClusterWorkspace agentId={tab.id}/>}
                   {tab.contentType === 'Create_Agent' && <div className={styles.create_agent}>
-<<<<<<< HEAD
-                    <AgentCreate sendAgentData={addTab} selectedProjectId={selectedProjectId} fetchAgents={fetchAgents} tools={tools} isCluster={false}/>
+                    <AgentCreate organisationId={organisationId} sendAgentData={addTab} selectedProjectId={selectedProjectId} fetchAgents={fetchAgents} tools={tools}/>
                   </div>}
                   {tab.contentType === 'Create_Agent_Cluster' && <div className={styles.create_agent}>
-                    <AgentCreate sendAgentData={addTab} selectedProjectId={selectedProjectId} fetchAgents={fetchAgents} tools={tools} isCluster={true}/>
-=======
                     <AgentCreate organisationId={organisationId} sendAgentData={addTab} selectedProjectId={selectedProjectId} fetchAgents={fetchAgents} tools={tools}/>
->>>>>>> c202d0cf
                   </div>}
                   {tab.contentType === 'Create_Tool' && <div className={styles.create_agent}>
                     <div className="row">
