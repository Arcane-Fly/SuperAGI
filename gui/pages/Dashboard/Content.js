import React, {useEffect, useState, useRef} from 'react';
import Agents from '../Content/Agents/Agents';
import AgentWorkspace from '../Content/Agents/AgentWorkspace';
<<<<<<< HEAD
import AgentTemplatesList from '../Content/Agents/AgentTemplatesList';
=======
import ToolWorkspace from '../Content/Tools/ToolWorkspace';
import AgentCreate from '../Content/Agents/AgentCreate';
>>>>>>> 5d336232
import Tools from '../Content/Tools/Tools';
import ToolCreate from '../Content/Tools/ToolCreate';
import Settings from "./Settings/Settings";
import styles from './Dashboard.module.css';
import Image from "next/image";
import { EventBus } from "@/utils/eventBus";
import {getAgents, getToolKit, getLastActiveAgent} from "@/pages/api/DashboardService";
import Market from "../Content/Marketplace/Market";
import AgentCreate from "@/pages/Content/Agents/AgentCreate";

export default function Content({selectedView, selectedProjectId, organisationId}) {
  const [tabs, setTabs] = useState([])
  const [selectedTab, setSelectedTab] = useState(null)
  const [agents, setAgents] = useState(null);
  const [tools, setTools] = useState(null);
  const tabContainerRef = useRef(null);
<<<<<<< HEAD

=======
  const [toolDetails, setToolDetails] = useState({})
 
>>>>>>> 5d336232
  function fetchAgents() {
    getAgents(selectedProjectId)
      .then((response) => {
        const data = response.data || [];
        const updatedData = data.map(item => {
          return { ...item, contentType: "Agents" };
        });
        setAgents(updatedData);
      })
      .catch((error) => {
        console.error('Error fetching agents:', error);
      });
  }

  function fetchTools() {
    getToolKit()
      .then((response) => {
        const data = response.data || [];
        const updatedData = data.map(item => {
          return { ...item, contentType: "Tools" };
        });
        setTools(updatedData);
      })
      .catch((error) => {
        console.error('Error fetching tools:', error);
      });
  }

  useEffect(() => {
    fetchAgents();
    fetchTools();
  }, [selectedProjectId])

  const closeTab = (e, tabId) => {
    e.stopPropagation();
    cancelTab(tabId);
  };

  const cancelTab = (tabId) => {
    const updatedTabs = tabs.filter((tab) => tab.id !== tabId);
    setTabs(updatedTabs);

    if (selectedTab !== tabId) {
      return;
    }

    let nextSelectedTabId = null;
    const indexToRemove = tabs.findIndex((tab) => tab.id === tabId);

    if (indexToRemove === 0) {
      nextSelectedTabId = tabs[1]?.id || null;
    } else if (indexToRemove === tabs.length - 1) {
      nextSelectedTabId = tabs[indexToRemove - 1]?.id || null;
    } else {
      nextSelectedTabId = tabs[indexToRemove + 1]?.id || null;
    }

    setSelectedTab(nextSelectedTabId);
  };

  const addTab = (element) => {
<<<<<<< HEAD
=======
    setToolDetails(element)
    console.log("hello:: "+Object.values(element))
>>>>>>> 5d336232
    if (!tabs.some(item => item.id === element.id)) {
      const updatedTabs = [...tabs, element];
      setTabs(updatedTabs);
    }
    setSelectedTab(element.id);
    if (element.contentType === 'Tools' || element.contentType === 'Create_Tool') {
    }
  };

  useEffect(() => {
    if (tabContainerRef.current) {
      const tabElement = tabContainerRef.current.querySelector(`[data-tab-id="${selectedTab}"]`);
      if (tabElement) {
        const containerScrollLeft = tabContainerRef.current.scrollLeft;
        const tabOffsetLeft = tabElement.offsetLeft;
        const containerWidth = tabContainerRef.current.offsetWidth;

        if (tabOffsetLeft < containerScrollLeft || tabOffsetLeft >= containerScrollLeft + containerWidth) {
          tabContainerRef.current.scrollLeft = tabOffsetLeft;
        }
      }
    }
  }, [selectedTab]);

  useEffect(() => {
    const openNewTab = (eventData) => {
      addTab(eventData);
    };

    const cancelAgentCreate = (eventData) => {
      cancelTab(-1);
    };

    EventBus.on('openNewTab', openNewTab);
    EventBus.on('reFetchAgents', fetchAgents);
    EventBus.on('cancelAgentCreate', cancelAgentCreate);

    return () => {
      EventBus.off('openNewTab', openNewTab);
      EventBus.off('reFetchAgents', fetchAgents);
      EventBus.off('cancelAgentCreate', cancelAgentCreate);
    };
  });

  function getLastActive() {
    getLastActiveAgent(selectedProjectId)
      .then((response) => {
        addTab(response.data);
      })
      .catch((error) => {
        console.error('Error fetching last active agent:', error);
      });
  }

  return (<>
    <div style={{display:'flex',height:'100%'}}>
      <div className={styles.item_list} style={selectedView === '' ? {width:'0vw'} : {width:'13vw'}}>
        {selectedView === 'agents' && <div><Agents sendAgentData={addTab} agents={agents}/></div>}
        {selectedView === 'tools' && <div><Tools sendToolData={addTab} tools={tools}/></div>}
      </div>

      {tabs.length <= 0 ? <div className={styles.main_workspace} style={selectedView === '' ? {width:'93.5vw',paddingLeft:'10px'} : {width:'80.5vw'}}>
        <div className={styles.empty_state}>
          <div>
            <div><Image width={264} height={144} src="/images/watermark.png" alt="empty-state"/></div>
            <div style={{width:'100%',display:'flex',justifyContent:'center',marginTop:'30px'}}>
              <button onClick={() => addTab({ id: -1, name: "new agent", contentType: "Create_Agent" })} className={styles.empty_state_button}>Create new agent</button>
            </div>
            {agents && agents.length > 0 && <div style={{width:'100%',display:'flex',justifyContent:'center',marginTop:'12px'}}>
              <button onClick={getLastActive} className={styles.empty_state_button}>View last active agent</button>
            </div>}
          </div>
        </div>
      </div> : <div className={styles.main_workspace} style={selectedView === '' ? {width:'93.5vw',paddingLeft:'10px'} : {width:'80.5vw'}}>
        <div style={{display:'flex',alignItems:'center',justifyContent:'center'}}>
          <div className={styles.tabs} ref={tabContainerRef}>
            {tabs.map((tab) => (
              <div data-tab-id={tab.id} key={tab.id} className={`${styles.tab_box} ${selectedTab === tab.id ? styles.tab_box_selected : ''}`} onClick={() => setSelectedTab(tab.id)}>
                <div style={{display:'flex', order:'0'}}>
                  {(tab.contentType === 'Agents' || tab.contentType === 'Create_Agent') && <div className={styles.tab_active}><Image width={13} height={13} src="/images/agents_light.svg" alt="agent-icon"/></div>}
                  {(tab.contentType === 'Tools' || tab.contentType === 'Create_Tool') && <div className={styles.tab_active}><Image width={13} height={13} src="/images/tools_light.svg" alt="tools-icon"/></div>}
                  {tab.contentType === 'Settings' && <div className={styles.tab_active}><Image width={13} height={13} src="/images/settings.svg" alt="settings-icon"/></div>}
                  <div style={{marginLeft:'8px'}}><span className={styles.tab_text}>{tab.name}</span></div>
                </div>
                <div onClick={(e) => closeTab(e, tab.id)} className={styles.tab_active} style={{order:'1'}}><Image width={13} height={13} src="/images/close_light.svg" alt="close-icon"/></div>
              </div>
            ))}
          </div>
        </div>
        <div className={styles.tab_detail} style={tabs.length > 0 ? {backgroundColor:'#2F2C40'} : {}}>
          <div style={{padding:'0 5px 5px 5px'}}>
            {tabs.map((tab) => (
              <div key={tab.id}>
                {selectedTab === tab.id && <div>
                  {tab.contentType === 'Agents' && <AgentWorkspace agentId={tab.id} selectedView={selectedView}/>}
                  {tab.contentType === 'Tools' && <ToolWorkspace tool={tab.id} toolDetails={toolDetails}/>}
                  {tab.contentType === 'Settings' && <Settings/>}

                  {tab.contentType === 'Marketplace' && (
                    <div className={styles.main_workspace} style={selectedView === '' ? {width:'91vw',paddingLeft:'13px'} : {width:'80.5vw'}}><Market tools={tools} />
                  </div>)}

                  {tab.contentType === 'Create_Agent' && <div className={styles.create_agent}>
                     <AgentTemplatesList organisationId={organisationId} sendAgentData={addTab} selectedProjectId={selectedProjectId} fetchAgents={fetchAgents} tools={tools}/>
                  </div>}
                  {tab.contentType === 'Create_Tool' && <div className={styles.create_agent}>
                    <div className="row">
                      <div className="col-3"></div>
                      <div className="col-6" style={{overflowY:'scroll'}}>
                        <ToolCreate sendToolData={addTab}/>
                      </div>
                      <div className="col-3"></div>
                    </div>
                  </div>}

                </div>}
              </div>
            ))}
          </div>
        </div>
      </div>}
    </div>
  </>
  );
}<|MERGE_RESOLUTION|>--- conflicted
+++ resolved
@@ -1,12 +1,8 @@
 import React, {useEffect, useState, useRef} from 'react';
 import Agents from '../Content/Agents/Agents';
 import AgentWorkspace from '../Content/Agents/AgentWorkspace';
-<<<<<<< HEAD
-import AgentTemplatesList from '../Content/Agents/AgentTemplatesList';
-=======
 import ToolWorkspace from '../Content/Tools/ToolWorkspace';
 import AgentCreate from '../Content/Agents/AgentCreate';
->>>>>>> 5d336232
 import Tools from '../Content/Tools/Tools';
 import ToolCreate from '../Content/Tools/ToolCreate';
 import Settings from "./Settings/Settings";
@@ -23,12 +19,8 @@
   const [agents, setAgents] = useState(null);
   const [tools, setTools] = useState(null);
   const tabContainerRef = useRef(null);
-<<<<<<< HEAD
-
-=======
   const [toolDetails, setToolDetails] = useState({})
  
->>>>>>> 5d336232
   function fetchAgents() {
     getAgents(selectedProjectId)
       .then((response) => {
@@ -90,11 +82,8 @@
   };
 
   const addTab = (element) => {
-<<<<<<< HEAD
-=======
     setToolDetails(element)
     console.log("hello:: "+Object.values(element))
->>>>>>> 5d336232
     if (!tabs.some(item => item.id === element.id)) {
       const updatedTabs = [...tabs, element];
       setTabs(updatedTabs);
