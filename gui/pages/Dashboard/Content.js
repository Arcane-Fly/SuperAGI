import React, {useEffect, useRef, useState} from 'react';
import Agents from '../Content/Agents/Agents';
import AgentWorkspace from '../Content/Agents/AgentWorkspace';
import ToolkitWorkspace from '../Content/./Toolkits/ToolkitWorkspace';
import Toolkits from '../Content/./Toolkits/Toolkits';
import Settings from "./Settings/Settings";
import ApmDashboard from "../Content/APM/ApmDashboard";
import styles from './Dashboard.module.css';
import Image from "next/image";
<<<<<<< HEAD
import { EventBus } from "@/utils/eventBus";
import {getAgents, getToolKit, getLastActiveAgent, sendTwitterCreds, sendGoogleCreds} from "@/pages/api/DashboardService";
=======
import {EventBus} from "@/utils/eventBus";
import {getAgents, getLastActiveAgent, getToolKit, sendTwitterCreds} from "@/pages/api/DashboardService";
>>>>>>> 5ce2dd61
import Market from "../Content/Marketplace/Market";
import AgentTemplatesList from '../Content/Agents/AgentTemplatesList';
import {useRouter} from 'next/router';
import querystring from 'querystring';
import styles1 from '../Content/Agents/Agents.module.css';
import AddTool from "@/pages/Content/Toolkits/AddTool";
<<<<<<< HEAD
import {createInternalId, removeInternalId} from "@/utils/utils";
import { pbkdf2 } from 'crypto';
=======
import {createInternalId, resetLocalStorage} from "@/utils/utils";
>>>>>>> 5ce2dd61

export default function Content({env, selectedView, selectedProjectId, organisationId}) {
  const [tabs, setTabs] = useState([]);
  const [selectedTab, setSelectedTab] = useState(null);
  const [agents, setAgents] = useState(null);
  const [toolkits, setToolkits] = useState(null);
  const tabContainerRef = useRef(null);
  const [toolkitDetails, setToolkitDetails] = useState({});
  const [starModal, setStarModal] = useState(false);
  const router = useRouter();
  const multipleTabContentTypes = ['Create_Agent', 'Add_Toolkit'];

  function fetchAgents() {
    getAgents(selectedProjectId)
      .then((response) => {
        const data = response.data || [];
        const updatedData = data.map(item => {
          return {...item, contentType: "Agents"};
        });
        setAgents(updatedData);
      })
      .catch((error) => {
        console.error('Error fetching agents:', error);
      });
  }

  function fetchToolkits() {
    getToolKit()
      .then((response) => {
        const data = response.data || [];
        const updatedData = data.map(item => {
          return {...item, contentType: "Toolkits", isOpen: false, internalId: createInternalId()};
        });
        setToolkits(updatedData);
      })
      .catch((error) => {
        console.error('Error fetching toolkits:', error);
      });
  }

  const preventDefault = (e) => {
    e.stopPropagation();
  };

  useEffect(() => {
    fetchAgents();
    fetchToolkits();
  }, [selectedProjectId])

  const cancelTab = (index, contentType, internalId) => {
    let updatedTabs = [...tabs];

    if (selectedTab === index) {
      updatedTabs.splice(index, 1);

      if (index === 0 && tabs.length === 1) {
        setSelectedTab(null);
      } else {
        const newIndex = index === tabs.length - 1 ? index - 1 : index;
        setSelectedTab(newIndex);
      }
    } else {
      if (selectedTab > index) {
        setSelectedTab(selectedTab - 1);
      }

      updatedTabs.splice(index, 1);
    }

    resetLocalStorage(contentType, internalId);
    setTabs(updatedTabs);
  };

  const addTab = (element) => {
    let addedTabIndex = null;
    if (element.contentType === "Toolkits") {
      setToolkitDetails(element);
    }

    const isExistingTab = tabs.some(
      (tab) => tab.id === element.id && tab.name === element.name && tab.contentType === element.contentType && !multipleTabContentTypes.includes(element.contentType)
    );

    if (!isExistingTab) {
      const updatedTabs = [...tabs, element];
      setTabs(updatedTabs);
      addedTabIndex = updatedTabs.length - 1;
      setSelectedTab(addedTabIndex);
    } else {
      const existingTabIndex = tabs.findIndex(
        (tab) => tab.id === element.id && tab.name === element.name && tab.contentType === element.contentType
      );
      setSelectedTab(existingTabIndex);
    }
  };

  const selectTab = (element, index) => {
    setSelectedTab(index);
    if (element.contentType === "Toolkits") {
      setToolkitDetails(element);
    }
  };

  useEffect(() => {
    if (tabContainerRef.current) {
      const tabElement = tabContainerRef.current.querySelector(`[data-tab-id="${selectedTab}"]`);
      if (tabElement) {
        const containerScrollLeft = tabContainerRef.current.scrollLeft;
        const tabOffsetLeft = tabElement.offsetLeft;
        const containerWidth = tabContainerRef.current.offsetWidth;

        if (tabOffsetLeft < containerScrollLeft || tabOffsetLeft >= containerScrollLeft + containerWidth) {
          tabContainerRef.current.scrollLeft = tabOffsetLeft;
        }
      }
    }

    const queryParams = router.asPath.split('?')[1];
    const parsedParams = querystring.parse(queryParams);
<<<<<<< HEAD
    if (window.location.href.indexOf("twitter_creds") > -1){
      const toolkit_id = localStorage.getItem("twitter_toolkit_id") || null;
      parsedParams["toolkit_id"] = toolkit_id;
      const params = JSON.stringify(parsedParams)
      sendTwitterCreds(params)
      .then((response) => {
        console.log("Authentication completed successfully");
      })
      .catch((error) => {
        console.error("Error fetching data: ",error);
      })
    };
    if (window.location.href.indexOf("google_calendar_creds") > -1){
      const toolkit_id = localStorage.getItem("google_calendar_toolkit_id") || null;
      var data = Object.keys(parsedParams)[0];
      var params = JSON.parse(data)
      sendGoogleCreds(params, toolkit_id)
      .then((response) => {
        console.log("Authentication completed successfully");
      })
      .catch((error) => {
        console.error("Error fetching data: ", error);
      })
    };
=======
    parsedParams["toolkit_id"] = toolkitDetails.toolkit_id;

    if (window.location.href.indexOf("twitter_creds") > -1) {
      parsedParams["toolkit_id"] = localStorage.getItem("twitter_toolkit_id") || null;
      const params = JSON.stringify(parsedParams)
      sendTwitterCreds(params)
        .then((response) => {
          console.log("Authentication completed successfully");
        })
        .catch((error) => {
          console.error("Error fetching data: ", error);
        })
    }
    ;
>>>>>>> 5ce2dd61
  }, [selectedTab]);

  useEffect(() => {
    const openNewTab = (eventData) => {
      addTab(eventData.element);
    };

    const openToolkitTab = (eventData) => {
      const toolkit = toolkits?.find((toolkit) => toolkit.tools.some((tool) => tool.id === eventData.toolId));
      if (toolkit) {
        localStorage.setItem('toolkit_tab_' + String(toolkit.internalId), 'tools_included');
        addTab(toolkit);
      }
    }

    const removeTab = (eventData) => {
      const element = eventData.element;
      const tabIndex = tabs.findIndex(
        (tab) => tab.id === element.id &&
          tab.name === element.name &&
          tab.contentType === element.contentType &&
          tab.internalId === element.internalId
      );
      cancelTab(tabIndex, element.contentType, element.internalId);
    };

    EventBus.on('openNewTab', openNewTab);
    EventBus.on('reFetchAgents', fetchAgents);
    EventBus.on('removeTab', removeTab);
    EventBus.on('openToolkitTab', openToolkitTab);

    return () => {
      EventBus.off('openNewTab', openNewTab);
      EventBus.off('reFetchAgents', fetchAgents);
      EventBus.off('removeTab', removeTab);
    };
  });

  function getLastActive() {
    getLastActiveAgent(selectedProjectId)
      .then((response) => {
        addTab(response.data);
      })
      .catch((error) => {
        console.error('Error fetching last active agent:', error);
      });
  }

  const openGithubRepo = () => {
    window.open('https://github.com/TransformerOptimus/SuperAGI', '_blank');
    localStorage.setItem('repo_starred', 'starred');
    setStarModal(false);
  };

  const closeStarModal = () => {
    const closedTime = Date.now();
    localStorage.setItem('popup_closed_time', JSON.stringify(closedTime));
    setStarModal(false);
  };

  useEffect(() => {
    const last_closed_time = localStorage.getItem('popup_closed_time');
    const minTime = 4 * 24 * 60 * 60 * 1000;
    const repo_starred = localStorage.getItem('repo_starred');

    if (!repo_starred && Date.now() - JSON.parse(last_closed_time) > minTime) {
      setStarModal(true);
    }
  }, []);

  return (<>
        <div style={{display:'flex',height:'100%'}}>
          {(selectedView === 'agents' || selectedView === 'toolkits') && <div className={styles.item_list} style={{width:'13vw'}}>
            {selectedView === 'agents' && <div><Agents sendAgentData={addTab} agents={agents}/></div>}
            {selectedView === 'toolkits' && <div><Toolkits sendToolkitData={addTab} toolkits={toolkits}/></div>}
          </div>}

        {tabs.length <= 0 ? <div className={styles.main_workspace} style={selectedView === '' ? {
          width: '93.5vw',
          paddingLeft: '10px'
        } : {width: '80.5vw'}}>
          <div className={styles.empty_state}>
            <div>
              <div><Image width={264} height={144} src="/images/watermark.png" alt="empty-state"/></div>
              <div style={{width: '100%', display: 'flex', justifyContent: 'center', marginTop: '30px'}}>
                <button onClick={() => addTab({
                  id: -1,
                  name: "new agent",
                  contentType: "Create_Agent",
                  internalId: createInternalId()
                })} className={styles.empty_state_button}>
                  Create new agent&nbsp;<Image width={17} height={17} src="/images/arrow_forward_secondary.svg"
                                               alt="forward-arrow"/>
                </button>
              </div>
              {agents && agents.length > 0 &&
                <div style={{width: '100%', display: 'flex', justifyContent: 'center', marginTop: '12px'}}>
                  <button onClick={getLastActive} className={styles.empty_state_button}>
                    View last active agent&nbsp;<Image width={17} height={17} src="/images/arrow_forward_secondary.svg"
                                                       alt="forward-arrow"/>
                  </button>
                </div>}
              {env !== 'PROD' &&
                <div style={{width: '100%', display: 'flex', justifyContent: 'center', marginTop: '12px'}}>
                  <button onClick={() => addTab({
                    id: -2,
                    name: "new tool",
                    contentType: "Add_Toolkit",
                    internalId: createInternalId()
                  })} className={styles.empty_state_button}>
                    Add custom tool&nbsp;<Image width={17} height={17} src="/images/arrow_forward_secondary.svg"
                                                alt="forward-arrow"/>
                  </button>
                </div>}
              <div style={{width: '100%', display: 'flex', justifyContent: 'center', marginTop: '12px'}}>
                <button onClick={() => addTab({id: -3, name: "Settings", contentType: "Settings"})}
                        className={styles.empty_state_button}>
                  Go to settings&nbsp;<Image width={17} height={17} src="/images/arrow_forward_secondary.svg"
                                             alt="forward-arrow"/>
                </button>
              </div>
            </div>
          </div>
        </div> : <div className={styles.main_workspace} style={{paddingLeft:'10px'}}>
          <div style={{display:'flex',alignItems:'center',justifyContent:'center'}}>
            <div className={styles.tabs} ref={tabContainerRef}>
              {tabs.map((tab, index) => (
                <div data-tab-id={index} key={index}
                     className={`${styles.tab_box} ${selectedTab === index ? styles.tab_box_selected : ''}`}
                     onClick={() => {
                       selectTab(tab, index)
                     }}>
                  <div style={{display: 'flex', order: '0', overflowX: 'hidden'}}>
                    {(tab.contentType === 'Agents' || tab.contentType === 'Create_Agent') &&
                      <div className={styles.tab_active}><Image width={13} height={13} src="/images/agents_light.svg"
                                                                alt="agent-icon"/></div>}
                    {(tab.contentType === 'Toolkits' || tab.contentType === 'Add_Toolkit') &&
                      <div className={styles.tab_active}><Image width={13} height={13} src="/images/tools_light.svg"
                                                                alt="tools-icon"/></div>}
                    {tab.contentType === 'Settings' &&
                      <div className={styles.tab_active}><Image width={13} height={13} src="/images/settings.svg"
                                                                alt="settings-icon"/></div>}
                    {tab.contentType === 'Marketplace' &&
                      <div className={styles.tab_active}><Image width={13} height={13} src="/images/marketplace.svg"
                                                                alt="marketplace-icon"/></div>}
                    {tab.contentType === 'APM' && <div className={styles.tab_active}><Image width={13} height={13} src="/images/apm.svg" alt="apm-icon"/></div>}
                    <div style={{marginLeft: '8px'}}><span className={styles.tab_text}>{tab.name}</span></div>
                  </div>
                  <div onClick={(e) => {
                    e.stopPropagation();
                    cancelTab(index, tab.contentType, tab.internalId || 0)
                  }} className={styles.tab_active} style={{order: '1'}}><Image width={13} height={13}
                                                                               src="/images/close_light.svg"
                                                                               alt="close-icon"/></div>
                </div>
              ))}
            </div>
          </div>
          <div className={styles.tab_detail} style={tabs.length > 0 ? {backgroundColor:'#2F2C40',overflowX:'hidden'} : {}}>
            <div style={{padding:'0 5px 5px 5px'}}>
              {tabs.map((tab, index) => (
                  <div key={index}>
                  {selectedTab === index && <div>
                    {tab.contentType === 'Agents' &&
                      <AgentWorkspace internalId={tab.internalId || index} agentId={tab.id} selectedView={selectedView}
                                      agents={agents} fetchAgents={fetchAgents}/>}
                    {tab.contentType === 'Toolkits' &&
                      <ToolkitWorkspace internalId={tab.internalId || index} toolkitDetails={toolkitDetails}/>}
                    {tab.contentType === 'Settings' && <Settings organisationId={organisationId}/>}
                    {tab.contentType === 'Marketplace' && <Market env={env} selectedView={selectedView}/>}
                    {tab.contentType === 'Add_Toolkit' && <AddTool internalId={tab.internalId || index}/>}
                    {tab.contentType === 'Create_Agent' &&
                      <AgentTemplatesList internalId={tab.internalId || index} organisationId={organisationId}
                                          sendAgentData={addTab} selectedProjectId={selectedProjectId}
                                          fetchAgents={fetchAgents} toolkits={toolkits}/>}
                    {tab.contentType === 'APM' && <ApmDashboard />}
                  </div>}
                </div>
              ))}
            </div>
          </div>
        </div>}

        {starModal && (<div className="modal" onClick={closeStarModal}>
          <div className="modal-content" style={{width: '35%'}} onClick={preventDefault}>
            <div className={styles1.detail_name} style={{width: '100%', textAlign: 'center'}}>Support the project by
              leaving a star on GitHub repository
            </div>
            <div style={{display: 'flex', alignItems: 'center', justifyContent: 'center'}}>
              <button className="secondary_button" style={{marginTop: '10px', width: 'fit-content'}}
                      onClick={openGithubRepo}>
                Leave a ⭐ star on GitHub
              </button>
            </div>
            <div style={{display: 'flex', alignItems: 'center', justifyContent: 'center'}}>
              <div className="cancel_action" onClick={closeStarModal}>
                I’ll do it later
              </div>
            </div>
          </div>
        </div>)}
      </div>
    </>
  );
}<|MERGE_RESOLUTION|>--- conflicted
+++ resolved
@@ -4,28 +4,17 @@
 import ToolkitWorkspace from '../Content/./Toolkits/ToolkitWorkspace';
 import Toolkits from '../Content/./Toolkits/Toolkits';
 import Settings from "./Settings/Settings";
-import ApmDashboard from "../Content/APM/ApmDashboard";
 import styles from './Dashboard.module.css';
 import Image from "next/image";
-<<<<<<< HEAD
 import { EventBus } from "@/utils/eventBus";
 import {getAgents, getToolKit, getLastActiveAgent, sendTwitterCreds, sendGoogleCreds} from "@/pages/api/DashboardService";
-=======
-import {EventBus} from "@/utils/eventBus";
-import {getAgents, getLastActiveAgent, getToolKit, sendTwitterCreds} from "@/pages/api/DashboardService";
->>>>>>> 5ce2dd61
 import Market from "../Content/Marketplace/Market";
 import AgentTemplatesList from '../Content/Agents/AgentTemplatesList';
 import {useRouter} from 'next/router';
 import querystring from 'querystring';
 import styles1 from '../Content/Agents/Agents.module.css';
 import AddTool from "@/pages/Content/Toolkits/AddTool";
-<<<<<<< HEAD
-import {createInternalId, removeInternalId} from "@/utils/utils";
-import { pbkdf2 } from 'crypto';
-=======
 import {createInternalId, resetLocalStorage} from "@/utils/utils";
->>>>>>> 5ce2dd61
 
 export default function Content({env, selectedView, selectedProjectId, organisationId}) {
   const [tabs, setTabs] = useState([]);
@@ -124,7 +113,7 @@
 
   const selectTab = (element, index) => {
     setSelectedTab(index);
-    if (element.contentType === "Toolkits") {
+    if(element.contentType === "Toolkits") {
       setToolkitDetails(element);
     }
   };
@@ -145,7 +134,10 @@
 
     const queryParams = router.asPath.split('?')[1];
     const parsedParams = querystring.parse(queryParams);
-<<<<<<< HEAD
+    parsedParams["toolkit_id"] = toolkitDetails.toolkit_id;
+
+    if (window.location.href.indexOf("twitter_creds") > -1) {
+      parsedParams["toolkit_id"] = localStorage.getItem("twitter_toolkit_id") || null;
     if (window.location.href.indexOf("twitter_creds") > -1){
       const toolkit_id = localStorage.getItem("twitter_toolkit_id") || null;
       parsedParams["toolkit_id"] = toolkit_id;
@@ -170,22 +162,6 @@
         console.error("Error fetching data: ", error);
       })
     };
-=======
-    parsedParams["toolkit_id"] = toolkitDetails.toolkit_id;
-
-    if (window.location.href.indexOf("twitter_creds") > -1) {
-      parsedParams["toolkit_id"] = localStorage.getItem("twitter_toolkit_id") || null;
-      const params = JSON.stringify(parsedParams)
-      sendTwitterCreds(params)
-        .then((response) => {
-          console.log("Authentication completed successfully");
-        })
-        .catch((error) => {
-          console.error("Error fetching data: ", error);
-        })
-    }
-    ;
->>>>>>> 5ce2dd61
   }, [selectedTab]);
 
   useEffect(() => {
