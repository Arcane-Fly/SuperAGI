--- conflicted
+++ resolved
@@ -235,13 +235,8 @@
     <div style={{display:'flex',height:'100%'}}>
       {(selectedView === 'agents' || selectedView === 'toolkits') && <div className={styles.item_list} style={{width:'13vw'}}>
         {selectedView === 'agents' && <div><Agents sendAgentData={addTab} agents={agents}/></div>}
-<<<<<<< HEAD
         {selectedView === 'toolkits' && <div><Toolkits sendToolkitData={addTab} toolkits={toolkits}/></div>}
       </div>}
-=======
-        {selectedView === 'toolkits' && <div><Toolkits env={env} sendToolkitData={addTab} toolkits={toolkits}/></div>}
-      </div>
->>>>>>> 85ed23e9
 
       {tabs.length <= 0 ? <div className={styles.main_workspace} style={{paddingLeft:'10px'}}>
         <div className={styles.empty_state}>
@@ -295,15 +290,9 @@
                   {tab.contentType === 'Agents' && <AgentWorkspace agentId={tab.id} selectedView={selectedView}/>}
                   {tab.contentType === 'Toolkits' && <ToolkitWorkspace internalId={tab.internalId || index} toolkitDetails={toolkitDetails}/>}
                   {tab.contentType === 'Settings' && <Settings organisationId={organisationId} />}
-<<<<<<< HEAD
                   {tab.contentType === 'Marketplace' && <Market env={env} source={source} selectedView={selectedView}/>}
                   {tab.contentType === 'Create_Agent' && <AgentTemplatesList organisationId={organisationId} sendAgentData={addTab} selectedProjectId={selectedProjectId} fetchAgents={fetchAgents} toolkits={toolkits}/>}
                   {tab.contentType === 'APM' && <ApmDashboard />}
-=======
-                  {tab.contentType === 'Marketplace' && <Market env={env} selectedView={selectedView}/>}
-                  {tab.contentType === 'Add_Toolkit' && <AddTool internalId={tab.internalId || index}/>}
-                  {tab.contentType === 'Create_Agent' && <AgentTemplatesList internalId={tab.internalId || index} organisationId={organisationId} sendAgentData={addTab} selectedProjectId={selectedProjectId} fetchAgents={fetchAgents} toolkits={toolkits}/>}
->>>>>>> 85ed23e9
                 </div>}
               </div>
             ))}
