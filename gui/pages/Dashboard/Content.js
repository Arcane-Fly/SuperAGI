--- conflicted
+++ resolved
@@ -220,57 +220,11 @@
   }, []);
 
   return (<>
-<<<<<<< HEAD
-    <div style={{display:'flex',height:'100%'}}>
-      {(selectedView === 'agents' || selectedView === 'toolkits') && <div className={styles.item_list} style={{width:'13vw'}}>
-        {selectedView === 'agents' && <div><Agents sendAgentData={addTab} agents={agents}/></div>}
-        {selectedView === 'toolkits' && <div><Toolkits sendToolkitData={addTab} toolkits={toolkits}/></div>}
-      </div>}
-
-      {tabs.length <= 0 ? <div className={styles.main_workspace} style={{paddingLeft:'10px'}}>
-        <div className={styles.empty_state}>
-          <div>
-            <div><Image width={264} height={144} src="/images/watermark.png" alt="empty-state"/></div>
-            <div style={{width:'100%',display:'flex',justifyContent:'center',marginTop:'30px'}}>
-              <button onClick={() => addTab({ id: -1, name: "new agent", contentType: "Create_Agent", internalId: createInternalId() })} className={styles.empty_state_button}>
-                Create new agent&nbsp;<Image width={17} height={17} src="/images/arrow_forward_secondary.svg" alt="forward-arrow"/>
-              </button>
-            </div>
-            {agents && agents.length > 0 && <div style={{width:'100%',display:'flex',justifyContent:'center',marginTop:'12px'}}>
-              <button onClick={getLastActive} className={styles.empty_state_button}>
-                View last active agent&nbsp;<Image width={17} height={17} src="/images/arrow_forward_secondary.svg" alt="forward-arrow"/>
-              </button>
-            </div>}
-            {env !== 'PROD' && <div style={{width:'100%',display:'flex',justifyContent:'center',marginTop:'12px'}}>
-              <button onClick={() => addTab({ id: -2, name: "new tool", contentType: "Add_Toolkit", internalId: createInternalId() })} className={styles.empty_state_button}>
-                Add custom tool&nbsp;<Image width={17} height={17} src="/images/arrow_forward_secondary.svg" alt="forward-arrow"/>
-              </button>
-            </div>}
-            <div style={{width:'100%',display:'flex',justifyContent:'center',marginTop:'12px'}}>
-              <button onClick={() => addTab({ id: -3, name: "Settings", contentType: "Settings" })} className={styles.empty_state_button}>
-                Go to settings&nbsp;<Image width={17} height={17} src="/images/arrow_forward_secondary.svg" alt="forward-arrow"/>
-              </button>
-            </div>
-          </div>
-        </div>
-      </div> : <div className={styles.main_workspace} style={{paddingLeft:'10px'}}>
-        <div style={{display:'flex',alignItems:'center',justifyContent:'center'}}>
-          <div className={styles.tabs} ref={tabContainerRef}>
-            {tabs.map((tab, index) => (
-              <div data-tab-id={index} key={index} className={`${styles.tab_box} ${selectedTab === index ? styles.tab_box_selected : ''}`} onClick={() => {selectTab(tab, index)}}>
-                <div style={{display:'flex', order:'0',overflowX:'hidden'}}>
-                  {(tab.contentType === 'Agents' || tab.contentType === 'Create_Agent') && <div className={styles.tab_active}><Image width={13} height={13} src="/images/agents_light.svg" alt="agent-icon"/></div>}
-                  {(tab.contentType === 'Toolkits' || tab.contentType === 'Add_Toolkit') && <div className={styles.tab_active}><Image width={13} height={13} src="/images/tools_light.svg" alt="tools-icon"/></div>}
-                  {tab.contentType === 'Settings' && <div className={styles.tab_active}><Image width={13} height={13} src="/images/settings.svg" alt="settings-icon"/></div>}
-                  {tab.contentType === 'Marketplace' && <div className={styles.tab_active}><Image width={13} height={13} src="/images/marketplace.svg" alt="marketplace-icon"/></div>}
-                  {tab.contentType === 'APM' && <div className={styles.tab_active}><Image width={13} height={13} src="/images/apm.svg" alt="apm-icon"/></div>}
-                  <div style={{marginLeft:'8px'}}><span className={styles.tab_text}>{tab.name}</span></div>
-=======
-      <div style={{display: 'flex', height: '100%'}}>
-        <div className={styles.item_list} style={selectedView === '' ? {width: '0vw'} : {width: '13vw'}}>
-          {selectedView === 'agents' && <div><Agents sendAgentData={addTab} agents={agents}/></div>}
-          {selectedView === 'toolkits' && <div><Toolkits env={env} sendToolkitData={addTab} toolkits={toolkits}/></div>}
-        </div>
+        <div style={{display:'flex',height:'100%'}}>
+          {(selectedView === 'agents' || selectedView === 'toolkits') && <div className={styles.item_list} style={{width:'13vw'}}>
+            {selectedView === 'agents' && <div><Agents sendAgentData={addTab} agents={agents}/></div>}
+            {selectedView === 'toolkits' && <div><Toolkits sendToolkitData={addTab} toolkits={toolkits}/></div>}
+          </div>}
 
         {tabs.length <= 0 ? <div className={styles.main_workspace} style={selectedView === '' ? {
           width: '93.5vw',
@@ -318,9 +272,8 @@
               </div>
             </div>
           </div>
-        </div> : <div className={styles.main_workspace}
-                      style={selectedView === '' ? {width: '93.5vw', paddingLeft: '10px'} : {width: '80.5vw'}}>
-          <div style={{display: 'flex', alignItems: 'center', justifyContent: 'center'}}>
+        </div> : <div className={styles.main_workspace} style={{paddingLeft:'10px'}}>
+          <div style={{display:'flex',alignItems:'center',justifyContent:'center'}}>
             <div className={styles.tabs} ref={tabContainerRef}>
               {tabs.map((tab, index) => (
                 <div data-tab-id={index} key={index}
@@ -341,6 +294,7 @@
                     {tab.contentType === 'Marketplace' &&
                       <div className={styles.tab_active}><Image width={13} height={13} src="/images/marketplace.svg"
                                                                 alt="marketplace-icon"/></div>}
+                    {tab.contentType === 'APM' && <div className={styles.tab_active}><Image width={13} height={13} src="/images/apm.svg" alt="apm-icon"/></div>}
                     <div style={{marginLeft: '8px'}}><span className={styles.tab_text}>{tab.name}</span></div>
                   </div>
                   <div onClick={(e) => {
@@ -349,33 +303,14 @@
                   }} className={styles.tab_active} style={{order: '1'}}><Image width={13} height={13}
                                                                                src="/images/close_light.svg"
                                                                                alt="close-icon"/></div>
->>>>>>> a5fd9320
                 </div>
               ))}
             </div>
           </div>
-<<<<<<< HEAD
-        </div>
-        <div className={styles.tab_detail} style={tabs.length > 0 ? {backgroundColor:'#2F2C40',overflowX:'hidden'} : {}}>
-          <div style={{padding:'0 5px 5px 5px'}}>
-            {tabs.map((tab, index) => (
-              <div key={index}>
-                {selectedTab === index && <div>
-                  {tab.contentType === 'Agents' && <AgentWorkspace agentId={tab.id} selectedView={selectedView}/>}
-                  {tab.contentType === 'Toolkits' && <ToolkitWorkspace internalId={tab.internalId || index} toolkitDetails={toolkitDetails}/>}
-                  {tab.contentType === 'Settings' && <Settings organisationId={organisationId} />}
-                  {tab.contentType === 'Marketplace' && <Market env={env} source={source} selectedView={selectedView}/>}
-                  {tab.contentType === 'Create_Agent' && <AgentTemplatesList organisationId={organisationId} sendAgentData={addTab} selectedProjectId={selectedProjectId} fetchAgents={fetchAgents} toolkits={toolkits}/>}
-                  {tab.contentType === 'APM' && <ApmDashboard />}
-                </div>}
-              </div>
-            ))}
-=======
-          <div className={styles.tab_detail}
-               style={tabs.length > 0 ? {backgroundColor: '#2F2C40', overflowX: 'hidden'} : {}}>
-            <div style={{padding: '0 5px 5px 5px'}}>
+          <div className={styles.tab_detail} style={tabs.length > 0 ? {backgroundColor:'#2F2C40',overflowX:'hidden'} : {}}>
+            <div style={{padding:'0 5px 5px 5px'}}>
               {tabs.map((tab, index) => (
-                <div key={index}>
+                  <div key={index}>
                   {selectedTab === index && <div>
                     {tab.contentType === 'Agents' &&
                       <AgentWorkspace internalId={tab.internalId || index} agentId={tab.id} selectedView={selectedView}
@@ -389,11 +324,11 @@
                       <AgentTemplatesList internalId={tab.internalId || index} organisationId={organisationId}
                                           sendAgentData={addTab} selectedProjectId={selectedProjectId}
                                           fetchAgents={fetchAgents} toolkits={toolkits}/>}
+                    {tab.contentType === 'APM' && <ApmDashboard />}
                   </div>}
                 </div>
               ))}
             </div>
->>>>>>> a5fd9320
           </div>
         </div>}
 
