--- conflicted
+++ resolved
@@ -13,13 +13,9 @@
 import {EventBus} from "@/utils/eventBus";
 import {
   getAgents,
-<<<<<<< HEAD
-=======
   getToolKit,
   getKnowledge,
->>>>>>> a38d51da
   getLastActiveAgent,
-  getToolKit,
   sendGoogleCreds,
   sendTwitterCreds
 } from "@/pages/api/DashboardService";
@@ -29,13 +25,9 @@
 import querystring from 'querystring';
 import styles1 from '../Content/Agents/Agents.module.css';
 import AddTool from "@/pages/Content/Toolkits/AddTool";
-<<<<<<< HEAD
 import {createInternalId, resetLocalStorage, preventDefault} from "@/utils/utils";
-=======
-import {createInternalId, resetLocalStorage} from "@/utils/utils";
 import AddDatabase from "@/pages/Dashboard/Settings/AddDatabase";
 import DatabaseDetails from "@/pages/Dashboard/Settings/DatabaseDetails";
->>>>>>> a38d51da
 
 export default function Content({env, selectedView, selectedProjectId, organisationId}) {
   const [tabs, setTabs] = useState([]);
@@ -95,8 +87,6 @@
       });
   }
 
-<<<<<<< HEAD
-=======
   function fetchKnowledge() {
     getKnowledge()
       .then((response) => {
@@ -111,11 +101,6 @@
       });
   }
 
-  const preventDefault = (e) => {
-    e.stopPropagation();
-  };
-
->>>>>>> a38d51da
   useEffect(() => {
     getAgentList();
     getToolkitList();
@@ -251,23 +236,15 @@
     };
 
     EventBus.on('openNewTab', openNewTab);
-<<<<<<< HEAD
     EventBus.on('reFetchAgents', getAgentList);
-=======
-    EventBus.on('reFetchAgents', fetchAgents);
     EventBus.on('reFetchKnowledge', fetchKnowledge);
->>>>>>> a38d51da
     EventBus.on('removeTab', removeTab);
     EventBus.on('openToolkitTab', openToolkitTab);
 
     return () => {
       EventBus.off('openNewTab', openNewTab);
-<<<<<<< HEAD
       EventBus.off('reFetchAgents', getAgentList);
-=======
-      EventBus.off('reFetchAgents', fetchAgents);
       EventBus.off('reFetchKnowledge', fetchKnowledge);
->>>>>>> a38d51da
       EventBus.off('removeTab', removeTab);
     };
   });
@@ -419,14 +396,8 @@
                 <div key={index}>
                   {selectedTab === index && <div>
                     {tab.contentType === 'Agents' &&
-<<<<<<< HEAD
                       <AgentWorkspace internalId={tab.internalId || index} agentId={tab.id} agentName={tab.name} selectedView={selectedView}
                                       agents={agents} fetchAgents={getAgentList}/>}
-=======
-                      <AgentWorkspace internalId={tab.internalId || index} agentId={tab.id} agentName={tab.name}
-                                      selectedView={selectedView}
-                                      agents={agents} fetchAgents={fetchAgents}/>}
->>>>>>> a38d51da
                     {tab.contentType === 'Toolkits' &&
                       <ToolkitWorkspace internalId={tab.internalId || index} toolkitDetails={toolkitDetails}/>}
                     {tab.contentType === 'Knowledge' &&
