import React, {useEffect, useState, useRef} from 'react';
import Agents from '../Content/Agents/Agents';
import AgentWorkspace from '../Content/Agents/AgentWorkspace';
import ToolWorkspace from '../Content/Tools/ToolWorkspace';
import AgentCreate from '../Content/Agents/AgentCreate';
import Tools from '../Content/Tools/Tools';
import ToolCreate from '../Content/Tools/ToolCreate';
import Settings from "./Settings/Settings";
import styles from './Dashboard.module.css';
import Image from "next/image";
import { EventBus } from "@/utils/eventBus";
import {getAgents, getToolKit, getLastActiveAgent} from "@/pages/api/DashboardService";
import Market from "../Content/Marketplace/Market";
import AgentTemplatesList from '../Content/Agents/AgentTemplatesList';

export default function Content({selectedView, selectedProjectId, organisationId}) {
  const [tabs, setTabs] = useState([])
  const [selectedTab, setSelectedTab] = useState(null)
  const [agents, setAgents] = useState(null);
  const [tools, setTools] = useState(null);
  const tabContainerRef = useRef(null);
  const [toolDetails, setToolDetails] = useState({})
 
  function fetchAgents() {
    getAgents(selectedProjectId)
      .then((response) => {
        const data = response.data || [];
        const updatedData = data.map(item => {
          return { ...item, contentType: "Agents" };
        });
        setAgents(updatedData);
      })
      .catch((error) => {
        console.error('Error fetching agents:', error);
      });
  }

  function fetchTools() {
    getToolKit()
      .then((response) => {
        const data = response.data || [];
        const updatedData = data.map(item => {
          return { ...item, contentType: "Tools" };
        });
        setTools(updatedData);
      })
      .catch((error) => {
        console.error('Error fetching tools:', error);
      });
  }

  useEffect(() => {
    fetchAgents();
    fetchTools();
  }, [selectedProjectId])

  const closeTab = (e, tabId) => {
    e.stopPropagation();
    cancelTab(tabId);
  };

  const cancelTab = (tabId) => {
    const updatedTabs = tabs.filter((tab) => tab.id !== tabId);
    setTabs(updatedTabs);

    if (selectedTab !== tabId) {
      return;
    }

    let nextSelectedTabId = null;
    const indexToRemove = tabs.findIndex((tab) => tab.id === tabId);

    if (indexToRemove === 0) {
      nextSelectedTabId = tabs[1]?.id || null;
    } else if (indexToRemove === tabs.length - 1) {
      nextSelectedTabId = tabs[indexToRemove - 1]?.id || null;
    } else {
      nextSelectedTabId = tabs[indexToRemove + 1]?.id || null;
    }

    setSelectedTab(nextSelectedTabId);
  };

  const addTab = (element) => {
    setToolDetails(element)
    console.log(Object.values(element))
    if (!tabs.some(item => item.id === element.id)) {
      const updatedTabs = [...tabs, element];
      setTabs(updatedTabs);
    }
    setSelectedTab(element.id);
    if (element.contentType === 'Tools' || element.contentType === 'Create_Tool') {
    }
  };

  useEffect(() => {
    if (tabContainerRef.current) {
      const tabElement = tabContainerRef.current.querySelector(`[data-tab-id="${selectedTab}"]`);
      if (tabElement) {
        const containerScrollLeft = tabContainerRef.current.scrollLeft;
        const tabOffsetLeft = tabElement.offsetLeft;
        const containerWidth = tabContainerRef.current.offsetWidth;

        if (tabOffsetLeft < containerScrollLeft || tabOffsetLeft >= containerScrollLeft + containerWidth) {
          tabContainerRef.current.scrollLeft = tabOffsetLeft;
        }
      }
    }
  }, [selectedTab]);

  useEffect(() => {
    const openNewTab = (eventData) => {
      addTab(eventData);
    };

    const cancelAgentCreate = (eventData) => {
      cancelTab(-1);
    };

    EventBus.on('openNewTab', openNewTab);
    EventBus.on('reFetchAgents', fetchAgents);
    EventBus.on('cancelAgentCreate', cancelAgentCreate);

    return () => {
      EventBus.off('openNewTab', openNewTab);
      EventBus.off('reFetchAgents', fetchAgents);
      EventBus.off('cancelAgentCreate', cancelAgentCreate);
    };
  });

  function getLastActive() {
    getLastActiveAgent(selectedProjectId)
      .then((response) => {
        addTab(response.data);
      })
      .catch((error) => {
        console.error('Error fetching last active agent:', error);
      });
  }

  return (<>
    <div style={{display:'flex',height:'100%'}}>
      <div className={styles.item_list} style={selectedView === '' ? {width:'0vw'} : {width:'13vw'}}>
        {selectedView === 'agents' && <div><Agents sendAgentData={addTab} agents={agents}/></div>}
        {selectedView === 'tools' && <div><Tools sendToolData={addTab} tools={tools}/></div>}
      </div>

      {tabs.length <= 0 ? <div className={styles.main_workspace} style={selectedView === '' ? {width:'93.5vw',paddingLeft:'10px'} : {width:'80.5vw'}}>
        <div className={styles.empty_state}>
          <div>
            <div><Image width={264} height={144} src="/images/watermark.png" alt="empty-state"/></div>
            <div style={{width:'100%',display:'flex',justifyContent:'center',marginTop:'30px'}}>
              <button onClick={() => addTab({ id: -1, name: "new agent", contentType: "Create_Agent" })} className={styles.empty_state_button}>Create new agent</button>
            </div>
            {agents && agents.length > 0 && <div style={{width:'100%',display:'flex',justifyContent:'center',marginTop:'12px'}}>
              <button onClick={getLastActive} className={styles.empty_state_button}>View last active agent</button>
            </div>}
          </div>
        </div>
      </div> : <div className={styles.main_workspace} style={selectedView === '' ? {width:'93.5vw',paddingLeft:'10px'} : {width:'80.5vw'}}>
        <div style={{display:'flex',alignItems:'center',justifyContent:'center'}}>
          <div className={styles.tabs} ref={tabContainerRef}>
            {tabs.map((tab) => (
              <div data-tab-id={tab.id} key={tab.id} className={`${styles.tab_box} ${selectedTab === tab.id ? styles.tab_box_selected : ''}`} onClick={() => setSelectedTab(tab.id)}>
                <div style={{display:'flex', order:'0'}}>
                  {(tab.contentType === 'Agents' || tab.contentType === 'Create_Agent') && <div className={styles.tab_active}><Image width={13} height={13} src="/images/agents_light.svg" alt="agent-icon"/></div>}
                  {(tab.contentType === 'Tools' || tab.contentType === 'Create_Tool') && <div className={styles.tab_active}><Image width={13} height={13} src="/images/tools_light.svg" alt="tools-icon"/></div>}
                  {tab.contentType === 'Settings' && <div className={styles.tab_active}><Image width={13} height={13} src="/images/settings.svg" alt="settings-icon"/></div>}
                  {tab.contentType === 'Marketplace' && <div className={styles.tab_active}><Image width={13} height={13} src="/images/marketplace.svg" alt="marketplace-icon"/></div>}
                  <div style={{marginLeft:'8px'}}><span className={styles.tab_text}>{tab.name}</span></div>
                </div>
                <div onClick={(e) => closeTab(e, tab.id)} className={styles.tab_active} style={{order:'1'}}><Image width={13} height={13} src="/images/close_light.svg" alt="close-icon"/></div>
              </div>
            ))}
          </div>
        </div>
        <div className={styles.tab_detail} style={tabs.length > 0 ? {backgroundColor:'#2F2C40',overflowX:'hidden'} : {}}>
          <div style={{padding:'0 5px 5px 5px'}}>
            {tabs.map((tab) => (
              <div key={tab.id}>
                {selectedTab === tab.id && <div>
                  {tab.contentType === 'Agents' && <AgentWorkspace agentId={tab.id} selectedView={selectedView}/>}
                  {tab.contentType === 'Tools' && <ToolWorkspace tool={tab.id} toolDetails={toolDetails}/>}
                  {tab.contentType === 'Settings' && <Settings/>}
                  {tab.contentType === 'Marketplace' && <Market tools={tools} selectedView={selectedView}/>}
                  {tab.contentType === 'Create_Agent' && <AgentTemplatesList organisationId={organisationId} sendAgentData={addTab} selectedProjectId={selectedProjectId} fetchAgents={fetchAgents} tools={tools}/>}
                  {tab.contentType === 'Create_Tool' &&
                    <div className="row">
                      <div className="col-3"></div>
                      <div className="col-6" style={{overflowY:'scroll'}}>
                        <ToolCreate sendToolData={addTab}/>
                      </div>
                      <div className="col-3"></div>
<<<<<<< HEAD
                    </div>
                  </div>}

=======
                    </div>}
>>>>>>> 8357e123
                </div>}
              </div>
            ))}
          </div>
        </div>
      </div>}
    </div>
  </>
  );
}<|MERGE_RESOLUTION|>--- conflicted
+++ resolved
@@ -191,13 +191,7 @@
                         <ToolCreate sendToolData={addTab}/>
                       </div>
                       <div className="col-3"></div>
-<<<<<<< HEAD
-                    </div>
-                  </div>}
-
-=======
                     </div>}
->>>>>>> 8357e123
                 </div>}
               </div>
             ))}
