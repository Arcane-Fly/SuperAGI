--- conflicted
+++ resolved
@@ -371,11 +371,7 @@
                     {tab.contentType === 'Create_Agent' &&
                       <AgentTemplatesList internalId={tab.internalId || index} organisationId={organisationId}
                                           sendAgentData={addTab} selectedProjectId={selectedProjectId}
-<<<<<<< HEAD
-                                          fetchAgents={fetchAgents} toolkits={toolkits} env={env} />}
-=======
-                                          fetchAgents={getAgentList} toolkits={toolkits}/>}
->>>>>>> 1ea8d160
+                                          fetchAgents={getAgentList} toolkits={toolkits} env={env} />}
                     {tab.contentType === 'APM' && <ApmDashboard/>}
                   </div>}
                 </div>
