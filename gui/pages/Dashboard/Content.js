--- conflicted
+++ resolved
@@ -361,13 +361,8 @@
                 <div key={index}>
                   {selectedTab === index && <div>
                     {tab.contentType === 'Agents' &&
-<<<<<<< HEAD
                       <AgentWorkspace env={env} internalId={tab.internalId || index} agentId={tab.id} agentName={tab.name} selectedView={selectedView}
-                                      agents={agents} fetchAgents={fetchAgents}/>}
-=======
-                      <AgentWorkspace internalId={tab.internalId || index} agentId={tab.id} agentName={tab.name} selectedView={selectedView}
                                       agents={agents} fetchAgents={getAgentList}/>}
->>>>>>> 6595b1a5
                     {tab.contentType === 'Toolkits' &&
                       <ToolkitWorkspace env={env} internalId={tab.internalId || index} toolkitDetails={toolkitDetails}/>}
                     {tab.contentType === 'Settings' && <Settings organisationId={organisationId}/>}
@@ -376,11 +371,7 @@
                     {tab.contentType === 'Create_Agent' &&
                       <AgentTemplatesList internalId={tab.internalId || index} organisationId={organisationId}
                                           sendAgentData={addTab} selectedProjectId={selectedProjectId}
-<<<<<<< HEAD
-                                          fetchAgents={fetchAgents} toolkits={toolkits} env={env} />}
-=======
-                                          fetchAgents={getAgentList} toolkits={toolkits}/>}
->>>>>>> 6595b1a5
+                                          fetchAgents={getAgentList} toolkits={toolkits} env={env} />}
                     {tab.contentType === 'APM' && <ApmDashboard/>}
                   </div>}
                 </div>
