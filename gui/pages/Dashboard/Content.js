--- conflicted
+++ resolved
@@ -372,25 +372,16 @@
                 <div key={index}>
                   {selectedTab === index && <div>
                     {tab.contentType === 'Agents' &&
-<<<<<<< HEAD
-                      <AgentWorkspace internalId={tab.internalId || index} agentId={tab.id} agentName={tab.name}
-                                      selectedView={selectedView}
-                                      agents={agents} fetchAgents={fetchAgents}/>}
+                      <AgentWorkspace env={env} internalId={tab.internalId || index} agentId={tab.id} agentName={tab.name} selectedView={selectedView}
+                                  agents={agents} fetchAgents={fetchAgents}/>}
                     {tab.contentType === 'Toolkits' &&
-                      <ToolkitWorkspace internalId={tab.internalId || index} toolkitDetails={toolkitDetails}/>}
+                      <ToolkitWorkspace env={env} internalId={tab.internalId || index} toolkitDetails={toolkitDetails}/>}
                     {tab.contentType === 'Knowledge' &&
                       <KnowledgeDetails internalId={tab.internalId || index} knowledgeId={tab.id}/>}
                     {tab.contentType === 'Database' &&
                       <DatabaseDetails internalId={tab.internalId || index} databaseId={tab.id}/>}
                     {tab.contentType === 'Settings' &&
                       <Settings organisationId={organisationId} sendDatabaseData={addTab}/>}
-=======
-                      <AgentWorkspace env={env} internalId={tab.internalId || index} agentId={tab.id} agentName={tab.name} selectedView={selectedView}
-                                      agents={agents} fetchAgents={fetchAgents}/>}
-                    {tab.contentType === 'Toolkits' &&
-                      <ToolkitWorkspace env={env} internalId={tab.internalId || index} toolkitDetails={toolkitDetails}/>}
-                    {tab.contentType === 'Settings' && <Settings organisationId={organisationId}/>}
->>>>>>> 993a1a83
                     {tab.contentType === 'Marketplace' && <Market env={env} selectedView={selectedView}/>}
                     {tab.contentType === 'Add_Toolkit' && <AddTool internalId={tab.internalId || index}/>}
                     {tab.contentType === 'Add_Knowledge' &&
