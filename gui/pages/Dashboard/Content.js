--- conflicted
+++ resolved
@@ -459,13 +459,9 @@
                                           organisationId={organisationId} sendKnowledgeData={addTab}
                                           sendAgentData={addTab} selectedProjectId={selectedProjectId}
                                           fetchAgents={getAgentList} toolkits={toolkits} env={env} />}
-<<<<<<< HEAD
-                    {isApmOpened && tab.contentType === 'APM' && <ApmDashboard key={prevView}/>}
+                    {tab.contentType === 'APM' && <ApmDashboard />}
                     {tab.contentType === 'Add_Model' && <AddModel />}
                     {tab.contentType === 'Model' && <ModelDetails modelId={tab.id} modelName={tab.name} />}
-=======
-                    {tab.contentType === 'APM' && <ApmDashboard />}
->>>>>>> 3266d8ce
                   </div>}
                 </div>
               ))}
