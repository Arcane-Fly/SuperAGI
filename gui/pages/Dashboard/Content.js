--- conflicted
+++ resolved
@@ -244,22 +244,6 @@
                                                alt="forward-arrow"/>
                 </button>
               </div>
-<<<<<<< HEAD
-            ))}
-          </div>
-        </div>
-        <div className={styles.tab_detail} style={tabs.length > 0 ? {backgroundColor:'#2F2C40',overflowX:'hidden'} : {}}>
-          <div style={{padding:'0 5px 5px 5px'}}>
-            {tabs.map((tab, index) => (
-              <div key={index}>
-                {selectedTab === index && <div>
-                  {tab.contentType === 'Agents' && <AgentWorkspace agentId={tab.id} selectedView={selectedView} agentName = {tab.name} agentInternalId = {tab.internalId}/>}
-                  {tab.contentType === 'Toolkits' && <ToolkitWorkspace internalId={tab.internalId || index} toolkitDetails={toolkitDetails}/>}
-                  {tab.contentType === 'Settings' && <Settings organisationId={organisationId} />}
-                  {tab.contentType === 'Marketplace' && <Market env={env} selectedView={selectedView}/>}
-                  {tab.contentType === 'Add_Toolkit' && <AddTool internalId={tab.internalId || index}/>}
-                  {tab.contentType === 'Create_Agent' && <AgentTemplatesList internalId={tab.internalId || index} organisationId={organisationId} sendAgentData={addTab} selectedProjectId={selectedProjectId} fetchAgents={fetchAgents} toolkits={toolkits}/>}
-=======
               {agents && agents.length > 0 &&
                 <div style={{width: '100%', display: 'flex', justifyContent: 'center', marginTop: '12px'}}>
                   <button onClick={getLastActive} className={styles.empty_state_button}>
@@ -278,7 +262,6 @@
                     Add custom tool&nbsp;<Image width={17} height={17} src="/images/arrow_forward_secondary.svg"
                                                 alt="forward-arrow"/>
                   </button>
->>>>>>> 6697b0be
                 </div>}
               <div style={{width: '100%', display: 'flex', justifyContent: 'center', marginTop: '12px'}}>
                 <button onClick={() => addTab({id: -3, name: "Settings", contentType: "Settings"})}
