import React, {useEffect, useState, useRef} from 'react';
import Agents from '../Content/Agents/Agents';
import AgentWorkspace from '../Content/Agents/AgentWorkspace';
<<<<<<< HEAD
import AgentCreate from '../Modules/AgentCreate';
=======
import AgentTemplatesList from '../Content/Agents/AgentTemplatesList';
>>>>>>> f6bbc7c0
import Tools from '../Content/Tools/Tools';
import ToolCreate from '../Content/Tools/ToolCreate';
import Settings from "./Settings/Settings";
import AgentCluster from '../Content/AgentCluster/AgentCluster';
import AgentClusterWorkspace from '../Content/AgentCluster/AgentClusterWorkspace';
import styles from './Dashboard.module.css';
import Image from "next/image";
import { EventBus } from "@/utils/eventBus";
import {getAgents, getTools, getLastActiveAgent} from "@/pages/api/DashboardService";
import Market from "../Content/Marketplace/Market";
import AgentCreate from "@/pages/Content/Agents/AgentCreate";

export default function Content({selectedView, selectedProjectId, organisationId}) {
  const [tabs, setTabs] = useState([])
  const [selectedTab, setSelectedTab] = useState(null)
  const [agents, setAgents] = useState(null);
  const [tools, setTools] = useState(null);
  const tabContainerRef = useRef(null);

  function fetchAgents() {
    getAgents(selectedProjectId)
      .then((response) => {
        const data = response.data || [];
        const updatedData = data.map(item => {
          return { ...item, contentType: "Agents" };
        });
        setAgents(updatedData);
      })
      .catch((error) => {
        console.error('Error fetching agents:', error);
      });
  }

  function fetchTools() {
    getTools()
      .then((response) => {
        const data = response.data || [];
        const updatedData = data.map(item => {
          return { ...item, contentType: "Tools" };
        });
        setTools(updatedData);
      })
      .catch((error) => {
        console.error('Error fetching tools:', error);
      });
  }

  useEffect(() => {
    fetchAgents();
    fetchTools();
  }, [selectedProjectId])

  const closeTab = (e, tabId) => {
    e.stopPropagation();
    cancelTab(tabId);
  };

  const cancelTab = (tabId) => {
    const updatedTabs = tabs.filter((tab) => tab.id !== tabId);
    setTabs(updatedTabs);

    if (selectedTab !== tabId) {
      return;
    }

    let nextSelectedTabId = null;
    const indexToRemove = tabs.findIndex((tab) => tab.id === tabId);

    if (indexToRemove === 0) {
      nextSelectedTabId = tabs[1]?.id || null;
    } else if (indexToRemove === tabs.length - 1) {
      nextSelectedTabId = tabs[indexToRemove - 1]?.id || null;
    } else {
      nextSelectedTabId = tabs[indexToRemove + 1]?.id || null;
    }

    setSelectedTab(nextSelectedTabId);
  };

  const addTab = (element) => {
    if (!tabs.some(item => item.id === element.id)) {
      const updatedTabs = [...tabs, element];
      setTabs(updatedTabs);
    }
    setSelectedTab(element.id);
  };

  useEffect(() => {
    if (tabContainerRef.current) {
      const tabElement = tabContainerRef.current.querySelector(`[data-tab-id="${selectedTab}"]`);
      if (tabElement) {
        const containerScrollLeft = tabContainerRef.current.scrollLeft;
        const tabOffsetLeft = tabElement.offsetLeft;
        const containerWidth = tabContainerRef.current.offsetWidth;

        if (tabOffsetLeft < containerScrollLeft || tabOffsetLeft >= containerScrollLeft + containerWidth) {
          tabContainerRef.current.scrollLeft = tabOffsetLeft;
        }
      }
    }
  }, [selectedTab]);

  useEffect(() => {
    const openNewTab = (eventData) => {
      addTab(eventData);
    };

    const cancelAgentCreate = (eventData) => {
      cancelTab(-1);
    };

    EventBus.on('openNewTab', openNewTab);
    EventBus.on('reFetchAgents', fetchAgents);
    EventBus.on('cancelAgentCreate', cancelAgentCreate);

    return () => {
      EventBus.off('openNewTab', openNewTab);
      EventBus.off('reFetchAgents', fetchAgents);
      EventBus.off('cancelAgentCreate', cancelAgentCreate);
    };
  });

  function getLastActive() {
    getLastActiveAgent(selectedProjectId)
      .then((response) => {
        addTab(response.data);
      })
      .catch((error) => {
        console.error('Error fetching last active agent:', error);
      });
  }

  return (<>
    <div style={{display:'flex',height:'100%'}}>
      <div className={styles.item_list} style={selectedView === '' ? {width:'0vw'} : {width:'13vw'}}>
        {selectedView === 'agents' && <div><Agents sendAgentData={addTab} agents={agents}/></div>}
        {selectedView === 'tools' && <div><Tools sendToolData={addTab} tools={tools}/></div>}
        {selectedView === 'agent_cluster' && <div><AgentCluster sendAgentClusterData={addTab} agents={agents} /></div>}
      </div>

      {tabs.length <= 0 ? <div className={styles.main_workspace} style={selectedView === '' ? {width:'93.5vw',paddingLeft:'10px'} : {width:'80.5vw'}}>
        <div className={styles.empty_state}>
          <div>
            <div><Image width={264} height={144} src="/images/watermark.png" alt="empty-state"/></div>
            <div style={{width:'100%',display:'flex',justifyContent:'center',marginTop:'30px'}}>
              <button onClick={() => addTab({ id: -1, name: "new agent", contentType: "Create_Agent" })} className={styles.empty_state_button}>Create new agent</button>
            </div>
            {agents && agents.length > 0 && <div style={{width:'100%',display:'flex',justifyContent:'center',marginTop:'12px'}}>
              <button onClick={getLastActive} className={styles.empty_state_button}>View last active agent</button>
            </div>}
          </div>
        </div>
      </div> : <div className={styles.main_workspace} style={selectedView === '' ? {width:'93.5vw',paddingLeft:'10px'} : {width:'80.5vw'}}>
        <div style={{display:'flex',alignItems:'center',justifyContent:'center'}}>
          <div className={styles.tabs} ref={tabContainerRef}>
            {tabs.map((tab) => (
              <div data-tab-id={tab.id} key={tab.id} className={`${styles.tab_box} ${selectedTab === tab.id ? styles.tab_box_selected : ''}`} onClick={() => setSelectedTab(tab.id)}>
                <div style={{display:'flex', order:'0'}}>
                  {(tab.contentType === 'Agents' || tab.contentType === 'Create_Agent') && <div className={styles.tab_active}><Image width={13} height={13} src="/images/agents_light.svg" alt="agent-icon"/></div>}
                  {(tab.contentType === 'Tools' || tab.contentType === 'Create_Tool') && <div className={styles.tab_active}><Image width={13} height={13} src="/images/tools_light.svg" alt="tools-icon"/></div>}
                  {tab.contentType === 'Settings' && <div className={styles.tab_active}><Image width={13} height={13} src="/images/settings.svg" alt="settings-icon"/></div>}
                  {(tab.contentType === 'AgentCluster' || tab.contentType === 'Create_Agent_Cluster') && <div className={styles.tab_active}><Image width={13} height={13} src="/images/agent_cluster_light.svg" alt="agent-icon"/></div>}
                  <div style={{marginLeft:'8px'}}><span className={styles.tab_text}>{tab.name}</span></div>
                </div>
                <div onClick={(e) => closeTab(e, tab.id)} className={styles.tab_active} style={{order:'1'}}><Image width={13} height={13} src="/images/close_light.svg" alt="close-icon"/></div>
              </div>
            ))}
          </div>
        </div>
        <div className={styles.tab_detail} style={tabs.length > 0 ? {backgroundColor:'#2F2C40'} : {}}>
          <div style={{padding:'0 5px 5px 5px'}}>
            {tabs.map((tab) => (
              <div key={tab.id}>
                {selectedTab === tab.id && <div>
                  {tab.contentType === 'Agents' && <AgentWorkspace agentId={tab.id} selectedView={selectedView}/>}
                  {tab.contentType === 'Settings' && <Settings/>}
<<<<<<< HEAD
                  {tab.contentType === 'AgentCluster' && <AgentClusterWorkspace agentId={tab.id}/>}
=======

                  {tab.contentType === 'Marketplace' && (
                    <div className={styles.main_workspace} style={selectedView === '' ? {width:'91vw',paddingLeft:'13px'} : {width:'80.5vw'}}><Market tools={tools} />
                  </div>)}

>>>>>>> f6bbc7c0
                  {tab.contentType === 'Create_Agent' && <div className={styles.create_agent}>
                     <AgentTemplatesList organisationId={organisationId} sendAgentData={addTab} selectedProjectId={selectedProjectId} fetchAgents={fetchAgents} tools={tools}/>
                  </div>}
                  {tab.contentType === 'Create_Agent_Cluster' && <div className={styles.create_agent}>
                    <AgentCreate organisationId={organisationId} sendAgentData={addTab} selectedProjectId={selectedProjectId} fetchAgents={fetchAgents} tools={tools} isCluster={true}/>
                  </div>}
                  {tab.contentType === 'Create_Tool' && <div className={styles.create_agent}>
                    <div className="row">
                      <div className="col-3"></div>
                      <div className="col-6" style={{overflowY:'scroll'}}>
                        <ToolCreate/>
                      </div>
                      <div className="col-3"></div>
                    </div>
                  </div>}
                </div>}
              </div>
            ))}
          </div>
        </div>
      </div>}
    </div>
  </>
  );
}<|MERGE_RESOLUTION|>--- conflicted
+++ resolved
@@ -1,11 +1,8 @@
 import React, {useEffect, useState, useRef} from 'react';
 import Agents from '../Content/Agents/Agents';
 import AgentWorkspace from '../Content/Agents/AgentWorkspace';
-<<<<<<< HEAD
 import AgentCreate from '../Modules/AgentCreate';
-=======
 import AgentTemplatesList from '../Content/Agents/AgentTemplatesList';
->>>>>>> f6bbc7c0
 import Tools from '../Content/Tools/Tools';
 import ToolCreate from '../Content/Tools/ToolCreate';
 import Settings from "./Settings/Settings";
@@ -182,17 +179,14 @@
                 {selectedTab === tab.id && <div>
                   {tab.contentType === 'Agents' && <AgentWorkspace agentId={tab.id} selectedView={selectedView}/>}
                   {tab.contentType === 'Settings' && <Settings/>}
-<<<<<<< HEAD
                   {tab.contentType === 'AgentCluster' && <AgentClusterWorkspace agentId={tab.id}/>}
-=======
 
                   {tab.contentType === 'Marketplace' && (
                     <div className={styles.main_workspace} style={selectedView === '' ? {width:'91vw',paddingLeft:'13px'} : {width:'80.5vw'}}><Market tools={tools} />
                   </div>)}
 
->>>>>>> f6bbc7c0
                   {tab.contentType === 'Create_Agent' && <div className={styles.create_agent}>
-                     <AgentTemplatesList organisationId={organisationId} sendAgentData={addTab} selectedProjectId={selectedProjectId} fetchAgents={fetchAgents} tools={tools}/>
+                    <AgentTemplatesList organisationId={organisationId} sendAgentData={addTab} selectedProjectId={selectedProjectId} fetchAgents={fetchAgents} tools={tools}/>
                   </div>}
                   {tab.contentType === 'Create_Agent_Cluster' && <div className={styles.create_agent}>
                     <AgentCreate organisationId={organisationId} sendAgentData={addTab} selectedProjectId={selectedProjectId} fetchAgents={fetchAgents} tools={tools} isCluster={true}/>
