import React, {useEffect, useRef, useState} from 'react';
import Agents from '../Content/Agents/Agents';
import Knowledge from '../Content/Knowledge/Knowledge';
import AddKnowledge from '../Content/Knowledge/AddKnowledge';
import KnowledgeDetails from '../Content/Knowledge/KnowledgeDetails';
import AgentWorkspace from '../Content/Agents/AgentWorkspace';
import ToolkitWorkspace from '../Content/./Toolkits/ToolkitWorkspace';
import Toolkits from '../Content/./Toolkits/Toolkits';
import Settings from "./Settings/Settings";
import styles from './Dashboard.module.css';
import ApmDashboard from "../Content/APM/ApmDashboard";
import Image from "next/image";
import {EventBus} from "@/utils/eventBus";
import {
  getAgents,
  getToolKit,
  getKnowledge,
  getLastActiveAgent,
  sendGoogleCreds,
  sendTwitterCreds
} from "@/pages/api/DashboardService";
import Market from "../Content/Marketplace/Market";
import AgentTemplatesList from '../Content/Agents/AgentTemplatesList';
import {useRouter} from 'next/router';
import querystring from 'querystring';
import styles1 from '../Content/Agents/Agents.module.css';
import AddTool from "@/pages/Content/Toolkits/AddTool";
import {createInternalId, resetLocalStorage, preventDefault} from "@/utils/utils";
import AddDatabase from "@/pages/Dashboard/Settings/AddDatabase";
import DatabaseDetails from "@/pages/Dashboard/Settings/DatabaseDetails";

export default function Content({env, selectedView, selectedProjectId, organisationId}) {
  const [tabs, setTabs] = useState([]);
  const [selectedTab, setSelectedTab] = useState(null);
  const [agents, setAgents] = useState(null);
  const [toolkits, setToolkits] = useState(null);
  const [knowledge, setKnowledge] = useState(null);
  const tabContainerRef = useRef(null);
  const [toolkitDetails, setToolkitDetails] = useState({});
  const [starModal, setStarModal] = useState(false);
  const router = useRouter();
  const multipleTabContentTypes = ['Create_Agent', 'Add_Toolkit', 'Add_Knowledge', 'Add_Database'];
  const [isApmOpened, setIsApmOpened] = useState(false);
  const [prevView, setPrevView] = useState(null);

  useEffect(() => {
    if (prevView !== selectedView) {
      const apmTab = tabs.find(tab => tab.contentType === 'APM');
      setIsApmOpened(!!apmTab);
      setPrevView(selectedView);
    }
  }, [selectedView, tabs, prevView]);

  async function fetchAgents() {
    try {
      const response = await getAgents(selectedProjectId);
      const data = response.data || [];
      const updatedData = data.map(item => {
        return {...item, contentType: "Agents"};
      });
      setAgents(updatedData);
    } catch (error) {
      console.error('Error fetching agents:', error);
    }
  }

  function getAgentList() {
    fetchAgents()
      .then(() => {
        console.log('Agents fetched successfully!');
      })
      .catch((error) => {
        console.error('Error fetching agents:', error);
      });
  }

  async function fetchToolkits() {
    try {
      const response = await getToolKit();
      const data = response.data || [];
      const updatedData = data.map(item => {
        return {...item, contentType: "Toolkits", isOpen: false, internalId: createInternalId()};
      });
      setToolkits(updatedData);
    } catch (error) {
      console.error('Error fetching toolkits:', error);
    }
  }

  function getToolkitList() {
    fetchToolkits()
      .then(() => {
        console.log('Toolkits fetched successfully!');
      })
      .catch((error) => {
        console.error('Error fetching toolkits:', error);
      });
  }

  async function fetchKnowledge() {
    try {
      const response = await getKnowledge();
      const data = response.data || [];
      const updatedData = data.map(item => {
        return {...item, contentType: "Knowledge", internalId: createInternalId()};
      });
      setKnowledge(updatedData);
    } catch (error) {
      console.error('Error fetching knowledge:', error);
    }
  }

  function getKnowledgeList() {
    fetchKnowledge()
      .then(() => {
        console.log('Knowledge fetched successfully!');
      })
      .catch((error) => {
        console.error('Error fetching knowledge:', error);
      });
  }

  useEffect(() => {
    getAgentList();
    getToolkitList();
  }, [selectedProjectId])

  useEffect(() => {
    getKnowledgeList();
  }, [organisationId])

  const cancelTab = (index, contentType, internalId) => {
    let updatedTabs = [...tabs];

    if (selectedTab === index) {
      updatedTabs.splice(index, 1);

      if (index === 0 && tabs.length === 1) {
        setSelectedTab(null);
      } else {
        const newIndex = index === tabs.length - 1 ? index - 1 : index;
        setSelectedTab(newIndex);
      }
    } else {
      if (selectedTab > index) {
        setSelectedTab(selectedTab - 1);
      }

      updatedTabs.splice(index, 1);
    }

    resetLocalStorage(contentType, internalId);
    setTabs(updatedTabs);
  };

  const addTab = (element) => {
    let addedTabIndex = null;
    if (element.contentType === "Toolkits") {
      setToolkitDetails(element);
    }

    const isExistingTab = tabs.some(
      (tab) => tab.id === element.id && tab.name === element.name && tab.contentType === element.contentType && !multipleTabContentTypes.includes(element.contentType)
    );

    if (!isExistingTab) {
      const updatedTabs = [...tabs, element];
      setTabs(updatedTabs);
      addedTabIndex = updatedTabs.length - 1;
      setSelectedTab(addedTabIndex);
    } else {
      const existingTabIndex = tabs.findIndex(
        (tab) => tab.id === element.id && tab.name === element.name && tab.contentType === element.contentType
      );
      setSelectedTab(existingTabIndex);
    }
  };

  const selectTab = (element, index) => {
    setSelectedTab(index);
    if (element.contentType === "Toolkits") {
      setToolkitDetails(element);
    }
  };

  useEffect(() => {
    if (tabContainerRef.current) {
      const tabElement = tabContainerRef.current.querySelector(`[data-tab-id="${selectedTab}"]`);
      if (tabElement) {
        const containerScrollLeft = tabContainerRef.current.scrollLeft;
        const tabOffsetLeft = tabElement.offsetLeft;
        const containerWidth = tabContainerRef.current.offsetWidth;

        if (tabOffsetLeft < containerScrollLeft || tabOffsetLeft >= containerScrollLeft + containerWidth) {
          tabContainerRef.current.scrollLeft = tabOffsetLeft;
        }
      }
    }

    const queryParams = router.asPath.split('?')[1];
    const parsedParams = querystring.parse(queryParams);
    parsedParams["toolkit_id"] = toolkitDetails.toolkit_id;

    if (window.location.href.indexOf("twitter_creds") > -1) {
      parsedParams["toolkit_id"] = localStorage.getItem("twitter_toolkit_id") || null;
      const params = JSON.stringify(parsedParams)

      sendTwitterCreds(params)
        .then((response) => {
          console.log("Authentication completed successfully");
        })
        .catch((error) => {
          console.error("Error fetching data: ", error);
        })
    }

    if (window.location.href.indexOf("google_calendar_creds") > -1) {
      const toolkit_id = localStorage.getItem("google_calendar_toolkit_id") || null;
      let data = Object.keys(parsedParams)[0];
      let params = JSON.parse(data);

      sendGoogleCreds(params, toolkit_id)
        .then((response) => {
          console.log("Authentication completed successfully");
        })
        .catch((error) => {
          console.error("Error fetching data: ", error);
        })
    }
  }, [selectedTab]);

  useEffect(() => {
    const openNewTab = (eventData) => {
      addTab(eventData.element);
    };

    const openToolkitTab = (eventData) => {
      const toolkit = toolkits?.find((toolkit) => toolkit.tools.some((tool) => tool.id === eventData.toolId));
      if (toolkit) {
        localStorage.setItem('toolkit_tab_' + String(toolkit.internalId), 'tools_included');
        addTab(toolkit);
      }
    }

    const removeTab = (eventData) => {
      const element = eventData.element;
      const tabIndex = tabs.findIndex(
        (tab) => tab.id === element.id &&
          tab.name === element.name &&
          tab.contentType === element.contentType &&
          tab.internalId === element.internalId
      );
      cancelTab(tabIndex, element.contentType, element.internalId);
    };

    EventBus.on('openNewTab', openNewTab);
    EventBus.on('reFetchAgents', getAgentList);
    EventBus.on('reFetchKnowledge', getKnowledgeList);
    EventBus.on('removeTab', removeTab);
    EventBus.on('openToolkitTab', openToolkitTab);

    return () => {
      EventBus.off('openNewTab', openNewTab);
      EventBus.off('reFetchAgents', getAgentList);
      EventBus.off('reFetchKnowledge', getKnowledgeList);
      EventBus.off('removeTab', removeTab);
    };
  });

  async function fetchLastActive() {
    try {
      const response = await getLastActiveAgent(selectedProjectId);
      addTab(response.data);
    } catch (error) {
      console.error('Error fetching last active agent:', error);
    }
  }

  function getLastActive() {
    fetchLastActive()
      .then(() => {
        console.log('Last active agent fetched successfully!');
      })
      .catch((error) => {
        console.error('Error fetching last active agent:', error);
      });
  }

  const openGithubRepo = () => {
    window.open('https://github.com/TransformerOptimus/SuperAGI', '_blank');
    localStorage.setItem('repo_starred', 'starred');
    setStarModal(false);
  };

  const closeStarModal = () => {
    const closedTime = Date.now();
    localStorage.setItem('popup_closed_time', JSON.stringify(closedTime));
    setStarModal(false);
  };

  useEffect(() => {
    const last_closed_time = localStorage.getItem('popup_closed_time');
    const minTime = 4 * 24 * 60 * 60 * 1000;
    const repo_starred = localStorage.getItem('repo_starred');

    if (!repo_starred && Date.now() - JSON.parse(last_closed_time) > minTime) {
      setStarModal(true);
    }
  }, []);

  return (<>
      <div style={{display: 'flex', height: '100%'}}>
        {(selectedView === 'agents' || selectedView === 'toolkits' || selectedView === 'knowledge') &&
          <div className={styles.item_list} style={{width: '13vw'}}>
            {selectedView === 'agents' && <div><Agents sendAgentData={addTab} agents={agents}/></div>}
<<<<<<< HEAD
            {selectedView === 'toolkits' && <div><Toolkits sendToolkitData={addTab} toolkits={toolkits}/></div>}
=======
            {selectedView === 'toolkits' && <div><Toolkits env={env} sendToolkitData={addTab} toolkits={toolkits}/></div>}
>>>>>>> 9b455f56
            {selectedView === 'knowledge' && <div><Knowledge sendKnowledgeData={addTab} knowledge={knowledge}/></div>}
          </div>}

        {tabs.length <= 0 ? <div className={styles.main_workspace} style={selectedView === '' ? {
          width: '93.5vw',
          paddingLeft: '10px'
        } : {width: '80.5vw'}}>
          <div className={styles.empty_state}>
            <div>
              <div><Image width={264} height={144} src="/images/watermark.png" alt="empty-state"/></div>
              <div style={{width: '100%', display: 'flex', justifyContent: 'center', marginTop: '30px'}}>
                <button onClick={() => addTab({
                  id: -1,
                  name: "new agent",
                  contentType: "Create_Agent",
                  internalId: createInternalId()
                })} className={styles.empty_state_button}>
                  Create new agent&nbsp;<Image width={17} height={17} src="/images/arrow_forward_secondary.svg"
                                               alt="forward-arrow"/>
                </button>
              </div>
              {agents && agents.length > 0 &&
                <div style={{width: '100%', display: 'flex', justifyContent: 'center', marginTop: '12px'}}>
                  <button onClick={getLastActive} className={styles.empty_state_button}>
                    View last active agent&nbsp;<Image width={17} height={17} src="/images/arrow_forward_secondary.svg"
                                                       alt="forward-arrow"/>
                  </button>
                </div>}
              {env !== 'PROD' &&
                <div style={{width: '100%', display: 'flex', justifyContent: 'center', marginTop: '12px'}}>
                  <button onClick={() => addTab({
                    id: -2,
                    name: "new tool",
                    contentType: "Add_Toolkit",
                    internalId: createInternalId()
                  })} className={styles.empty_state_button}>
                    Add custom tool&nbsp;<Image width={17} height={17} src="/images/arrow_forward_secondary.svg"
                                                alt="forward-arrow"/>
                  </button>
                </div>}
              <div style={{width: '100%', display: 'flex', justifyContent: 'center', marginTop: '12px'}}>
                <button onClick={() => addTab({id: -3, name: "Settings", contentType: "Settings"})}
                        className={styles.empty_state_button}>
                  Go to settings&nbsp;<Image width={17} height={17} src="/images/arrow_forward_secondary.svg"
                                             alt="forward-arrow"/>
                </button>
              </div>
            </div>
          </div>
        </div> : <div className={styles.main_workspace}
                      style={(selectedView === 'agents' || selectedView === 'toolkits' || selectedView === 'knowledge') ? {width: '80.5vw'} : {width: '100%'}}>
          <div style={{display: 'flex', alignItems: 'center', justifyContent: 'center', width: '100%'}}>
            <div className={styles.tabs} ref={tabContainerRef}>
              {tabs.map((tab, index) => (
                <div data-tab-id={index} key={index}
                     className={`${styles.tab_box} ${selectedTab === index ? styles.tab_box_selected : ''}`}
                     onClick={() => {
                       selectTab(tab, index)
                     }}>
                  <div style={{display: 'flex', order: '0', overflowX: 'hidden'}}>
                    {(tab.contentType === 'Agents' || tab.contentType === 'Create_Agent') &&
                      <div className={styles.tab_active}><Image width={13} height={13} src="/images/agents_light.svg"
                                                                alt="agent-icon"/></div>}
                    {(tab.contentType === 'Toolkits' || tab.contentType === 'Add_Toolkit') &&
                      <div className={styles.tab_active}><Image width={13} height={13} src="/images/tools_light.svg"
                                                                alt="tools-icon"/></div>}
                    {(tab.contentType === 'Knowledge' || tab.contentType === 'Add_Knowledge') &&
                      <div className={styles.tab_active}><Image width={13} height={13} src="/images/knowledge.svg"
                                                                alt="knowledge-icon"/></div>}
                    {(tab.contentType === 'Database' || tab.contentType === 'Add_Database') &&
                      <div className={styles.tab_active}><Image width={13} height={13} src="/images/database.svg"
                                                                alt="database-icon"/></div>}
                    {tab.contentType === 'Settings' &&
                      <div className={styles.tab_active}><Image width={13} height={13} src="/images/settings.svg"
                                                                alt="settings-icon"/></div>}
                    {tab.contentType === 'Marketplace' &&
                      <div className={styles.tab_active}><Image width={13} height={13} src="/images/marketplace.svg"
                                                                alt="marketplace-icon"/></div>}
                    {tab.contentType === 'APM' &&
                      <div className={styles.tab_active}><Image width={13} height={13} src="/images/apm.svg"
                                                                alt="apm-icon"/></div>}
                    <div style={{marginLeft: '8px'}}><span className={styles.tab_text}>{tab.name}</span></div>
                  </div>
                  <div onClick={(e) => {
                    e.stopPropagation();
                    cancelTab(index, tab.contentType, tab.internalId || 0)
                  }} className={styles.tab_active} style={{order: '1'}}><Image width={13} height={13}
                                                                               src="/images/close.svg"
                                                                               alt="close-icon"/></div>
                </div>
              ))}
            </div>
          </div>
          <div className={styles.tab_detail}
               style={tabs.length > 0 ? {backgroundColor: '#2F2C40', overflowX: 'hidden'} : {}}>
            <div style={{padding: '0 5px 5px 5px'}}>
              {tabs.map((tab, index) => (
                <div key={index}>
                  {selectedTab === index && <div>
                    {tab.contentType === 'Agents' &&
<<<<<<< HEAD
                      <AgentWorkspace env={env} internalId={tab.internalId || index} agentId={tab.id}
                                      agentName={tab.name}
=======
                      <AgentWorkspace env={env} internalId={tab.internalId || index} agentId={tab.id} agentName={tab.name}
>>>>>>> 9b455f56
                                      selectedView={selectedView}
                                      agents={agents} fetchAgents={getAgentList}/>}
                    {tab.contentType === 'Toolkits' &&
                      <ToolkitWorkspace env={env} internalId={tab.internalId || index}
                                        toolkitDetails={toolkitDetails}/>}
                    {tab.contentType === 'Knowledge' &&
<<<<<<< HEAD
                      <KnowledgeDetails internalId={tab.internalId || index} knowledgeId={tab.id}
                                        sendDatabaseData={addTab}/>}
=======
                      <KnowledgeDetails internalId={tab.internalId || index} knowledgeId={tab.id}/>}
>>>>>>> 9b455f56
                    {tab.contentType === 'Database' &&
                      <DatabaseDetails internalId={tab.internalId || index} databaseId={tab.id}/>}
                    {tab.contentType === 'Settings' &&
                      <Settings organisationId={organisationId} sendDatabaseData={addTab}/>}
<<<<<<< HEAD
                    {tab.contentType === 'Marketplace' &&
                      <Market env={env} selectedView={selectedView} sendDatabaseData={addTab}/>}
                    {tab.contentType === 'Add_Toolkit' && <AddTool internalId={tab.internalId || index}/>}
                    {tab.contentType === 'Add_Knowledge' &&
                      <AddKnowledge internalId={tab.internalId || index} sendKnowledgeData={addTab}
                                    sendDatabaseData={addTab}/>}
=======
                    {tab.contentType === 'Marketplace' && <Market env={env} selectedView={selectedView}/>}
                    {tab.contentType === 'Add_Toolkit' && <AddTool internalId={tab.internalId || index}/>}
                    {tab.contentType === 'Add_Knowledge' &&
                      <AddKnowledge internalId={tab.internalId || index} sendKnowledgeData={addTab}/>}
>>>>>>> 9b455f56
                    {tab.contentType === 'Add_Database' &&
                      <AddDatabase internalId={tab.internalId || index} sendDatabaseDetailsData={addTab}/>}
                    {tab.contentType === 'Create_Agent' &&
                      <AgentTemplatesList knowledge={knowledge} internalId={tab.internalId || index}
                                          organisationId={organisationId} sendKnowledgeData={addTab}
                                          sendAgentData={addTab} selectedProjectId={selectedProjectId}
<<<<<<< HEAD
                                          fetchAgents={getAgentList} toolkits={toolkits} env={env}/>}
=======
                                          fetchAgents={getAgentList} toolkits={toolkits} env={env} />}
>>>>>>> 9b455f56
                    {isApmOpened && tab.contentType === 'APM' && <ApmDashboard key={prevView}/>}
                  </div>}
                </div>
              ))}
            </div>
          </div>
        </div>}

        {starModal && (<div className="modal" onClick={closeStarModal}>
          <div className="modal-content" style={{width: '35%'}} onClick={preventDefault}>
            <div className={styles1.detail_name} style={{width: '100%', textAlign: 'center'}}>Support the project by
              leaving a star on GitHub repository
            </div>
            <div style={{display: 'flex', alignItems: 'center', justifyContent: 'center'}}>
              <button className="secondary_button" style={{marginTop: '10px', width: 'fit-content'}}
                      onClick={openGithubRepo}>
                Leave a ⭐ star on GitHub
              </button>
            </div>
            <div style={{display: 'flex', alignItems: 'center', justifyContent: 'center'}}>
              <div className="cancel_action" onClick={closeStarModal}>
                I’ll do it later
              </div>
            </div>
          </div>
        </div>)}
      </div>
    </>
  );
}<|MERGE_RESOLUTION|>--- conflicted
+++ resolved
@@ -313,11 +313,7 @@
         {(selectedView === 'agents' || selectedView === 'toolkits' || selectedView === 'knowledge') &&
           <div className={styles.item_list} style={{width: '13vw'}}>
             {selectedView === 'agents' && <div><Agents sendAgentData={addTab} agents={agents}/></div>}
-<<<<<<< HEAD
-            {selectedView === 'toolkits' && <div><Toolkits sendToolkitData={addTab} toolkits={toolkits}/></div>}
-=======
             {selectedView === 'toolkits' && <div><Toolkits env={env} sendToolkitData={addTab} toolkits={toolkits}/></div>}
->>>>>>> 9b455f56
             {selectedView === 'knowledge' && <div><Knowledge sendKnowledgeData={addTab} knowledge={knowledge}/></div>}
           </div>}
 
@@ -418,52 +414,37 @@
                 <div key={index}>
                   {selectedTab === index && <div>
                     {tab.contentType === 'Agents' &&
-<<<<<<< HEAD
                       <AgentWorkspace env={env} internalId={tab.internalId || index} agentId={tab.id}
                                       agentName={tab.name}
-=======
-                      <AgentWorkspace env={env} internalId={tab.internalId || index} agentId={tab.id} agentName={tab.name}
->>>>>>> 9b455f56
                                       selectedView={selectedView}
                                       agents={agents} fetchAgents={getAgentList}/>}
                     {tab.contentType === 'Toolkits' &&
                       <ToolkitWorkspace env={env} internalId={tab.internalId || index}
                                         toolkitDetails={toolkitDetails}/>}
                     {tab.contentType === 'Knowledge' &&
-<<<<<<< HEAD
                       <KnowledgeDetails internalId={tab.internalId || index} knowledgeId={tab.id}
                                         sendDatabaseData={addTab}/>}
-=======
+                    {tab.contentType === 'Database' &&
+                      <DatabaseDetails internalId={tab.internalId || index} databaseId={tab.id}/>}
+                    {tab.contentType === 'Knowledge' &&
                       <KnowledgeDetails internalId={tab.internalId || index} knowledgeId={tab.id}/>}
->>>>>>> 9b455f56
                     {tab.contentType === 'Database' &&
                       <DatabaseDetails internalId={tab.internalId || index} databaseId={tab.id}/>}
                     {tab.contentType === 'Settings' &&
                       <Settings organisationId={organisationId} sendDatabaseData={addTab}/>}
-<<<<<<< HEAD
                     {tab.contentType === 'Marketplace' &&
                       <Market env={env} selectedView={selectedView} sendDatabaseData={addTab}/>}
                     {tab.contentType === 'Add_Toolkit' && <AddTool internalId={tab.internalId || index}/>}
                     {tab.contentType === 'Add_Knowledge' &&
                       <AddKnowledge internalId={tab.internalId || index} sendKnowledgeData={addTab}
                                     sendDatabaseData={addTab}/>}
-=======
-                    {tab.contentType === 'Marketplace' && <Market env={env} selectedView={selectedView}/>}
-                    {tab.contentType === 'Add_Toolkit' && <AddTool internalId={tab.internalId || index}/>}
-                    {tab.contentType === 'Add_Knowledge' &&
-                      <AddKnowledge internalId={tab.internalId || index} sendKnowledgeData={addTab}/>}
->>>>>>> 9b455f56
                     {tab.contentType === 'Add_Database' &&
                       <AddDatabase internalId={tab.internalId || index} sendDatabaseDetailsData={addTab}/>}
                     {tab.contentType === 'Create_Agent' &&
                       <AgentTemplatesList knowledge={knowledge} internalId={tab.internalId || index}
                                           organisationId={organisationId} sendKnowledgeData={addTab}
                                           sendAgentData={addTab} selectedProjectId={selectedProjectId}
-<<<<<<< HEAD
                                           fetchAgents={getAgentList} toolkits={toolkits} env={env}/>}
-=======
-                                          fetchAgents={getAgentList} toolkits={toolkits} env={env} />}
->>>>>>> 9b455f56
                     {isApmOpened && tab.contentType === 'APM' && <ApmDashboard key={prevView}/>}
                   </div>}
                 </div>
