import React, {useEffect, useState, useRef} from 'react';
import Agents from '../Content/Agents/Agents';
import AgentWorkspace from '../Content/Agents/AgentWorkspace';
import ToolkitWorkspace from '../Content/./Toolkits/ToolkitWorkspace';
import Toolkits from '../Content/./Toolkits/Toolkits';
import Settings from "./Settings/Settings";
import AgentCluster from '../Content/AgentCluster/AgentCluster';
import AgentClusterWorkspace from '../Content/AgentCluster/AgentClusterWorkspace';
import styles from './Dashboard.module.css';
import Image from "next/image";
import { EventBus } from "@/utils/eventBus";
import {getAgents, getToolKit, getLastActiveAgent} from "@/pages/api/DashboardService";
import Market from "../Content/Marketplace/Market";
import AgentTemplatesList from '../Content/Agents/AgentTemplatesList';
<<<<<<< HEAD
import AgentCreate from "@/pages/Content/Modules/AgentCreate";
=======
import {createInternalId, removeInternalId} from "@/utils/utils";
>>>>>>> 84c82261

export default function Content({env, selectedView, selectedProjectId, organisationId}) {
  const [tabs, setTabs] = useState([]);
  const [selectedTab, setSelectedTab] = useState(null);
  const [agents, setAgents] = useState(null);
  const [toolkits, setToolkits] = useState(null);
  const tabContainerRef = useRef(null);
  const [toolkitDetails, setToolkitDetails] = useState({})

  function fetchAgents() {
    getAgents(selectedProjectId)
      .then((response) => {
        const data = response.data || [];
        const updatedData = data.map(item => {
          return { ...item, contentType: "Agents" };
        });
        setAgents(updatedData);
      })
      .catch((error) => {
        console.error('Error fetching agents:', error);
      });
  }

  function fetchToolkits() {
    getToolKit()
      .then((response) => {
        const data = response.data || [];
        const updatedData = data.map(item => {
          return { ...item, contentType: "Toolkits", isOpen: false };
        });
        setToolkits(updatedData);
      })
      .catch((error) => {
        console.error('Error fetching toolkits:', error);
      });
  }

  useEffect(() => {
    fetchAgents();
    fetchToolkits();
  }, [selectedProjectId])

  const closeTab = (e, index, contentType, internalId) => {
    e.stopPropagation();
    cancelTab(index, contentType, internalId);
  };

  const cancelTab = (index, contentType, internalId) => {
    let updatedTabs = [...tabs];

    if (selectedTab === index) {
      updatedTabs.splice(index, 1);

      if (index === 0 && tabs.length === 1) {
        setSelectedTab(null);
      } else {
        const newIndex = index === tabs.length - 1 ? index - 1 : index;
        setSelectedTab(newIndex);
      }
    } else {
      if (selectedTab > index) {
        setSelectedTab(selectedTab - 1);
      }

      updatedTabs.splice(index, 1);
    }

    if(contentType === 'Create_Agent') {
      removeInternalId(internalId);
    }

    if(contentType === 'Marketplace') {
      localStorage.removeItem('marketplace_tab');
      localStorage.removeItem('market_item_clicked');
      localStorage.removeItem('market_detail_type');
      localStorage.removeItem('market_item');
    }

    setTabs(updatedTabs);
  };

  const addTab = (element) => {
    let addedTabIndex = null;
    if(element.contentType === "Toolkits") {
      setToolkitDetails(element);
    }

    const isExistingTab = tabs.some(
      (tab) => tab.id === element.id && tab.name === element.name && tab.contentType === element.contentType && element.contentType !== 'Create_Agent'
    );

    if (!isExistingTab) {
      const updatedTabs= [...tabs, element];
      setTabs(updatedTabs);
      addedTabIndex = updatedTabs.length - 1;
      setSelectedTab(addedTabIndex);
    } else {
      const existingTabIndex = tabs.findIndex(
        (tab) => tab.id === element.id && tab.name === element.name && tab.contentType === element.contentType
      );
      setSelectedTab(existingTabIndex);
    }
  };

  const selectTab = (element, index) => {
    setSelectedTab(index);
    if(element.contentType === "Toolkits") {
      setToolkitDetails(element);
    }
  };

  useEffect(() => {
    if (tabContainerRef.current) {
      const tabElement = tabContainerRef.current.querySelector(`[data-tab-id="${selectedTab}"]`);
      if (tabElement) {
        const containerScrollLeft = tabContainerRef.current.scrollLeft;
        const tabOffsetLeft = tabElement.offsetLeft;
        const containerWidth = tabContainerRef.current.offsetWidth;

        if (tabOffsetLeft < containerScrollLeft || tabOffsetLeft >= containerScrollLeft + containerWidth) {
          tabContainerRef.current.scrollLeft = tabOffsetLeft;
        }
      }
    }
  }, [selectedTab]);

  useEffect(() => {
    const openNewTab = (eventData) => {
      addTab(eventData.element);
    };

    const removeTab = (eventData) => {
      const newAgentTabIndex = tabs.findIndex(
        (tab) => tab.id === eventData.id && tab.name === eventData.name && tab.contentType === eventData.contentType
      );
      cancelTab(newAgentTabIndex, eventData.contentType, eventData.contentType === 'Create_Agent' ? eventData.internalId : 0);
    };

    EventBus.on('openNewTab', openNewTab);
    EventBus.on('reFetchAgents', fetchAgents);
    EventBus.on('removeTab', removeTab);

    return () => {
      EventBus.off('openNewTab', openNewTab);
      EventBus.off('reFetchAgents', fetchAgents);
      EventBus.off('removeTab', removeTab);
    };
  });

  function getLastActive() {
    getLastActiveAgent(selectedProjectId)
      .then((response) => {
        addTab(response.data);
      })
      .catch((error) => {
        console.error('Error fetching last active agent:', error);
      });
  }

  return (<>
    <div style={{display:'flex',height:'100%'}}>
      <div className={styles.item_list} style={selectedView === '' ? {width:'0vw'} : {width:'13vw'}}>
        {selectedView === 'agents' && <div><Agents sendAgentData={addTab} agents={agents}/></div>}
        {selectedView === 'toolkits' && <div><Toolkits sendToolkitData={addTab} toolkits={toolkits}/></div>}
        {selectedView === 'agent_cluster' && <div><AgentCluster sendAgentClusterData={addTab} agents={agents} /></div>}
      </div>

      {tabs.length <= 0 ? <div className={styles.main_workspace} style={selectedView === '' ? {width:'93.5vw',paddingLeft:'10px'} : {width:'80.5vw'}}>
        <div className={styles.empty_state}>
          <div>
            <div><Image width={264} height={144} src="/images/watermark.png" alt="empty-state"/></div>
            <div style={{width:'100%',display:'flex',justifyContent:'center',marginTop:'30px'}}>
              <button onClick={() => addTab({ id: -1, name: "new agent", contentType: "Create_Agent", internalId: createInternalId() })} className={styles.empty_state_button}>Create new agent</button>
            </div>
            {agents && agents.length > 0 && <div style={{width:'100%',display:'flex',justifyContent:'center',marginTop:'12px'}}>
              <button onClick={getLastActive} className={styles.empty_state_button}>View last active agent</button>
            </div>}
          </div>
        </div>
      </div> : <div className={styles.main_workspace} style={selectedView === '' ? {width:'93.5vw',paddingLeft:'10px'} : {width:'80.5vw'}}>
        <div style={{display:'flex',alignItems:'center',justifyContent:'center'}}>
          <div className={styles.tabs} ref={tabContainerRef}>
            {tabs.map((tab, index) => (
              <div data-tab-id={index} key={index} className={`${styles.tab_box} ${selectedTab === index ? styles.tab_box_selected : ''}`} onClick={() => {selectTab(tab, index)}}>
                <div style={{display:'flex', order:'0'}}>
                  {(tab.contentType === 'Agents' || tab.contentType === 'Create_Agent') && <div className={styles.tab_active}><Image width={13} height={13} src="/images/agents_light.svg" alt="agent-icon"/></div>}
                  {(tab.contentType === 'ToolKits' || tab.contentType === 'Create_Tool') && <div className={styles.tab_active}><Image width={13} height={13} src="/images/tools_light.svg" alt="tools-icon"/></div>}
                  {tab.contentType === 'Settings' && <div className={styles.tab_active}><Image width={13} height={13} src="/images/settings.svg" alt="settings-icon"/></div>}
                  {tab.contentType === 'Marketplace' && <div className={styles.tab_active}><Image width={13} height={13} src="/images/marketplace.svg" alt="marketplace-icon"/></div>}
                  {(tab.contentType === 'AgentCluster' || tab.contentType === 'Create_Agent_Cluster') && <div className={styles.tab_active}><Image width={13} height={13} src="/images/agent_cluster_light.svg" alt="agent-icon"/></div>}
                  <div style={{marginLeft:'8px'}}><span className={styles.tab_text}>{tab.name}</span></div>
                </div>
                <div onClick={(e) => closeTab(e, index, tab.contentType, tab.contentType === 'Create_Agent' ? tab.internalId : 0)} className={styles.tab_active} style={{order:'1'}}><Image width={13} height={13} src="/images/close_light.svg" alt="close-icon"/></div>
              </div>
            ))}
          </div>
        </div>
        <div className={styles.tab_detail} style={tabs.length > 0 ? {backgroundColor:'#2F2C40',overflowX:'hidden'} : {}}>
          <div style={{padding:'0 5px 5px 5px'}}>
            {tabs.map((tab, index) => (
              <div key={index}>
                {selectedTab === index && <div>
                  {tab.contentType === 'Agents' && <AgentWorkspace agentId={tab.id} selectedView={selectedView}/>}
                  {tab.contentType === 'Toolkits' && <ToolkitWorkspace toolkitDetails={toolkitDetails}/>}
<<<<<<< HEAD
                  {tab.contentType === 'Settings' && <Settings/>}
                  {tab.contentType === 'Marketplace' && <Market env={env} source={source} selectedView={selectedView}/>}
                  {tab.contentType === 'AgentCluster' && <AgentClusterWorkspace agentId={tab.id}/>}
                  {tab.contentType === 'Create_Agent' && <AgentTemplatesList organisationId={organisationId} sendAgentData={addTab} selectedProjectId={selectedProjectId} fetchAgents={fetchAgents} toolkits={toolkits}/>}
                  {tab.contentType === 'Create_Agent_Cluster' && <AgentCreate organisationId={organisationId} sendAgentData={addTab} selectedProjectId={selectedProjectId} fetchAgents={fetchAgents} toolkits={toolkits} isCluster={true} />}
=======
                  {tab.contentType === 'Settings' && <Settings organisationId={organisationId} />}
                  {tab.contentType === 'Marketplace' && <Market env={env} selectedView={selectedView}/>}
                  {tab.contentType === 'Create_Agent' && <AgentTemplatesList internalId={tab.internalId || tab.id} organisationId={organisationId} sendAgentData={addTab} selectedProjectId={selectedProjectId} fetchAgents={fetchAgents} toolkits={toolkits}/>}
>>>>>>> 84c82261
                </div>}
              </div>
            ))}
          </div>
        </div>
      </div>}
    </div>
  </>
  );
}<|MERGE_RESOLUTION|>--- conflicted
+++ resolved
@@ -12,11 +12,8 @@
 import {getAgents, getToolKit, getLastActiveAgent} from "@/pages/api/DashboardService";
 import Market from "../Content/Marketplace/Market";
 import AgentTemplatesList from '../Content/Agents/AgentTemplatesList';
-<<<<<<< HEAD
 import AgentCreate from "@/pages/Content/Modules/AgentCreate";
-=======
 import {createInternalId, removeInternalId} from "@/utils/utils";
->>>>>>> 84c82261
 
 export default function Content({env, selectedView, selectedProjectId, organisationId}) {
   const [tabs, setTabs] = useState([]);
@@ -221,17 +218,11 @@
                 {selectedTab === index && <div>
                   {tab.contentType === 'Agents' && <AgentWorkspace agentId={tab.id} selectedView={selectedView}/>}
                   {tab.contentType === 'Toolkits' && <ToolkitWorkspace toolkitDetails={toolkitDetails}/>}
-<<<<<<< HEAD
-                  {tab.contentType === 'Settings' && <Settings/>}
-                  {tab.contentType === 'Marketplace' && <Market env={env} source={source} selectedView={selectedView}/>}
-                  {tab.contentType === 'AgentCluster' && <AgentClusterWorkspace agentId={tab.id}/>}
-                  {tab.contentType === 'Create_Agent' && <AgentTemplatesList organisationId={organisationId} sendAgentData={addTab} selectedProjectId={selectedProjectId} fetchAgents={fetchAgents} toolkits={toolkits}/>}
-                  {tab.contentType === 'Create_Agent_Cluster' && <AgentCreate organisationId={organisationId} sendAgentData={addTab} selectedProjectId={selectedProjectId} fetchAgents={fetchAgents} toolkits={toolkits} isCluster={true} />}
-=======
                   {tab.contentType === 'Settings' && <Settings organisationId={organisationId} />}
                   {tab.contentType === 'Marketplace' && <Market env={env} selectedView={selectedView}/>}
                   {tab.contentType === 'Create_Agent' && <AgentTemplatesList internalId={tab.internalId || tab.id} organisationId={organisationId} sendAgentData={addTab} selectedProjectId={selectedProjectId} fetchAgents={fetchAgents} toolkits={toolkits}/>}
->>>>>>> 84c82261
+                  {tab.contentType === 'Create_Agent_Cluster' && <AgentCreate organisationId={organisationId} sendAgentData={addTab} selectedProjectId={selectedProjectId} fetchAgents={fetchAgents} toolkits={toolkits} isCluster={true} />}
+                  {tab.contentType === 'AgentCluster' && <AgentClusterWorkspace agentId={tab.id}/>}
                 </div>}
               </div>
             ))}
