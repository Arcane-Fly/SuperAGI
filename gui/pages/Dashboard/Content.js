import React, {useEffect, useRef, useState} from 'react';
import Agents from '../Content/Agents/Agents';
import Knowledge from '../Content/Knowledge/Knowledge';
import AddKnowledge from '../Content/Knowledge/AddKnowledge';
import KnowledgeDetails from '../Content/Knowledge/KnowledgeDetails';
import AgentWorkspace from '../Content/Agents/AgentWorkspace';
import ToolkitWorkspace from '../Content/./Toolkits/ToolkitWorkspace';
import Toolkits from '../Content/./Toolkits/Toolkits';
import Settings from "./Settings/Settings";
import styles from './Dashboard.module.css';
import ApmDashboard from "../Content/APM/ApmDashboard";
import Image from "next/image";
import {EventBus} from "@/utils/eventBus";
import {
  getAgents,
  getToolKit,
  getKnowledge,
  getLastActiveAgent,
  sendGoogleCreds,
  sendTwitterCreds
} from "@/pages/api/DashboardService";
import Market from "../Content/Marketplace/Market";
import AgentTemplatesList from '../Content/Agents/AgentTemplatesList';
import {useRouter} from 'next/router';
import querystring from 'querystring';
import styles1 from '../Content/Agents/Agents.module.css';
import AddTool from "@/pages/Content/Toolkits/AddTool";
import {createInternalId, resetLocalStorage, preventDefault} from "@/utils/utils";
import AddDatabase from "@/pages/Dashboard/Settings/AddDatabase";
import DatabaseDetails from "@/pages/Dashboard/Settings/DatabaseDetails";

export default function Content({env, selectedView, selectedProjectId, organisationId}) {
  const [tabs, setTabs] = useState([]);
  const [selectedTab, setSelectedTab] = useState(null);
  const [agents, setAgents] = useState(null);
  const [toolkits, setToolkits] = useState(null);
  const [knowledge, setKnowledge] = useState(null);
  const tabContainerRef = useRef(null);
  const [toolkitDetails, setToolkitDetails] = useState({});
  const [starModal, setStarModal] = useState(false);
  const router = useRouter();
  const multipleTabContentTypes = ['Create_Agent', 'Add_Toolkit', 'Add_Knowledge', 'Add_Database'];
  const [isApmOpened, setIsApmOpened] = useState(false);
  const [prevView, setPrevView] = useState(null);

  useEffect(() => {
    if (prevView !== selectedView) {
      const apmTab = tabs.find(tab => tab.contentType === 'APM');
      setIsApmOpened(!!apmTab);
      setPrevView(selectedView);
    }
  }, [selectedView, tabs, prevView]);

  async function fetchAgents() {
    try {
      const response = await getAgents(selectedProjectId);
      const data = response.data || [];
      const updatedData = data.map(item => {
        return {...item, contentType: "Agents"};
      });
      setAgents(updatedData);
    } catch (error) {
      console.error('Error fetching agents:', error);
    }
  }

  function getAgentList() {
    fetchAgents()
      .then(() => {
        console.log('Agents fetched successfully!');
      })
      .catch((error) => {
        console.error('Error fetching agents:', error);
      });
  }

  async function fetchToolkits() {
    try {
      const response = await getToolKit();
      const data = response.data || [];
      const updatedData = data.map(item => {
        return {...item, contentType: "Toolkits", isOpen: false, internalId: createInternalId()};
      });
      setToolkits(updatedData);
    } catch (error) {
      console.error('Error fetching toolkits:', error);
    }
  }

  function getToolkitList() {
    fetchToolkits()
      .then(() => {
        console.log('Toolkits fetched successfully!');
      })
      .catch((error) => {
        console.error('Error fetching toolkits:', error);
      });
  }

  async function fetchKnowledge() {
    try {
      const response = await getKnowledge();
      const data = response.data || [];
      const updatedData = data.map(item => {
        return {...item, contentType: "Knowledge", internalId: createInternalId()};
      });
      setKnowledge(updatedData);
    } catch (error) {
      console.error('Error fetching knowledge:', error);
    }
  }

  function getKnowledgeList() {
    fetchKnowledge()
      .then(() => {
        console.log('Knowledge fetched successfully!');
      })
      .catch((error) => {
        console.error('Error fetching knowledge:', error);
      });
  }

  useEffect(() => {
    getAgentList();
    getToolkitList();
  }, [selectedProjectId])

  useEffect(() => {
    getKnowledgeList();
  }, [organisationId])

  const cancelTab = (index, contentType, internalId) => {
    let updatedTabs = [...tabs];

    if (selectedTab === index) {
      updatedTabs.splice(index, 1);

      if (index === 0 && tabs.length === 1) {
        setSelectedTab(null);
      } else {
        const newIndex = index === tabs.length - 1 ? index - 1 : index;
        setSelectedTab(newIndex);
      }
    } else {
      if (selectedTab > index) {
        setSelectedTab(selectedTab - 1);
      }

      updatedTabs.splice(index, 1);
    }

    resetLocalStorage(contentType, internalId);
    setTabs(updatedTabs);
  };

  const addTab = (element) => {
    let addedTabIndex = null;
    if (element.contentType === "Toolkits") {
      setToolkitDetails(element);
    }

    const isExistingTab = tabs.some(
      (tab) => tab.id === element.id && tab.name === element.name && tab.contentType === element.contentType && !multipleTabContentTypes.includes(element.contentType)
    );

    if (!isExistingTab) {
      const updatedTabs = [...tabs, element];
      setTabs(updatedTabs);
      addedTabIndex = updatedTabs.length - 1;
      setSelectedTab(addedTabIndex);
    } else {
      const existingTabIndex = tabs.findIndex(
        (tab) => tab.id === element.id && tab.name === element.name && tab.contentType === element.contentType
      );
      setSelectedTab(existingTabIndex);
    }
  };

  const selectTab = (element, index) => {
    setSelectedTab(index);
    if (element.contentType === "Toolkits") {
      setToolkitDetails(element);
    }
  };

  useEffect(() => {
    if (tabContainerRef.current) {
      const tabElement = tabContainerRef.current.querySelector(`[data-tab-id="${selectedTab}"]`);
      if (tabElement) {
        const containerScrollLeft = tabContainerRef.current.scrollLeft;
        const tabOffsetLeft = tabElement.offsetLeft;
        const containerWidth = tabContainerRef.current.offsetWidth;

        if (tabOffsetLeft < containerScrollLeft || tabOffsetLeft >= containerScrollLeft + containerWidth) {
          tabContainerRef.current.scrollLeft = tabOffsetLeft;
        }
      }
    }

    const queryParams = router.asPath.split('?')[1];
    const parsedParams = querystring.parse(queryParams);
    parsedParams["toolkit_id"] = toolkitDetails.toolkit_id;

    if (window.location.href.indexOf("twitter_creds") > -1) {
      parsedParams["toolkit_id"] = localStorage.getItem("twitter_toolkit_id") || null;
      const params = JSON.stringify(parsedParams)

      sendTwitterCreds(params)
        .then((response) => {
          console.log("Authentication completed successfully");
        })
        .catch((error) => {
          console.error("Error fetching data: ", error);
        })
    }

    if (window.location.href.indexOf("google_calendar_creds") > -1) {
      const toolkit_id = localStorage.getItem("google_calendar_toolkit_id") || null;
      let data = Object.keys(parsedParams)[0];
      let params = JSON.parse(data);

      sendGoogleCreds(params, toolkit_id)
        .then((response) => {
          console.log("Authentication completed successfully");
        })
        .catch((error) => {
          console.error("Error fetching data: ", error);
        })
    }
  }, [selectedTab]);

  useEffect(() => {
    const openNewTab = (eventData) => {
      addTab(eventData.element);
    };

    const openToolkitTab = (eventData) => {
      const toolkit = toolkits?.find((toolkit) => toolkit.tools.some((tool) => tool.id === eventData.toolId));
      if (toolkit) {
        localStorage.setItem('toolkit_tab_' + String(toolkit.internalId), 'tools_included');
        addTab(toolkit);
      }
    }

    const removeTab = (eventData) => {
      const element = eventData.element;
      const tabIndex = tabs.findIndex(
        (tab) => tab.id === element.id &&
          tab.name === element.name &&
          tab.contentType === element.contentType &&
          tab.internalId === element.internalId
      );
      cancelTab(tabIndex, element.contentType, element.internalId);
    };

    EventBus.on('openNewTab', openNewTab);
    EventBus.on('reFetchAgents', getAgentList);
    EventBus.on('reFetchKnowledge', getKnowledgeList);
    EventBus.on('removeTab', removeTab);
    EventBus.on('openToolkitTab', openToolkitTab);

    return () => {
      EventBus.off('openNewTab', openNewTab);
      EventBus.off('reFetchAgents', getAgentList);
      EventBus.off('reFetchKnowledge', getKnowledgeList);
      EventBus.off('removeTab', removeTab);
    };
  });

  async function fetchLastActive() {
    try {
      const response = await getLastActiveAgent(selectedProjectId);
      addTab(response.data);
    } catch (error) {
      console.error('Error fetching last active agent:', error);
    }
  }

  function getLastActive() {
    fetchLastActive()
      .then(() => {
        console.log('Last active agent fetched successfully!');
      })
      .catch((error) => {
        console.error('Error fetching last active agent:', error);
      });
  }

  const openGithubRepo = () => {
    window.open('https://github.com/TransformerOptimus/SuperAGI', '_blank');
    localStorage.setItem('repo_starred', 'starred');
    setStarModal(false);
  };

  const closeStarModal = () => {
    const closedTime = Date.now();
    localStorage.setItem('popup_closed_time', JSON.stringify(closedTime));
    setStarModal(false);
  };

  useEffect(() => {
    const last_closed_time = localStorage.getItem('popup_closed_time');
    const minTime = 4 * 24 * 60 * 60 * 1000;
    const repo_starred = localStorage.getItem('repo_starred');

    if (!repo_starred && Date.now() - JSON.parse(last_closed_time) > minTime) {
      setStarModal(true);
    }
  }, []);

  return (<>
      <div style={{display: 'flex', height: '100%'}}>
        {(selectedView === 'agents' || selectedView === 'toolkits' || selectedView === 'knowledge') &&
          <div className={styles.item_list} style={{width: '13vw'}}>
            {selectedView === 'agents' && <div><Agents sendAgentData={addTab} agents={agents}/></div>}
            {selectedView === 'toolkits' && <div><Toolkits sendToolkitData={addTab} toolkits={toolkits}/></div>}
            {selectedView === 'knowledge' && <div><Knowledge sendKnowledgeData={addTab} knowledge={knowledge}/></div>}
          </div>}

        {tabs.length <= 0 ? <div className={styles.main_workspace} style={selectedView === '' ? {
          width: '93.5vw',
          paddingLeft: '10px'
        } : {width: '80.5vw'}}>
          <div className={styles.empty_state}>
            <div>
              <div><Image width={264} height={144} src="/images/watermark.png" alt="empty-state"/></div>
              <div style={{width: '100%', display: 'flex', justifyContent: 'center', marginTop: '30px'}}>
                <button onClick={() => addTab({
                  id: -1,
                  name: "new agent",
                  contentType: "Create_Agent",
                  internalId: createInternalId()
                })} className={styles.empty_state_button}>
                  Create new agent&nbsp;<Image width={17} height={17} src="/images/arrow_forward_secondary.svg"
                                               alt="forward-arrow"/>
                </button>
              </div>
              {agents && agents.length > 0 &&
                <div style={{width: '100%', display: 'flex', justifyContent: 'center', marginTop: '12px'}}>
                  <button onClick={getLastActive} className={styles.empty_state_button}>
                    View last active agent&nbsp;<Image width={17} height={17} src="/images/arrow_forward_secondary.svg"
                                                       alt="forward-arrow"/>
                  </button>
                </div>}
              {env !== 'PROD' &&
                <div style={{width: '100%', display: 'flex', justifyContent: 'center', marginTop: '12px'}}>
                  <button onClick={() => addTab({
                    id: -2,
                    name: "new tool",
                    contentType: "Add_Toolkit",
                    internalId: createInternalId()
                  })} className={styles.empty_state_button}>
                    Add custom tool&nbsp;<Image width={17} height={17} src="/images/arrow_forward_secondary.svg"
                                                alt="forward-arrow"/>
                  </button>
                </div>}
              <div style={{width: '100%', display: 'flex', justifyContent: 'center', marginTop: '12px'}}>
                <button onClick={() => addTab({id: -3, name: "Settings", contentType: "Settings"})}
                        className={styles.empty_state_button}>
                  Go to settings&nbsp;<Image width={17} height={17} src="/images/arrow_forward_secondary.svg"
                                             alt="forward-arrow"/>
                </button>
              </div>
            </div>
          </div>
        </div> : <div className={styles.main_workspace}
                      style={(selectedView === 'agents' || selectedView === 'toolkits') ? {width: '80.5vw'} : {width: '100%'}}>
          <div style={{display: 'flex', alignItems: 'center', justifyContent: 'center', width: '100%'}}>
            <div className={styles.tabs} ref={tabContainerRef}>
              {tabs.map((tab, index) => (
                <div data-tab-id={index} key={index}
                     className={`${styles.tab_box} ${selectedTab === index ? styles.tab_box_selected : ''}`}
                     onClick={() => {
                       selectTab(tab, index)
                     }}>
                  <div style={{display: 'flex', order: '0', overflowX: 'hidden'}}>
                    {(tab.contentType === 'Agents' || tab.contentType === 'Create_Agent') &&
                      <div className={styles.tab_active}><Image width={13} height={13} src="/images/agents_light.svg"
                                                                alt="agent-icon"/></div>}
                    {(tab.contentType === 'Toolkits' || tab.contentType === 'Add_Toolkit') &&
                      <div className={styles.tab_active}><Image width={13} height={13} src="/images/tools_light.svg"
                                                                alt="tools-icon"/></div>}
                    {(tab.contentType === 'Knowledge' || tab.contentType === 'Add_Knowledge') &&
                      <div className={styles.tab_active}><Image width={13} height={13} src="/images/knowledge.svg"
                                                                alt="knowledge-icon"/></div>}
                    {(tab.contentType === 'Database' || tab.contentType === 'Add_Database') &&
                      <div className={styles.tab_active}><Image width={13} height={13} src="/images/database.svg"
                                                                alt="database-icon"/></div>}
                    {tab.contentType === 'Settings' &&
                      <div className={styles.tab_active}><Image width={13} height={13} src="/images/settings.svg"
                                                                alt="settings-icon"/></div>}
                    {tab.contentType === 'Marketplace' &&
                      <div className={styles.tab_active}><Image width={13} height={13} src="/images/marketplace.svg"
                                                                alt="marketplace-icon"/></div>}
                    {tab.contentType === 'APM' &&
                      <div className={styles.tab_active}><Image width={13} height={13} src="/images/apm.svg"
                                                                alt="apm-icon"/></div>}
                    <div style={{marginLeft: '8px'}}><span className={styles.tab_text}>{tab.name}</span></div>
                  </div>
                  <div onClick={(e) => {
                    e.stopPropagation();
                    cancelTab(index, tab.contentType, tab.internalId || 0)
                  }} className={styles.tab_active} style={{order: '1'}}><Image width={13} height={13}
                                                                               src="/images/close.svg"
                                                                               alt="close-icon"/></div>
                </div>
              ))}
            </div>
          </div>
          <div className={styles.tab_detail}
               style={tabs.length > 0 ? {backgroundColor: '#2F2C40', overflowX: 'hidden'} : {}}>
            <div style={{padding: '0 5px 5px 5px'}}>
              {tabs.map((tab, index) => (
                <div key={index}>
                  {selectedTab === index && <div>
                    {tab.contentType === 'Agents' &&
<<<<<<< HEAD
                      <AgentWorkspace internalId={tab.internalId || index} agentId={tab.id} agentName={tab.name}
                                      selectedView={selectedView}
                                      agents={agents} fetchAgents={getAgentList}/>}
                    {tab.contentType === 'Toolkits' &&
                      <ToolkitWorkspace env={env} internalId={tab.internalId || index}
                                        toolkitDetails={toolkitDetails}/>}
                    {tab.contentType === 'Knowledge' &&
                      <KnowledgeDetails internalId={tab.internalId || index} knowledgeId={tab.id}/>}
                    {tab.contentType === 'Database' &&
                      <DatabaseDetails internalId={tab.internalId || index} databaseId={tab.id}/>}
                    {tab.contentType === 'Settings' &&
                      <Settings organisationId={organisationId} sendDatabaseData={addTab}/>}
=======
                      <AgentWorkspace env={env} internalId={tab.internalId || index} agentId={tab.id} agentName={tab.name} selectedView={selectedView}
                                      agents={agents} fetchAgents={fetchAgents}/>}
                    {tab.contentType === 'Toolkits' &&
                      <ToolkitWorkspace env={env} internalId={tab.internalId || index} toolkitDetails={toolkitDetails}/>}
                    {tab.contentType === 'Settings' && <Settings organisationId={organisationId}/>}
>>>>>>> eeac9ccd
                    {tab.contentType === 'Marketplace' && <Market env={env} selectedView={selectedView}/>}
                    {tab.contentType === 'Add_Toolkit' && <AddTool internalId={tab.internalId || index}/>}
                    {tab.contentType === 'Add_Knowledge' &&
                      <AddKnowledge internalId={tab.internalId || index} sendKnowledgeData={addTab}/>}
                    {tab.contentType === 'Add_Database' &&
                      <AddDatabase internalId={tab.internalId || index} sendDatabaseDetailsData={addTab}/>}
                    {tab.contentType === 'Create_Agent' &&
                      <AgentTemplatesList knowledge={knowledge} internalId={tab.internalId || index}
                                          organisationId={organisationId} sendKnowledgeData={addTab}
                                          sendAgentData={addTab} selectedProjectId={selectedProjectId}
<<<<<<< HEAD
                                          fetchAgents={getAgentList} toolkits={toolkits}/>}
                    {isApmOpened && tab.contentType === 'APM' && <ApmDashboard key={prevView}/>}
=======
                                          fetchAgents={fetchAgents} toolkits={toolkits} env={env} />}
                    {tab.contentType === 'APM' && <ApmDashboard/>}
>>>>>>> eeac9ccd
                  </div>}
                </div>
              ))}
            </div>
          </div>
        </div>}

        {starModal && (<div className="modal" onClick={closeStarModal}>
          <div className="modal-content" style={{width: '35%'}} onClick={preventDefault}>
            <div className={styles1.detail_name} style={{width: '100%', textAlign: 'center'}}>Support the project by
              leaving a star on GitHub repository
            </div>
            <div style={{display: 'flex', alignItems: 'center', justifyContent: 'center'}}>
              <button className="secondary_button" style={{marginTop: '10px', width: 'fit-content'}}
                      onClick={openGithubRepo}>
                Leave a ⭐ star on GitHub
              </button>
            </div>
            <div style={{display: 'flex', alignItems: 'center', justifyContent: 'center'}}>
              <div className="cancel_action" onClick={closeStarModal}>
                I’ll do it later
              </div>
            </div>
          </div>
        </div>)}
      </div>
    </>
  );
}<|MERGE_RESOLUTION|>--- conflicted
+++ resolved
@@ -414,8 +414,7 @@
                 <div key={index}>
                   {selectedTab === index && <div>
                     {tab.contentType === 'Agents' &&
-<<<<<<< HEAD
-                      <AgentWorkspace internalId={tab.internalId || index} agentId={tab.id} agentName={tab.name}
+                      <AgentWorkspace env={env} internalId={tab.internalId || index} agentId={tab.id} agentName={tab.name}
                                       selectedView={selectedView}
                                       agents={agents} fetchAgents={getAgentList}/>}
                     {tab.contentType === 'Toolkits' &&
@@ -427,13 +426,6 @@
                       <DatabaseDetails internalId={tab.internalId || index} databaseId={tab.id}/>}
                     {tab.contentType === 'Settings' &&
                       <Settings organisationId={organisationId} sendDatabaseData={addTab}/>}
-=======
-                      <AgentWorkspace env={env} internalId={tab.internalId || index} agentId={tab.id} agentName={tab.name} selectedView={selectedView}
-                                      agents={agents} fetchAgents={fetchAgents}/>}
-                    {tab.contentType === 'Toolkits' &&
-                      <ToolkitWorkspace env={env} internalId={tab.internalId || index} toolkitDetails={toolkitDetails}/>}
-                    {tab.contentType === 'Settings' && <Settings organisationId={organisationId}/>}
->>>>>>> eeac9ccd
                     {tab.contentType === 'Marketplace' && <Market env={env} selectedView={selectedView}/>}
                     {tab.contentType === 'Add_Toolkit' && <AddTool internalId={tab.internalId || index}/>}
                     {tab.contentType === 'Add_Knowledge' &&
@@ -444,13 +436,8 @@
                       <AgentTemplatesList knowledge={knowledge} internalId={tab.internalId || index}
                                           organisationId={organisationId} sendKnowledgeData={addTab}
                                           sendAgentData={addTab} selectedProjectId={selectedProjectId}
-<<<<<<< HEAD
-                                          fetchAgents={getAgentList} toolkits={toolkits}/>}
+                                          fetchAgents={getAgentList} toolkits={toolkits} env={env} />}
                     {isApmOpened && tab.contentType === 'APM' && <ApmDashboard key={prevView}/>}
-=======
-                                          fetchAgents={fetchAgents} toolkits={toolkits} env={env} />}
-                    {tab.contentType === 'APM' && <ApmDashboard/>}
->>>>>>> eeac9ccd
                   </div>}
                 </div>
               ))}
