import React, {useEffect, useState, useRef} from 'react';
import Agents from '../Content/Agents/Agents';
import AgentWorkspace from '../Content/Agents/AgentWorkspace';
<<<<<<< HEAD
import AgentCreate from '@/pages/Content/Modules/AgentCreate';
import AgentTemplatesList from '../Content/Agents/AgentTemplatesList';
import Tools from '../Content/Tools/Tools';
import ToolCreate from '../Content/Tools/ToolCreate';
=======
import ToolkitWorkspace from '../Content/./Toolkits/ToolkitWorkspace';
import Toolkits from '../Content/./Toolkits/Toolkits';
>>>>>>> 37e5e642
import Settings from "./Settings/Settings";
import AgentCluster from '../Content/AgentCluster/AgentCluster';
import AgentClusterWorkspace from '../Content/AgentCluster/AgentClusterWorkspace';
import styles from './Dashboard.module.css';
import Image from "next/image";
import { EventBus } from "@/utils/eventBus";
import {getAgents, getToolKit, getLastActiveAgent} from "@/pages/api/DashboardService";
import Market from "../Content/Marketplace/Market";
<<<<<<< HEAD
=======
import AgentTemplatesList from '../Content/Agents/AgentTemplatesList';
>>>>>>> 37e5e642

export default function Content({env, selectedView, selectedProjectId, organisationId}) {
  const [tabs, setTabs] = useState([]);
  const [source, setSource] = useState(null);
  const [selectedTab, setSelectedTab] = useState(null);
  const [agents, setAgents] = useState(null);
  const [toolkits, setToolkits] = useState(null);
  const tabContainerRef = useRef(null);
  const [toolkitDetails, setToolkitDetails] = useState({})

  function fetchAgents() {
    getAgents(selectedProjectId)
      .then((response) => {
        const data = response.data || [];
        const updatedData = data.map(item => {
          return { ...item, contentType: "Agents" };
        });
        setAgents(updatedData);
      })
      .catch((error) => {
        console.error('Error fetching agents:', error);
      });
  }

  function fetchToolkits() {
    getToolKit()
      .then((response) => {
        const data = response.data || [];
        const updatedData = data.map(item => {
          return { ...item, contentType: "Toolkits", isOpen: false };
        });
        setToolkits(updatedData);
      })
      .catch((error) => {
        console.error('Error fetching toolkits:', error);
      });
  }

  useEffect(() => {
    fetchAgents();
    fetchToolkits();
  }, [selectedProjectId])

  const closeTab = (e, index) => {
    e.stopPropagation();
    cancelTab(index);
  };

  const cancelTab = (index) => {
    let updatedTabs = [...tabs];

    if (selectedTab === index) {
      updatedTabs.splice(index, 1);
      
      if (index === 0 && tabs.length === 1) {
        setSelectedTab(null);
      } else {
        const newIndex = index === tabs.length - 1 ? index - 1 : index;
        setSelectedTab(newIndex);
      }
    } else {
      if (selectedTab > index) {
        setSelectedTab(selectedTab - 1);
      }

      updatedTabs.splice(index, 1);
    }

    setTabs(updatedTabs);
  };

  const addTab = (element) => {
    let addedTabIndex = null;
    if(element.contentType === "Toolkits") {
      setToolkitDetails(element);
    }

    const isExistingTab = tabs.some(
      (tab) => tab.id === element.id && tab.name === element.name && tab.contentType === element.contentType && element.contentType !== 'Create_Agent'
    );

    if (!isExistingTab) {
      const updatedTabs= [...tabs, element];
      setTabs(updatedTabs);
      addedTabIndex = updatedTabs.length - 1;
      setSelectedTab(addedTabIndex);
    } else {
      const existingTabIndex = tabs.findIndex(
        (tab) => tab.id === element.id && tab.name === element.name && tab.contentType === element.contentType
      );
      setSelectedTab(existingTabIndex);
    }
  };

  const selectTab = (element, index) => {
    setSelectedTab(index);
    if(element.contentType === "Toolkits") {
      setToolkitDetails(element);
    }
  };

  useEffect(() => {
    if (tabContainerRef.current) {
      const tabElement = tabContainerRef.current.querySelector(`[data-tab-id="${selectedTab}"]`);
      if (tabElement) {
        const containerScrollLeft = tabContainerRef.current.scrollLeft;
        const tabOffsetLeft = tabElement.offsetLeft;
        const containerWidth = tabContainerRef.current.offsetWidth;

        if (tabOffsetLeft < containerScrollLeft || tabOffsetLeft >= containerScrollLeft + containerWidth) {
          tabContainerRef.current.scrollLeft = tabOffsetLeft;
        }
      }
    }
  }, [selectedTab]);

  useEffect(() => {
    const openNewTab = (eventData) => {
      addTab(eventData.element);
      setSource(eventData.source || null);
    };

    const removeTab = (eventData) => {
      const newAgentTabIndex = tabs.findIndex(
        (tab) => tab.id === eventData.id && tab.name === eventData.name && tab.contentType === eventData.contentType
      );
      cancelTab(newAgentTabIndex);
    };

    EventBus.on('openNewTab', openNewTab);
    EventBus.on('reFetchAgents', fetchAgents);
    EventBus.on('removeTab', removeTab);

    return () => {
      EventBus.off('openNewTab', openNewTab);
      EventBus.off('reFetchAgents', fetchAgents);
      EventBus.off('removeTab', removeTab);
    };
  });

  function getLastActive() {
    getLastActiveAgent(selectedProjectId)
      .then((response) => {
        addTab(response.data);
      })
      .catch((error) => {
        console.error('Error fetching last active agent:', error);
      });
  }

  return (<>
    <div style={{display:'flex',height:'100%'}}>
      <div className={styles.item_list} style={selectedView === '' ? {width:'0vw'} : {width:'13vw'}}>
        {selectedView === 'agents' && <div><Agents sendAgentData={addTab} agents={agents}/></div>}
<<<<<<< HEAD
        {selectedView === 'tools' && <div><Tools sendToolData={addTab} tools={tools}/></div>}
        {selectedView === 'agent_cluster' && <div><AgentCluster sendAgentClusterData={addTab} agents={agents} /></div>}
=======
        {selectedView === 'toolkits' && <div><Toolkits sendToolkitData={addTab} toolkits={toolkits}/></div>}
>>>>>>> 37e5e642
      </div>

      {tabs.length <= 0 ? <div className={styles.main_workspace} style={selectedView === '' ? {width:'93.5vw',paddingLeft:'10px'} : {width:'80.5vw'}}>
        <div className={styles.empty_state}>
          <div>
            <div><Image width={264} height={144} src="/images/watermark.png" alt="empty-state"/></div>
            <div style={{width:'100%',display:'flex',justifyContent:'center',marginTop:'30px'}}>
              <button onClick={() => addTab({ id: -1, name: "new agent", contentType: "Create_Agent" })} className={styles.empty_state_button}>Create new agent</button>
            </div>
            {agents && agents.length > 0 && <div style={{width:'100%',display:'flex',justifyContent:'center',marginTop:'12px'}}>
              <button onClick={getLastActive} className={styles.empty_state_button}>View last active agent</button>
            </div>}
          </div>
        </div>
      </div> : <div className={styles.main_workspace} style={selectedView === '' ? {width:'93.5vw',paddingLeft:'10px'} : {width:'80.5vw'}}>
        <div style={{display:'flex',alignItems:'center',justifyContent:'center'}}>
          <div className={styles.tabs} ref={tabContainerRef}>
            {tabs.map((tab, index) => (
              <div data-tab-id={index} key={index} className={`${styles.tab_box} ${selectedTab === index ? styles.tab_box_selected : ''}`} onClick={() => {selectTab(tab, index)}}>
                <div style={{display:'flex', order:'0'}}>
                  {(tab.contentType === 'Agents' || tab.contentType === 'Create_Agent') && <div className={styles.tab_active}><Image width={13} height={13} src="/images/agents_light.svg" alt="agent-icon"/></div>}
                  {(tab.contentType === 'ToolKits' || tab.contentType === 'Create_Tool') && <div className={styles.tab_active}><Image width={13} height={13} src="/images/tools_light.svg" alt="tools-icon"/></div>}
                  {tab.contentType === 'Settings' && <div className={styles.tab_active}><Image width={13} height={13} src="/images/settings.svg" alt="settings-icon"/></div>}
<<<<<<< HEAD
                  {(tab.contentType === 'AgentCluster' || tab.contentType === 'Create_Agent_Cluster') && <div className={styles.tab_active}><Image width={13} height={13} src="/images/agent_cluster_light.svg" alt="agent-icon"/></div>}
=======
                  {tab.contentType === 'Marketplace' && <div className={styles.tab_active}><Image width={13} height={13} src="/images/marketplace.svg" alt="marketplace-icon"/></div>}
>>>>>>> 37e5e642
                  <div style={{marginLeft:'8px'}}><span className={styles.tab_text}>{tab.name}</span></div>
                </div>
                <div onClick={(e) => closeTab(e, index)} className={styles.tab_active} style={{order:'1'}}><Image width={13} height={13} src="/images/close_light.svg" alt="close-icon"/></div>
              </div>
            ))}
          </div>
        </div>
        <div className={styles.tab_detail} style={tabs.length > 0 ? {backgroundColor:'#2F2C40',overflowX:'hidden'} : {}}>
          <div style={{padding:'0 5px 5px 5px'}}>
            {tabs.map((tab, index) => (
              <div key={index}>
                {selectedTab === index && <div>
                  {tab.contentType === 'Agents' && <AgentWorkspace agentId={tab.id} selectedView={selectedView}/>}
                  {tab.contentType === 'Toolkits' && <ToolkitWorkspace toolkitDetails={toolkitDetails}/>}
                  {tab.contentType === 'Settings' && <Settings/>}
<<<<<<< HEAD
                  {tab.contentType === 'AgentCluster' && <AgentClusterWorkspace agentId={tab.id}/>}

                  {tab.contentType === 'Marketplace' && (
                    <div className={styles.main_workspace} style={selectedView === '' ? {width:'91vw',paddingLeft:'13px'} : {width:'80.5vw'}}><Market tools={tools} />
                  </div>)}

                  {tab.contentType === 'Create_Agent' && <div className={styles.create_agent}>
                    <AgentTemplatesList organisationId={organisationId} sendAgentData={addTab} selectedProjectId={selectedProjectId} fetchAgents={fetchAgents} tools={tools}/>
                  </div>}
                  {tab.contentType === 'Create_Agent_Cluster' && <div className={styles.create_agent}>
                    <AgentCreate organisationId={organisationId} sendAgentData={addTab} selectedProjectId={selectedProjectId} fetchAgents={fetchAgents} tools={tools} isCluster={true}/>
                  </div>}
                  {tab.contentType === 'Create_Tool' && <div className={styles.create_agent}>
                    <div className="row">
                      <div className="col-3"></div>
                      <div className="col-6" style={{overflowY:'scroll'}}>
                        <ToolCreate/>
                      </div>
                      <div className="col-3"></div>
                    </div>
                  </div>}
=======
                  {tab.contentType === 'Marketplace' && <Market env={env} source={source} selectedView={selectedView}/>}
                  {tab.contentType === 'Create_Agent' && <AgentTemplatesList organisationId={organisationId} sendAgentData={addTab} selectedProjectId={selectedProjectId} fetchAgents={fetchAgents} toolkits={toolkits}/>}
>>>>>>> 37e5e642
                </div>}
              </div>
            ))}
          </div>
        </div>
      </div>}
    </div>
  </>
  );
}<|MERGE_RESOLUTION|>--- conflicted
+++ resolved
@@ -1,15 +1,8 @@
 import React, {useEffect, useState, useRef} from 'react';
 import Agents from '../Content/Agents/Agents';
 import AgentWorkspace from '../Content/Agents/AgentWorkspace';
-<<<<<<< HEAD
-import AgentCreate from '@/pages/Content/Modules/AgentCreate';
-import AgentTemplatesList from '../Content/Agents/AgentTemplatesList';
-import Tools from '../Content/Tools/Tools';
-import ToolCreate from '../Content/Tools/ToolCreate';
-=======
 import ToolkitWorkspace from '../Content/./Toolkits/ToolkitWorkspace';
 import Toolkits from '../Content/./Toolkits/Toolkits';
->>>>>>> 37e5e642
 import Settings from "./Settings/Settings";
 import AgentCluster from '../Content/AgentCluster/AgentCluster';
 import AgentClusterWorkspace from '../Content/AgentCluster/AgentClusterWorkspace';
@@ -18,10 +11,7 @@
 import { EventBus } from "@/utils/eventBus";
 import {getAgents, getToolKit, getLastActiveAgent} from "@/pages/api/DashboardService";
 import Market from "../Content/Marketplace/Market";
-<<<<<<< HEAD
-=======
 import AgentTemplatesList from '../Content/Agents/AgentTemplatesList';
->>>>>>> 37e5e642
 
 export default function Content({env, selectedView, selectedProjectId, organisationId}) {
   const [tabs, setTabs] = useState([]);
@@ -75,7 +65,7 @@
 
     if (selectedTab === index) {
       updatedTabs.splice(index, 1);
-      
+
       if (index === 0 && tabs.length === 1) {
         setSelectedTab(null);
       } else {
@@ -176,12 +166,8 @@
     <div style={{display:'flex',height:'100%'}}>
       <div className={styles.item_list} style={selectedView === '' ? {width:'0vw'} : {width:'13vw'}}>
         {selectedView === 'agents' && <div><Agents sendAgentData={addTab} agents={agents}/></div>}
-<<<<<<< HEAD
-        {selectedView === 'tools' && <div><Tools sendToolData={addTab} tools={tools}/></div>}
+        {selectedView === 'toolkits' && <div><Toolkits sendToolkitData={addTab} toolkits={toolkits}/></div>}
         {selectedView === 'agent_cluster' && <div><AgentCluster sendAgentClusterData={addTab} agents={agents} /></div>}
-=======
-        {selectedView === 'toolkits' && <div><Toolkits sendToolkitData={addTab} toolkits={toolkits}/></div>}
->>>>>>> 37e5e642
       </div>
 
       {tabs.length <= 0 ? <div className={styles.main_workspace} style={selectedView === '' ? {width:'93.5vw',paddingLeft:'10px'} : {width:'80.5vw'}}>
@@ -205,11 +191,8 @@
                   {(tab.contentType === 'Agents' || tab.contentType === 'Create_Agent') && <div className={styles.tab_active}><Image width={13} height={13} src="/images/agents_light.svg" alt="agent-icon"/></div>}
                   {(tab.contentType === 'ToolKits' || tab.contentType === 'Create_Tool') && <div className={styles.tab_active}><Image width={13} height={13} src="/images/tools_light.svg" alt="tools-icon"/></div>}
                   {tab.contentType === 'Settings' && <div className={styles.tab_active}><Image width={13} height={13} src="/images/settings.svg" alt="settings-icon"/></div>}
-<<<<<<< HEAD
+                  {tab.contentType === 'Marketplace' && <div className={styles.tab_active}><Image width={13} height={13} src="/images/marketplace.svg" alt="marketplace-icon"/></div>}
                   {(tab.contentType === 'AgentCluster' || tab.contentType === 'Create_Agent_Cluster') && <div className={styles.tab_active}><Image width={13} height={13} src="/images/agent_cluster_light.svg" alt="agent-icon"/></div>}
-=======
-                  {tab.contentType === 'Marketplace' && <div className={styles.tab_active}><Image width={13} height={13} src="/images/marketplace.svg" alt="marketplace-icon"/></div>}
->>>>>>> 37e5e642
                   <div style={{marginLeft:'8px'}}><span className={styles.tab_text}>{tab.name}</span></div>
                 </div>
                 <div onClick={(e) => closeTab(e, index)} className={styles.tab_active} style={{order:'1'}}><Image width={13} height={13} src="/images/close_light.svg" alt="close-icon"/></div>
@@ -225,32 +208,9 @@
                   {tab.contentType === 'Agents' && <AgentWorkspace agentId={tab.id} selectedView={selectedView}/>}
                   {tab.contentType === 'Toolkits' && <ToolkitWorkspace toolkitDetails={toolkitDetails}/>}
                   {tab.contentType === 'Settings' && <Settings/>}
-<<<<<<< HEAD
+                  {tab.contentType === 'Marketplace' && <Market env={env} source={source} selectedView={selectedView}/>}
                   {tab.contentType === 'AgentCluster' && <AgentClusterWorkspace agentId={tab.id}/>}
-
-                  {tab.contentType === 'Marketplace' && (
-                    <div className={styles.main_workspace} style={selectedView === '' ? {width:'91vw',paddingLeft:'13px'} : {width:'80.5vw'}}><Market tools={tools} />
-                  </div>)}
-
-                  {tab.contentType === 'Create_Agent' && <div className={styles.create_agent}>
-                    <AgentTemplatesList organisationId={organisationId} sendAgentData={addTab} selectedProjectId={selectedProjectId} fetchAgents={fetchAgents} tools={tools}/>
-                  </div>}
-                  {tab.contentType === 'Create_Agent_Cluster' && <div className={styles.create_agent}>
-                    <AgentCreate organisationId={organisationId} sendAgentData={addTab} selectedProjectId={selectedProjectId} fetchAgents={fetchAgents} tools={tools} isCluster={true}/>
-                  </div>}
-                  {tab.contentType === 'Create_Tool' && <div className={styles.create_agent}>
-                    <div className="row">
-                      <div className="col-3"></div>
-                      <div className="col-6" style={{overflowY:'scroll'}}>
-                        <ToolCreate/>
-                      </div>
-                      <div className="col-3"></div>
-                    </div>
-                  </div>}
-=======
-                  {tab.contentType === 'Marketplace' && <Market env={env} source={source} selectedView={selectedView}/>}
                   {tab.contentType === 'Create_Agent' && <AgentTemplatesList organisationId={organisationId} sendAgentData={addTab} selectedProjectId={selectedProjectId} fetchAgents={fetchAgents} toolkits={toolkits}/>}
->>>>>>> 37e5e642
                 </div>}
               </div>
             ))}
