--- conflicted
+++ resolved
@@ -250,10 +250,7 @@
         <div className={styles.item_list} style={selectedView === '' ? {width: '0vw'} : {width: '13vw'}}>
           {selectedView === 'agents' && <div><Agents sendAgentData={addTab} agents={agents}/></div>}
           {selectedView === 'toolkits' && <div><Toolkits env={env} sendToolkitData={addTab} toolkits={toolkits}/></div>}
-<<<<<<< HEAD
-=======
           {selectedView === 'knowledge' && <div><Knowledge sendKnowledgeData={addTab} knowledge={knowledge}/></div>}
->>>>>>> a367da70
         </div>
 
         {tabs.length <= 0 ? <div className={styles.main_workspace} style={selectedView === '' ? {
@@ -300,41 +297,6 @@
                                              alt="forward-arrow"/>
                 </button>
               </div>
-<<<<<<< HEAD
-            </div>
-          </div>
-        </div> : <div className={styles.main_workspace}
-                      style={selectedView === '' ? {width: '93.5vw', paddingLeft: '10px'} : {width: '80.5vw'}}>
-          <div style={{display: 'flex', alignItems: 'center', justifyContent: 'center'}}>
-            <div className={styles.tabs} ref={tabContainerRef}>
-              {tabs.map((tab, index) => (
-                <div data-tab-id={index} key={index}
-                     className={`${styles.tab_box} ${selectedTab === index ? styles.tab_box_selected : ''}`}
-                     onClick={() => {
-                       selectTab(tab, index)
-                     }}>
-                  <div style={{display: 'flex', order: '0', overflowX: 'hidden'}}>
-                    {(tab.contentType === 'Agents' || tab.contentType === 'Create_Agent') &&
-                      <div className={styles.tab_active}><Image width={13} height={13} src="/images/agents_light.svg"
-                                                                alt="agent-icon"/></div>}
-                    {(tab.contentType === 'Toolkits' || tab.contentType === 'Add_Toolkit') &&
-                      <div className={styles.tab_active}><Image width={13} height={13} src="/images/tools_light.svg"
-                                                                alt="tools-icon"/></div>}
-                    {tab.contentType === 'Settings' &&
-                      <div className={styles.tab_active}><Image width={13} height={13} src="/images/settings.svg"
-                                                                alt="settings-icon"/></div>}
-                    {tab.contentType === 'Marketplace' &&
-                      <div className={styles.tab_active}><Image width={13} height={13} src="/images/marketplace.svg"
-                                                                alt="marketplace-icon"/></div>}
-                    <div style={{marginLeft: '8px'}}><span className={styles.tab_text}>{tab.name}</span></div>
-                  </div>
-                  <div onClick={(e) => {
-                    e.stopPropagation();
-                    cancelTab(index, tab.contentType, tab.internalId || 0)
-                  }} className={styles.tab_active} style={{order: '1'}}><Image width={13} height={13}
-                                                                               src="/images/close_light.svg"
-                                                                               alt="close-icon"/></div>
-=======
             </div>
           </div>
         </div> : <div className={styles.main_workspace}
@@ -384,7 +346,9 @@
               {tabs.map((tab, index) => (
                 <div key={index}>
                   {selectedTab === index && <div>
-                    {tab.contentType === 'Agents' && <AgentWorkspace agentId={tab.id} selectedView={selectedView}/>}
+                    {tab.contentType === 'Agents' &&
+                      <AgentWorkspace internalId={tab.internalId || index} agentId={tab.id} selectedView={selectedView}
+                                      agents={agents} fetchAgents={fetchAgents}/>}
                     {tab.contentType === 'Toolkits' &&
                       <ToolkitWorkspace internalId={tab.internalId || index} toolkitDetails={toolkitDetails}/>}
                     {tab.contentType === 'Knowledge' &&
@@ -405,37 +369,10 @@
                                           sendAgentData={addTab} selectedProjectId={selectedProjectId}
                                           fetchAgents={fetchAgents} toolkits={toolkits}/>}
                   </div>}
->>>>>>> a367da70
                 </div>
               ))}
             </div>
           </div>
-<<<<<<< HEAD
-          <div className={styles.tab_detail}
-               style={tabs.length > 0 ? {backgroundColor: '#2F2C40', overflowX: 'hidden'} : {}}>
-            <div style={{padding: '0 5px 5px 5px'}}>
-              {tabs.map((tab, index) => (
-                <div key={index}>
-                  {selectedTab === index && <div>
-                    {tab.contentType === 'Agents' &&
-                      <AgentWorkspace internalId={tab.internalId || index} agentId={tab.id} selectedView={selectedView}
-                                      agents={agents} fetchAgents={fetchAgents}/>}
-                    {tab.contentType === 'Toolkits' &&
-                      <ToolkitWorkspace internalId={tab.internalId || index} toolkitDetails={toolkitDetails}/>}
-                    {tab.contentType === 'Settings' && <Settings organisationId={organisationId}/>}
-                    {tab.contentType === 'Marketplace' && <Market env={env} selectedView={selectedView}/>}
-                    {tab.contentType === 'Add_Toolkit' && <AddTool internalId={tab.internalId || index}/>}
-                    {tab.contentType === 'Create_Agent' &&
-                      <AgentTemplatesList internalId={tab.internalId || index} organisationId={organisationId}
-                                          sendAgentData={addTab} selectedProjectId={selectedProjectId}
-                                          fetchAgents={fetchAgents} toolkits={toolkits}/>}
-                  </div>}
-                </div>
-              ))}
-            </div>
-          </div>
-=======
->>>>>>> a367da70
         </div>}
 
         {starModal && (<div className="modal" onClick={closeStarModal}>
