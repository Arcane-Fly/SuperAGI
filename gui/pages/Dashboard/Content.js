import React, {useEffect, useRef, useState} from 'react';
import Agents from '../Content/Agents/Agents';
import Knowledge from '../Content/Knowledge/Knowledge';
import AddKnowledge from '../Content/Knowledge/AddKnowledge';
import KnowledgeDetails from '../Content/Knowledge/KnowledgeDetails';
import AgentWorkspace from '../Content/Agents/AgentWorkspace';
import ToolkitWorkspace from '../Content/./Toolkits/ToolkitWorkspace';
import Toolkits from '../Content/./Toolkits/Toolkits';
import Settings from "./Settings/Settings";
import styles from './Dashboard.module.css';
import ApmDashboard from "../Content/APM/ApmDashboard";
import Image from "next/image";
<<<<<<< HEAD
import { EventBus } from "@/utils/eventBus";
import {getAgents, getToolKit, getLastActiveAgent, sendTwitterCreds, sendGoogleCreds} from "@/pages/api/DashboardService";
=======
import {EventBus} from "@/utils/eventBus";
import {getAgents, getToolKit, getKnowledge, getLastActiveAgent, sendTwitterCreds} from "@/pages/api/DashboardService";
>>>>>>> 85011770
import Market from "../Content/Marketplace/Market";
import AgentTemplatesList from '../Content/Agents/AgentTemplatesList';
import {useRouter} from 'next/router';
import querystring from 'querystring';
import styles1 from '../Content/Agents/Agents.module.css';
import AddTool from "@/pages/Content/Toolkits/AddTool";
import {createInternalId, resetLocalStorage} from "@/utils/utils";
import AddDatabase from "@/pages/Dashboard/Settings/AddDatabase";
import DatabaseDetails from "@/pages/Dashboard/Settings/DatabaseDetails";

export default function Content({env, selectedView, selectedProjectId, organisationId}) {
  const [tabs, setTabs] = useState([]);
  const [selectedTab, setSelectedTab] = useState(null);
  const [agents, setAgents] = useState(null);
  const [toolkits, setToolkits] = useState(null);
  const [knowledge, setKnowledge] = useState(null);
  const tabContainerRef = useRef(null);
  const [toolkitDetails, setToolkitDetails] = useState({});
  const [starModal, setStarModal] = useState(false);
  const router = useRouter();
  const multipleTabContentTypes = ['Create_Agent', 'Add_Toolkit', 'Add_Knowledge', 'Add_Database'];

  function fetchAgents() {
    getAgents(selectedProjectId)
      .then((response) => {
        const data = response.data || [];
        const updatedData = data.map(item => {
          return {...item, contentType: "Agents"};
        });
        setAgents(updatedData);
      })
      .catch((error) => {
        console.error('Error fetching agents:', error);
      });
  }

  function fetchToolkits() {
    getToolKit()
      .then((response) => {
        const data = response.data || [];
        const updatedData = data.map(item => {
          return {...item, contentType: "Toolkits", isOpen: false, internalId: createInternalId()};
        });
        setToolkits(updatedData);
      })
      .catch((error) => {
        console.error('Error fetching toolkits:', error);
      });
  }

  function fetchKnowledge() {
    getKnowledge()
      .then((response) => {
        const data = response.data || [];
        const updatedData = data.map(item => {
          return {...item, contentType: "Knowledge", internalId: createInternalId()};
        });
        setKnowledge(updatedData);
      })
      .catch((error) => {
        console.error('Error fetching knowledge:', error);
      });
  }

  const preventDefault = (e) => {
    e.stopPropagation();
  };

  useEffect(() => {
    fetchAgents();
    fetchToolkits();
  }, [selectedProjectId])


  useEffect(() => {
    fetchKnowledge();
  }, [organisationId])

  const cancelTab = (index, contentType, internalId) => {
    let updatedTabs = [...tabs];

    if (selectedTab === index) {
      updatedTabs.splice(index, 1);

      if (index === 0 && tabs.length === 1) {
        setSelectedTab(null);
      } else {
        const newIndex = index === tabs.length - 1 ? index - 1 : index;
        setSelectedTab(newIndex);
      }
    } else {
      if (selectedTab > index) {
        setSelectedTab(selectedTab - 1);
      }

      updatedTabs.splice(index, 1);
    }

    resetLocalStorage(contentType, internalId);
    setTabs(updatedTabs);
  };

  const addTab = (element) => {
    let addedTabIndex = null;
    if (element.contentType === "Toolkits") {
      setToolkitDetails(element);
    }

    const isExistingTab = tabs.some(
      (tab) => tab.id === element.id && tab.name === element.name && tab.contentType === element.contentType && !multipleTabContentTypes.includes(element.contentType)
    );

    if (!isExistingTab) {
      const updatedTabs = [...tabs, element];
      setTabs(updatedTabs);
      addedTabIndex = updatedTabs.length - 1;
      setSelectedTab(addedTabIndex);
    } else {
      const existingTabIndex = tabs.findIndex(
        (tab) => tab.id === element.id && tab.name === element.name && tab.contentType === element.contentType
      );
      setSelectedTab(existingTabIndex);
    }
  };

  const selectTab = (element, index) => {
    setSelectedTab(index);
    if(element.contentType === "Toolkits") {
      setToolkitDetails(element);
    }
  };

  useEffect(() => {
    if (tabContainerRef.current) {
      const tabElement = tabContainerRef.current.querySelector(`[data-tab-id="${selectedTab}"]`);
      if (tabElement) {
        const containerScrollLeft = tabContainerRef.current.scrollLeft;
        const tabOffsetLeft = tabElement.offsetLeft;
        const containerWidth = tabContainerRef.current.offsetWidth;

        if (tabOffsetLeft < containerScrollLeft || tabOffsetLeft >= containerScrollLeft + containerWidth) {
          tabContainerRef.current.scrollLeft = tabOffsetLeft;
        }
      }
    }

    const queryParams = router.asPath.split('?')[1];
    const parsedParams = querystring.parse(queryParams);
    parsedParams["toolkit_id"] = toolkitDetails.toolkit_id;
    if (window.location.href.indexOf("twitter_creds") > -1){
      const toolkit_id = localStorage.getItem("twitter_toolkit_id") || null;
      parsedParams["toolkit_id"] = toolkit_id;
      const params = JSON.stringify(parsedParams)
      sendTwitterCreds(params)
      .then((response) => {
        console.log("Authentication completed successfully");
      })
      .catch((error) => {
        console.error("Error fetching data: ",error);
      })
    };
    if (window.location.href.indexOf("google_calendar_creds") > -1){
      const toolkit_id = localStorage.getItem("google_calendar_toolkit_id") || null;
      var data = Object.keys(parsedParams)[0];
      var params = JSON.parse(data)
      sendGoogleCreds(params, toolkit_id)
      .then((response) => {
        console.log("Authentication completed successfully");
      })
      .catch((error) => {
        console.error("Error fetching data: ", error);
      })
    };
  }, [selectedTab]);

  useEffect(() => {
    const openNewTab = (eventData) => {
      addTab(eventData.element);
    };

    const openToolkitTab = (eventData) => {
      const toolkit = toolkits?.find((toolkit) => toolkit.tools.some((tool) => tool.id === eventData.toolId));
      if (toolkit) {
        localStorage.setItem('toolkit_tab_' + String(toolkit.internalId), 'tools_included');
        addTab(toolkit);
      }
    }

    const removeTab = (eventData) => {
      const element = eventData.element;
      const tabIndex = tabs.findIndex(
        (tab) => tab.id === element.id &&
          tab.name === element.name &&
          tab.contentType === element.contentType &&
          tab.internalId === element.internalId
      );
      cancelTab(tabIndex, element.contentType, element.internalId);
    };

    EventBus.on('openNewTab', openNewTab);
    EventBus.on('reFetchAgents', fetchAgents);
    EventBus.on('reFetchKnowledge', fetchKnowledge);
    EventBus.on('removeTab', removeTab);
    EventBus.on('openToolkitTab', openToolkitTab);

    return () => {
      EventBus.off('openNewTab', openNewTab);
      EventBus.off('reFetchAgents', fetchAgents);
      EventBus.off('reFetchKnowledge', fetchKnowledge);
      EventBus.off('removeTab', removeTab);
    };
  });

  function getLastActive() {
    getLastActiveAgent(selectedProjectId)
      .then((response) => {
        addTab(response.data);
      })
      .catch((error) => {
        console.error('Error fetching last active agent:', error);
      });
  }

  const openGithubRepo = () => {
    window.open('https://github.com/TransformerOptimus/SuperAGI', '_blank');
    localStorage.setItem('repo_starred', 'starred');
    setStarModal(false);
  };

  const closeStarModal = () => {
    const closedTime = Date.now();
    localStorage.setItem('popup_closed_time', JSON.stringify(closedTime));
    setStarModal(false);
  };

  useEffect(() => {
    const last_closed_time = localStorage.getItem('popup_closed_time');
    const minTime = 4 * 24 * 60 * 60 * 1000;
    const repo_starred = localStorage.getItem('repo_starred');

    if (!repo_starred && Date.now() - JSON.parse(last_closed_time) > minTime) {
      setStarModal(true);
    }
  }, []);

  return (<>
<<<<<<< HEAD
        <div style={{display:'flex',height:'100%'}}>
          {(selectedView === 'agents' || selectedView === 'toolkits') && <div className={styles.item_list} style={{width:'13vw'}}>
            {selectedView === 'agents' && <div><Agents sendAgentData={addTab} agents={agents}/></div>}
            {selectedView === 'toolkits' && <div><Toolkits sendToolkitData={addTab} toolkits={toolkits}/></div>}
          </div>}
=======
      <div style={{display: 'flex', height: '100%'}}>
        <div className={styles.item_list} style={selectedView === '' ? {width: '0vw'} : {width: '13vw'}}>
          {selectedView === 'agents' && <div><Agents sendAgentData={addTab} agents={agents}/></div>}
          {selectedView === 'toolkits' && <div><Toolkits env={env} sendToolkitData={addTab} toolkits={toolkits}/></div>}
          {selectedView === 'knowledge' && <div><Knowledge sendKnowledgeData={addTab} knowledge={knowledge}/></div>}
        </div>
>>>>>>> 85011770

        {tabs.length <= 0 ? <div className={styles.main_workspace} style={selectedView === '' ? {
          width: '93.5vw',
          paddingLeft: '10px'
        } : {width: '80.5vw'}}>
          <div className={styles.empty_state}>
            <div>
              <div><Image width={264} height={144} src="/images/watermark.png" alt="empty-state"/></div>
              <div style={{width: '100%', display: 'flex', justifyContent: 'center', marginTop: '30px'}}>
                <button onClick={() => addTab({
                  id: -1,
                  name: "new agent",
                  contentType: "Create_Agent",
                  internalId: createInternalId()
                })} className={styles.empty_state_button}>
                  Create new agent&nbsp;<Image width={17} height={17} src="/images/arrow_forward_secondary.svg"
                                               alt="forward-arrow"/>
                </button>
              </div>
              {agents && agents.length > 0 &&
                <div style={{width: '100%', display: 'flex', justifyContent: 'center', marginTop: '12px'}}>
                  <button onClick={getLastActive} className={styles.empty_state_button}>
                    View last active agent&nbsp;<Image width={17} height={17} src="/images/arrow_forward_secondary.svg"
                                                       alt="forward-arrow"/>
                  </button>
                </div>}
              {env !== 'PROD' &&
                <div style={{width: '100%', display: 'flex', justifyContent: 'center', marginTop: '12px'}}>
                  <button onClick={() => addTab({
                    id: -2,
                    name: "new tool",
                    contentType: "Add_Toolkit",
                    internalId: createInternalId()
                  })} className={styles.empty_state_button}>
                    Add custom tool&nbsp;<Image width={17} height={17} src="/images/arrow_forward_secondary.svg"
                                                alt="forward-arrow"/>
                  </button>
                </div>}
              <div style={{width: '100%', display: 'flex', justifyContent: 'center', marginTop: '12px'}}>
                <button onClick={() => addTab({id: -3, name: "Settings", contentType: "Settings"})}
                        className={styles.empty_state_button}>
                  Go to settings&nbsp;<Image width={17} height={17} src="/images/arrow_forward_secondary.svg"
                                             alt="forward-arrow"/>
                </button>
              </div>
            </div>
          </div>
        </div> : <div className={styles.main_workspace} style={(selectedView === 'agents' || selectedView === 'toolkits') ? {width: '80.5vw'} : {width: '100%'}}>
          <div style={{display:'flex',alignItems:'center',justifyContent:'center',width:'100%'}}>
            <div className={styles.tabs} ref={tabContainerRef}>
              {tabs.map((tab, index) => (
                <div data-tab-id={index} key={index}
                     className={`${styles.tab_box} ${selectedTab === index ? styles.tab_box_selected : ''}`}
                     onClick={() => {
                       selectTab(tab, index)
                     }}>
                  <div style={{display: 'flex', order: '0', overflowX: 'hidden'}}>
                    {(tab.contentType === 'Agents' || tab.contentType === 'Create_Agent') &&
                      <div className={styles.tab_active}><Image width={13} height={13} src="/images/agents_light.svg"
                                                                alt="agent-icon"/></div>}
                    {(tab.contentType === 'Toolkits' || tab.contentType === 'Add_Toolkit') &&
                      <div className={styles.tab_active}><Image width={13} height={13} src="/images/tools_light.svg"
                                                                alt="tools-icon"/></div>}
                    {(tab.contentType === 'Knowledge' || tab.contentType === 'Add_Knowledge') &&
                      <div className={styles.tab_active}><Image width={13} height={13} src="/images/knowledge.svg"
                                                                alt="knowledge-icon"/></div>}
                    {(tab.contentType === 'Database' || tab.contentType === 'Add_Database') &&
                      <div className={styles.tab_active}><Image width={13} height={13} src="/images/database.svg"
                                                                alt="database-icon"/></div>}
                    {tab.contentType === 'Settings' &&
                      <div className={styles.tab_active}><Image width={13} height={13} src="/images/settings.svg"
                                                                alt="settings-icon"/></div>}
                    {tab.contentType === 'Marketplace' &&
                      <div className={styles.tab_active}><Image width={13} height={13} src="/images/marketplace.svg"
                                                                alt="marketplace-icon"/></div>}
                    {tab.contentType === 'APM' && <div className={styles.tab_active}><Image width={13} height={13} src="/images/apm.svg" alt="apm-icon"/></div>}
                    <div style={{marginLeft: '8px'}}><span className={styles.tab_text}>{tab.name}</span></div>
                  </div>
                  <div onClick={(e) => {
                    e.stopPropagation();
                    cancelTab(index, tab.contentType, tab.internalId || 0)
                  }} className={styles.tab_active} style={{order: '1'}}><Image width={13} height={13}
                                                                               src="/images/close.svg"
                                                                               alt="close-icon"/></div>
                </div>
              ))}
            </div>
          </div>
          <div className={styles.tab_detail} style={tabs.length > 0 ? {backgroundColor:'#2F2C40',overflowX:'hidden'} : {}}>
            <div style={{padding:'0 5px 5px 5px'}}>
              {tabs.map((tab, index) => (
                  <div key={index}>
                  {selectedTab === index && <div>
                    {tab.contentType === 'Agents' &&
                      <AgentWorkspace internalId={tab.internalId || index} agentId={tab.id} selectedView={selectedView}
                                      agents={agents} fetchAgents={fetchAgents}/>}
                    {tab.contentType === 'Toolkits' &&
                      <ToolkitWorkspace internalId={tab.internalId || index} toolkitDetails={toolkitDetails}/>}
                    {tab.contentType === 'Knowledge' &&
                      <KnowledgeDetails internalId={tab.internalId || index} knowledgeId={tab.id}/>}
                    {tab.contentType === 'Database' &&
                      <DatabaseDetails internalId={tab.internalId || index} databaseId={tab.id}/>}
                    {tab.contentType === 'Settings' &&
                      <Settings organisationId={organisationId} sendDatabaseData={addTab}/>}
                    {tab.contentType === 'Marketplace' && <Market env={env} selectedView={selectedView}/>}
                    {tab.contentType === 'Add_Toolkit' && <AddTool internalId={tab.internalId || index}/>}
                    {tab.contentType === 'Add_Knowledge' &&
                      <AddKnowledge internalId={tab.internalId || index} sendKnowledgeData={addTab}/>}
                    {tab.contentType === 'Add_Database' &&
                      <AddDatabase internalId={tab.internalId || index} sendDatabaseDetailsData={addTab}/>}
                    {tab.contentType === 'Create_Agent' &&
                      <AgentTemplatesList knowledge={knowledge} internalId={tab.internalId || index}
                                          organisationId={organisationId} sendKnowledgeData={addTab}
                                          sendAgentData={addTab} selectedProjectId={selectedProjectId}
                                          fetchAgents={fetchAgents} toolkits={toolkits}/>}
                    {tab.contentType === 'APM' && <ApmDashboard />}
                  </div>}
                </div>
              ))}
            </div>
          </div>
        </div>}

        {starModal && (<div className="modal" onClick={closeStarModal}>
          <div className="modal-content" style={{width: '35%'}} onClick={preventDefault}>
            <div className={styles1.detail_name} style={{width: '100%', textAlign: 'center'}}>Support the project by
              leaving a star on GitHub repository
            </div>
            <div style={{display: 'flex', alignItems: 'center', justifyContent: 'center'}}>
              <button className="secondary_button" style={{marginTop: '10px', width: 'fit-content'}}
                      onClick={openGithubRepo}>
                Leave a ⭐ star on GitHub
              </button>
            </div>
            <div style={{display: 'flex', alignItems: 'center', justifyContent: 'center'}}>
              <div className="cancel_action" onClick={closeStarModal}>
                I’ll do it later
              </div>
            </div>
          </div>
        </div>)}
      </div>
    </>
  );
}<|MERGE_RESOLUTION|>--- conflicted
+++ resolved
@@ -10,13 +10,15 @@
 import styles from './Dashboard.module.css';
 import ApmDashboard from "../Content/APM/ApmDashboard";
 import Image from "next/image";
-<<<<<<< HEAD
-import { EventBus } from "@/utils/eventBus";
-import {getAgents, getToolKit, getLastActiveAgent, sendTwitterCreds, sendGoogleCreds} from "@/pages/api/DashboardService";
-=======
 import {EventBus} from "@/utils/eventBus";
-import {getAgents, getToolKit, getKnowledge, getLastActiveAgent, sendTwitterCreds} from "@/pages/api/DashboardService";
->>>>>>> 85011770
+import {
+  getAgents,
+  getToolKit,
+  getKnowledge,
+  getLastActiveAgent,
+  sendTwitterCreds,
+  sendGoogleCreds
+} from "@/pages/api/DashboardService";
 import Market from "../Content/Marketplace/Market";
 import AgentTemplatesList from '../Content/Agents/AgentTemplatesList';
 import {useRouter} from 'next/router';
@@ -144,7 +146,7 @@
 
   const selectTab = (element, index) => {
     setSelectedTab(index);
-    if(element.contentType === "Toolkits") {
+    if (element.contentType === "Toolkits") {
       setToolkitDetails(element);
     }
   };
@@ -166,30 +168,32 @@
     const queryParams = router.asPath.split('?')[1];
     const parsedParams = querystring.parse(queryParams);
     parsedParams["toolkit_id"] = toolkitDetails.toolkit_id;
-    if (window.location.href.indexOf("twitter_creds") > -1){
+    if (window.location.href.indexOf("twitter_creds") > -1) {
       const toolkit_id = localStorage.getItem("twitter_toolkit_id") || null;
       parsedParams["toolkit_id"] = toolkit_id;
       const params = JSON.stringify(parsedParams)
       sendTwitterCreds(params)
-      .then((response) => {
-        console.log("Authentication completed successfully");
-      })
-      .catch((error) => {
-        console.error("Error fetching data: ",error);
-      })
-    };
-    if (window.location.href.indexOf("google_calendar_creds") > -1){
+        .then((response) => {
+          console.log("Authentication completed successfully");
+        })
+        .catch((error) => {
+          console.error("Error fetching data: ", error);
+        })
+    }
+    ;
+    if (window.location.href.indexOf("google_calendar_creds") > -1) {
       const toolkit_id = localStorage.getItem("google_calendar_toolkit_id") || null;
       var data = Object.keys(parsedParams)[0];
       var params = JSON.parse(data)
       sendGoogleCreds(params, toolkit_id)
-      .then((response) => {
-        console.log("Authentication completed successfully");
-      })
-      .catch((error) => {
-        console.error("Error fetching data: ", error);
-      })
-    };
+        .then((response) => {
+          console.log("Authentication completed successfully");
+        })
+        .catch((error) => {
+          console.error("Error fetching data: ", error);
+        })
+    }
+    ;
   }, [selectedTab]);
 
   useEffect(() => {
@@ -263,20 +267,13 @@
   }, []);
 
   return (<>
-<<<<<<< HEAD
-        <div style={{display:'flex',height:'100%'}}>
-          {(selectedView === 'agents' || selectedView === 'toolkits') && <div className={styles.item_list} style={{width:'13vw'}}>
+      <div style={{display: 'flex', height: '100%'}}>
+        {(selectedView === 'agents' || selectedView === 'toolkits' || selectedView === 'knowledge') &&
+          <div className={styles.item_list} style={{width: '13vw'}}>
             {selectedView === 'agents' && <div><Agents sendAgentData={addTab} agents={agents}/></div>}
             {selectedView === 'toolkits' && <div><Toolkits sendToolkitData={addTab} toolkits={toolkits}/></div>}
+            {selectedView === 'knowledge' && <div><Knowledge sendKnowledgeData={addTab} knowledge={knowledge}/></div>}
           </div>}
-=======
-      <div style={{display: 'flex', height: '100%'}}>
-        <div className={styles.item_list} style={selectedView === '' ? {width: '0vw'} : {width: '13vw'}}>
-          {selectedView === 'agents' && <div><Agents sendAgentData={addTab} agents={agents}/></div>}
-          {selectedView === 'toolkits' && <div><Toolkits env={env} sendToolkitData={addTab} toolkits={toolkits}/></div>}
-          {selectedView === 'knowledge' && <div><Knowledge sendKnowledgeData={addTab} knowledge={knowledge}/></div>}
-        </div>
->>>>>>> 85011770
 
         {tabs.length <= 0 ? <div className={styles.main_workspace} style={selectedView === '' ? {
           width: '93.5vw',
@@ -324,8 +321,9 @@
               </div>
             </div>
           </div>
-        </div> : <div className={styles.main_workspace} style={(selectedView === 'agents' || selectedView === 'toolkits') ? {width: '80.5vw'} : {width: '100%'}}>
-          <div style={{display:'flex',alignItems:'center',justifyContent:'center',width:'100%'}}>
+        </div> : <div className={styles.main_workspace}
+                      style={(selectedView === 'agents' || selectedView === 'toolkits') ? {width: '80.5vw'} : {width: '100%'}}>
+          <div style={{display: 'flex', alignItems: 'center', justifyContent: 'center', width: '100%'}}>
             <div className={styles.tabs} ref={tabContainerRef}>
               {tabs.map((tab, index) => (
                 <div data-tab-id={index} key={index}
@@ -352,7 +350,9 @@
                     {tab.contentType === 'Marketplace' &&
                       <div className={styles.tab_active}><Image width={13} height={13} src="/images/marketplace.svg"
                                                                 alt="marketplace-icon"/></div>}
-                    {tab.contentType === 'APM' && <div className={styles.tab_active}><Image width={13} height={13} src="/images/apm.svg" alt="apm-icon"/></div>}
+                    {tab.contentType === 'APM' &&
+                      <div className={styles.tab_active}><Image width={13} height={13} src="/images/apm.svg"
+                                                                alt="apm-icon"/></div>}
                     <div style={{marginLeft: '8px'}}><span className={styles.tab_text}>{tab.name}</span></div>
                   </div>
                   <div onClick={(e) => {
@@ -365,10 +365,11 @@
               ))}
             </div>
           </div>
-          <div className={styles.tab_detail} style={tabs.length > 0 ? {backgroundColor:'#2F2C40',overflowX:'hidden'} : {}}>
-            <div style={{padding:'0 5px 5px 5px'}}>
+          <div className={styles.tab_detail}
+               style={tabs.length > 0 ? {backgroundColor: '#2F2C40', overflowX: 'hidden'} : {}}>
+            <div style={{padding: '0 5px 5px 5px'}}>
               {tabs.map((tab, index) => (
-                  <div key={index}>
+                <div key={index}>
                   {selectedTab === index && <div>
                     {tab.contentType === 'Agents' &&
                       <AgentWorkspace internalId={tab.internalId || index} agentId={tab.id} selectedView={selectedView}
@@ -392,7 +393,7 @@
                                           organisationId={organisationId} sendKnowledgeData={addTab}
                                           sendAgentData={addTab} selectedProjectId={selectedProjectId}
                                           fetchAgents={fetchAgents} toolkits={toolkits}/>}
-                    {tab.contentType === 'APM' && <ApmDashboard />}
+                    {tab.contentType === 'APM' && <ApmDashboard/>}
                   </div>}
                 </div>
               ))}
