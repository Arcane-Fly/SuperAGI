import React, {useState, useEffect} from 'react';
import 'react-toastify/dist/ReactToastify.css';
import styles from "@/pages/Content/Marketplace/Market.module.css";
import Image from "next/image";
import Model from "@/pages/Dashboard/Settings/Model";
import Database from "@/pages/Dashboard/Settings/Database";

export default function Settings({organisationId, sendDatabaseData}) {
  const [activeTab, setActiveTab] = useState('model');

  useEffect(() => {
<<<<<<< HEAD
    getKey("model_api_key");
    getSource("model_source");

    function handleClickOutside(event) {
      if (sourceRef.current && !sourceRef.current.contains(event.target)) {
        setSourceDropdown(false);
      }
    }

    document.addEventListener('mousedown', handleClickOutside);
    return () => {
      document.removeEventListener('mousedown', handleClickOutside);
    };
  }, [organisationId]);

  function updateKey(key, value) {
    const configData = { "key": key, "value": value };
    return updateOrganisationConfig(organisationId, configData)
      .then((response) => {
        return response.data;
      })
      .catch((error) => {
        console.error('Error updating settings:', error);
        throw new Error('Failed to update settings');
      });
  }

  const handleModelApiKey = (event) => {
    setKey(event.target.value);
  };

  const handleSourceSelect = (index) => {
    setSource(sources[index]);
    setSourceDropdown(false);
  };

  const saveSettings = () => {
    if (modelApiKey === null || modelApiKey.replace(/\s/g, '') === '') {
      toast.error("API key is empty", { autoClose: 1800 });
      return;
=======
    const settings_tab = localStorage.getItem('settings_tab');
    if (settings_tab) {
      setActiveTab(settings_tab);
>>>>>>> 44778339
    }
  }, []);

<<<<<<< HEAD
    validateLLMApiKey(source, modelApiKey)
      .then((response) => {
        if (response.data.status === "success") {
          Promise.all([
            updateKey("model_api_key", modelApiKey),
            updateKey("model_source", source)
          ])
              .then(() => {
                toast.success("Settings updated", { autoClose: 1800 });
              })
              .catch((error) => {
                console.error('Error updating settings:', error);
                toast.error("Failed to update settings", { autoClose: 1800 });
              });
        } else {
          toast.error("Invalid API key", { autoClose: 1800 });
        }
      })
      .catch((error) => {
        console.error('Error validating API key:', error);
        toast.error("Failed to validate API key", { autoClose: 1800 });
      });
  };

  const handleTemperatureChange = (event) => {
    setTemperature(event.target.value);
=======
  const switchTab = (tab) => {
    setActiveTab(tab);
    localStorage.setItem('settings_tab', tab);
>>>>>>> 44778339
  };

  return (<>
    <div className={styles.empty_state}>
      <div style={{width: '100%', display: 'flex', flexDirection: 'column'}}>
        <div className={styles.detail_top}>
          <div style={{display: 'flex', overflowX: 'scroll', marginLeft: '8px'}}>
            <div>
              <button onClick={() => switchTab('model')} className={styles.tab_button} style={activeTab === 'model' ? {
                background: '#454254',
                paddingRight: '15px'
              } : {background: 'transparent', paddingRight: '15px'}}>
                <Image style={{marginTop: '-1px'}} width={14} height={14} src="/images/model_light.svg"
                       alt="model-icon"/>&nbsp;Model
              </button>
            </div>
            <div>
              <button onClick={() => switchTab('database')} className={styles.tab_button}
                      style={activeTab === 'database' ? {
                        background: '#454254',
                        paddingRight: '15px'
                      } : {background: 'transparent', paddingRight: '15px'}}>
                <Image style={{marginTop: '-1px'}} width={14} height={14} src="/images/database.svg"
                       alt="database-icon"/>&nbsp;Database
              </button>
            </div>
          </div>
        </div>
        <div>
          {activeTab === 'model' && <Model organisationId={organisationId}/>}
          {activeTab === 'database' && <Database sendDatabaseData={sendDatabaseData} organisationId={organisationId}/>}
        </div>
      </div>
    </div>
  </>)
}<|MERGE_RESOLUTION|>--- conflicted
+++ resolved
@@ -9,87 +9,15 @@
   const [activeTab, setActiveTab] = useState('model');
 
   useEffect(() => {
-<<<<<<< HEAD
-    getKey("model_api_key");
-    getSource("model_source");
-
-    function handleClickOutside(event) {
-      if (sourceRef.current && !sourceRef.current.contains(event.target)) {
-        setSourceDropdown(false);
-      }
-    }
-
-    document.addEventListener('mousedown', handleClickOutside);
-    return () => {
-      document.removeEventListener('mousedown', handleClickOutside);
-    };
-  }, [organisationId]);
-
-  function updateKey(key, value) {
-    const configData = { "key": key, "value": value };
-    return updateOrganisationConfig(organisationId, configData)
-      .then((response) => {
-        return response.data;
-      })
-      .catch((error) => {
-        console.error('Error updating settings:', error);
-        throw new Error('Failed to update settings');
-      });
-  }
-
-  const handleModelApiKey = (event) => {
-    setKey(event.target.value);
-  };
-
-  const handleSourceSelect = (index) => {
-    setSource(sources[index]);
-    setSourceDropdown(false);
-  };
-
-  const saveSettings = () => {
-    if (modelApiKey === null || modelApiKey.replace(/\s/g, '') === '') {
-      toast.error("API key is empty", { autoClose: 1800 });
-      return;
-=======
     const settings_tab = localStorage.getItem('settings_tab');
     if (settings_tab) {
       setActiveTab(settings_tab);
->>>>>>> 44778339
     }
   }, []);
 
-<<<<<<< HEAD
-    validateLLMApiKey(source, modelApiKey)
-      .then((response) => {
-        if (response.data.status === "success") {
-          Promise.all([
-            updateKey("model_api_key", modelApiKey),
-            updateKey("model_source", source)
-          ])
-              .then(() => {
-                toast.success("Settings updated", { autoClose: 1800 });
-              })
-              .catch((error) => {
-                console.error('Error updating settings:', error);
-                toast.error("Failed to update settings", { autoClose: 1800 });
-              });
-        } else {
-          toast.error("Invalid API key", { autoClose: 1800 });
-        }
-      })
-      .catch((error) => {
-        console.error('Error validating API key:', error);
-        toast.error("Failed to validate API key", { autoClose: 1800 });
-      });
-  };
-
-  const handleTemperatureChange = (event) => {
-    setTemperature(event.target.value);
-=======
   const switchTab = (tab) => {
     setActiveTab(tab);
     localStorage.setItem('settings_tab', tab);
->>>>>>> 44778339
   };
 
   return (<>
