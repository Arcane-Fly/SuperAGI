--- conflicted
+++ resolved
@@ -5,38 +5,8 @@
 import Model from "@/pages/Dashboard/Settings/Model";
 import Database from "@/pages/Dashboard/Settings/Database";
 
-<<<<<<< HEAD
-export default function Settings({organisationId}) {
-  const [modelApiKey, setKey] = useState('');
-  const [temperature, setTemperature] = useState(0.5);
-  const [sourceDropdown, setSourceDropdown] = useState(false);
-  const [source, setSource] = useState('OpenAi');
-  const sourceRef = useRef(null);
-  const sources = ['OpenAi', 'Google Palm']
-
-  function getKey(key) {
-    getOrganisationConfig(organisationId, key)
-      .then((response) => {
-        setKey(response.data.value);
-      })
-      .catch((error) => {
-        console.error('Error fetching project:', error);
-      });
-  }
-
-  function getSource(key) {
-    getOrganisationConfig(organisationId, key)
-      .then((response) => {
-        setSource(response.data.value);
-      })
-      .catch((error) => {
-        console.error('Error fetching project:', error);
-      });
-  }
-=======
 export default function Settings({organisationId, sendDatabaseData}) {
   const [activeTab, setActiveTab] = useState('model');
->>>>>>> fc580de1
 
   useEffect(() => {
     const settings_tab = localStorage.getItem('settings_tab');
@@ -45,98 +15,6 @@
     }
   }, []);
 
-<<<<<<< HEAD
-    document.addEventListener('mousedown', handleClickOutside);
-    return () => {
-      document.removeEventListener('mousedown', handleClickOutside);
-    };
-  }, [organisationId]);
-
-  function updateKey(key, value) {
-    const configData = {"key": key, "value": value};
-    updateOrganisationConfig(organisationId, configData)
-      .then((response) => {
-        getKey("model_api_key");
-        EventBus.emit("keySet", {});
-        toast.success("Settings updated", {autoClose: 1800});
-      })
-      .catch((error) => {
-        console.error('Error fetching project:', error);
-      });
-  }
-
-  const handleModelApiKey = (event) => {
-    setKey(event.target.value);
-  };
-
-  const handleSourceSelect = (index) => {
-    setSource(sources[index]);
-    setSourceDropdown(false);
-  };
-
-  const saveSettings = () => {
-    if (modelApiKey === null || modelApiKey.replace(/\s/g, '') === '') {
-      toast.error("API key is empty", {autoClose: 1800});
-      return
-    }
-
-    updateKey("model_api_key", modelApiKey);
-    updateKey("model_source", source);
-  };
-
-  const handleTemperatureChange = (event) => {
-    setTemperature(event.target.value);
-  };
-
-  return (<>
-    <div className="row">
-      <div className="col-3"></div>
-      <div className="col-6" style={{overflowY: 'scroll', height: 'calc(100vh - 92px)', padding: '25px 20px'}}>
-        <div>
-          <div className={agentStyles.page_title}>Settings</div>
-        </div>
-        <div>
-          <label className={agentStyles.form_label}>Model Source</label>
-          <div className="dropdown_container_search" style={{width: '100%'}}>
-            <div className="custom_select_container" onClick={() => setSourceDropdown(!sourceDropdown)}
-                 style={{width: '100%'}}>
-              {source}<Image width={20} height={21}
-                             src={!sourceDropdown ? '/images/dropdown_down.svg' : '/images/dropdown_up.svg'}
-                             alt="expand-icon"/>
-            </div>
-            <div>
-              {sourceDropdown && <div className="custom_select_options" ref={sourceRef} style={{width: '100%'}}>
-                {sources.map((source, index) => (
-                  <div key={index} className="custom_select_option" onClick={() => handleSourceSelect(index)}
-                       style={{padding: '12px 14px', maxWidth: '100%'}}>
-                    {source}
-                  </div>))}
-              </div>}
-            </div>
-          </div>
-        </div>
-        <br/>
-        <div>
-          <label className={agentStyles.form_label}>Open-AI/Palm API Key</label>
-          <input placeholder="Enter your Open-AI/Palm API key" className="input_medium" type="password"
-                 value={modelApiKey} onChange={handleModelApiKey}/>
-        </div>
-        {/*<div style={{marginTop:'15px'}}>*/}
-        {/*  <label className={agentStyles.form_label}>Temperature</label>*/}
-        {/*  <div style={{display:'flex',alignItems:'center',justifyContent:'space-between'}}>*/}
-        {/*    <input style={{width:'89%'}} type="range" step={0.1} min={0} max={1} value={temperature} onChange={handleTemperatureChange}/>*/}
-        {/*    <input style={{width:'9%',order:'1',textAlign:'center',paddingLeft:'0',paddingRight:'0'}} disabled={true} className="input_medium" type="text" value={temperature}/>*/}
-        {/*  </div>*/}
-        {/*</div>*/}
-        <div style={{display: 'flex', justifyContent: 'flex-end', marginTop: '15px'}}>
-          <button onClick={() => removeTab(-3, "Settings", "Settings", 0)} className="secondary_button"
-                  style={{marginRight: '10px'}}>
-            Cancel
-          </button>
-          <button className="primary_button" onClick={saveSettings}>
-            Update Changes
-          </button>
-=======
   const switchTab = (tab) => {
     setActiveTab(tab);
     localStorage.setItem('settings_tab', tab);
@@ -171,7 +49,6 @@
         <div>
           {activeTab === 'model' && <Model organisationId={organisationId}/>}
           {activeTab === 'database' && <Database sendDatabaseData={sendDatabaseData} organisationId={organisationId}/>}
->>>>>>> fc580de1
         </div>
       </div>
     </div>
