--- conflicted
+++ resolved
@@ -22,11 +22,7 @@
 } from "@/pages/api/DashboardService";
 import {useRouter} from 'next/router';
 import querystring from 'querystring';
-<<<<<<< HEAD
-import {refreshUrl, loadingTextEffect, getUTMParametersFromURL, setLocalStorageValue, sendGAEvent} from "@/utils/utils";
-=======
-import {refreshUrl, loadingTextEffect, getUTMParametersFromURL, setLocalStorageValue, getUserClick} from "@/utils/utils";
->>>>>>> 2ccbd4b6
+import {refreshUrl, loadingTextEffect, getUTMParametersFromURL, setLocalStorageValue, getUserClick, sendGAEvent} from "@/utils/utils";
 import MarketplacePublic from "./Content/Marketplace/MarketplacePublic"
 import {toast} from "react-toastify";
 import mixpanel from 'mixpanel-browser';
@@ -146,9 +142,7 @@
           validateAccessToken()
             .then((response) => {
               setUserName(response.data.name || '');
-<<<<<<< HEAD
               sendGAEvent(response.data.email, 'Signed Up Successfully', {'utm_source': signupSource || '', 'utm_medium': signupMedium || '', 'campaign': singupCampaign || ''})
-=======
               if(mixpanelId())
                 mixpanel.identify(response.data.email)
               if(first_login)
@@ -156,7 +150,6 @@
               else
                 getUserClick('User Logged In', {})
 
->>>>>>> 2ccbd4b6
               if(signupSource) {
                 handleSignUpSource(signupSource)
               }
