import React, {useState, useEffect} from 'react';
import SideBar from './Dashboard/SideBar';
import Content from './Dashboard/Content';
import TopBar from './Dashboard/TopBar';
import 'bootstrap/dist/css/bootstrap.css';
import "react-grid-layout/css/styles.css";
import "react-resizable/css/styles.css";
import './_app.css'
import Head from 'next/head';
import Image from "next/image";
import {
  getOrganisation,
  getProject,
  validateAccessToken,
  checkEnvironment,
  addUser,
  installToolkitTemplate, installAgentTemplate, installKnowledgeTemplate, getFirstSignup
} from "@/pages/api/DashboardService";
import {githubClientId} from "@/pages/api/apiConfig";
import {
  getGithubClientId
} from "@/pages/api/DashboardService";
import {useRouter} from 'next/router';
import querystring from 'querystring';
<<<<<<< HEAD
import {refreshUrl, loadingTextEffect, getUserClick} from "@/utils/utils";
=======
import {refreshUrl, loadingTextEffect, getUTMParametersFromURL, setLocalStorageValue} from "@/utils/utils";
>>>>>>> 0db35bb6
import MarketplacePublic from "./Content/Marketplace/MarketplacePublic"
import {toast} from "react-toastify";
import mixpanel from 'mixpanel-browser';


export default function App() {
  const [selectedView, setSelectedView] = useState('');
  const [applicationState, setApplicationState] = useState("LOADING");
  const [selectedProject, setSelectedProject] = useState(null);
  const [userName, setUserName] = useState('');
  const [organisationId, setOrganisationId] = useState(null);
  const [env, setEnv] = useState('DEV');
  const [loadingText, setLoadingText] = useState("Initializing SuperAGI");
  const router = useRouter();
  const [showMarketplace, setShowMarketplace] = useState(false);
  const excludedKeys = [
    'repo_starred',
    'popup_closed_time',
    'twitter_toolkit_id',
    'accessToken',
    'agent_to_install',
    'toolkit_to_install',
    'google_calendar_toolkit_id',
    'knowledge_to_install',
    'knowledge_index_to_install',
    'myLayoutKey'
  ];

  function fetchOrganisation(userId) {
    getOrganisation(userId)
      .then((response) => {
        setOrganisationId(response.data.id);
      })
      .catch((error) => {
        console.error('Error fetching project:', error);
      });
  }

  const installFromMarketplace = () => {
    const toolkitName = localStorage.getItem('toolkit_to_install') || null;
    const agentTemplateId = localStorage.getItem('agent_to_install') || null;
    const knowledgeTemplateName = localStorage.getItem('knowledge_to_install') || null;
    const knowledgeIndexId = localStorage.getItem('knowledge_index_to_install') || null;

    if (knowledgeTemplateName !== null && knowledgeIndexId !== null) {
      installKnowledgeTemplate(knowledgeTemplateName, knowledgeIndexId)
        .then((response) => {
          toast.success("Template installed", {autoClose: 1800});
        })
        .catch((error) => {
          console.error('Error installing template:', error);
        });
      localStorage.removeItem('knowledge_to_install');
      localStorage.removeItem('knowledge_index_to_install');
    }

    if (toolkitName !== null) {
      installToolkitTemplate(toolkitName)
        .then((response) => {
          toast.success("Template installed", {autoClose: 1800});
        })
        .catch((error) => {
          console.error('Error installing template:', error);
        });
      localStorage.removeItem('toolkit_to_install');
    }

    if (agentTemplateId !== null) {
      installAgentTemplate(agentTemplateId)
        .then((response) => {
          toast.success("Template installed", {autoClose: 1800});
        })
        .catch((error) => {
          console.error('Error installing template:', error);
        });
      localStorage.removeItem('agent_to_install');
    }
  }

  useEffect(() => {
<<<<<<< HEAD
      if (window.location.href.toLowerCase().includes('marketplace')) {
      setShowMarketplace(true);
    } else {
      installFromMarketplace();
    }

=======
    handleMarketplace()
>>>>>>> 0db35bb6
    loadingTextEffect('Initializing SuperAGI', setLoadingText, 500);

    checkEnvironment()
      .then((response) => {
        const env = response.data.env;
        setEnv(env);

        if (typeof window !== 'undefined') {
          if(response.data.env === 'PROD')
            mixpanel.init("66422baf1e14332d36273c6addcf22f7", { debug: false, track_pageview: true, persistence: 'localStorage' });
          localStorage.setItem('applicationEnvironment', env);
        }

        if (response.data.env === 'PROD') {
          setApplicationState("NOT_AUTHENTICATED");
          const queryParams = router.asPath.split('?')[1];
          const parsedParams = querystring.parse(queryParams);
          let access_token = parsedParams.access_token || null;
          let first_login = parsedParams.first_time_login || false

          const utmParams = getUTMParametersFromURL();
          if (utmParams)
            sessionStorage.setItem('utm_source', utmParams.utm_source);
          const signupSource = sessionStorage.getItem('utm_source');

          if (typeof window !== 'undefined' && access_token) {
            localStorage.setItem('accessToken', access_token);
            refreshUrl();
          }
          validateAccessToken()
            .then((response) => {
              setUserName(response.data.name || '');
<<<<<<< HEAD
              mixpanel.identify(response.data.email)
              if(first_login)
                getUserClick('New Sign Up', {})
              else
                getUserClick('User Logged In', {})
=======
              if(signupSource) {
                handleSignUpSource(signupSource)
              }
>>>>>>> 0db35bb6
              fetchOrganisation(response.data.id);
            })
            .catch((error) => {
              console.error('Error validating access token:', error);
            });
        } else {
          handleLocalEnviroment()
        }
      })
      .catch((error) => {
        console.error('Error fetching project:', error);
      });
  }, []);

  useEffect(() => {
    if (organisationId !== null) {
      getProject(organisationId)
        .then((response) => {
          setSelectedProject(response.data[0]);
        })
        .catch((error) => {
          console.error('Error fetching project:', error);
        });
    }
  }, [organisationId]);

  useEffect(() => {
    if (selectedProject !== null) {
      setApplicationState("AUTHENTICATED");
    }
  }, [selectedProject]);

  const handleSelectionEvent = (data) => {
    setSelectedView(data);
  };

  async function signInUser() {
    let github_client_id = githubClientId();

      // If `github_client_id` does not exist, make the API call
      if (!github_client_id) {
        const response = await getGithubClientId();
        github_client_id = response.data.github_client_id;
      }
      if(!github_client_id) {
         console.error('Error fetching github client id make sure to set it in the config file');
      }
      else {
        window.open(`https://github.com/login/oauth/authorize?scope=user:email&client_id=${github_client_id}`, '_self')
      }
  }

  const handleLocalEnviroment = () => {
    const userData = {
      "name": "SuperAGI User",
      "email": "super6@agi.com",
      "password": "pass@123",
    }

    addUser(userData)
        .then((response) => {
          setUserName(response.data.name);
          fetchOrganisation(response.data.id);
        })
        .catch((error) => {
          console.error('Error adding user:', error);
        });
  };
  const handleSignUpSource = (signup) => {
    getFirstSignup(signup)
        .then((response) => {
          sessionStorage.removeItem('utm_source');
        })
        .catch((error) => {
          console.error('Error validating source:', error);
        })
  };

  const handleMarketplace = () => {
    if (window.location.href.toLowerCase().includes('marketplace')) {
      setShowMarketplace(true);
    } else {
      installFromMarketplace();
    }
  };

  useEffect(() => {
    const clearLocalStorage = () => {
      Object.keys(localStorage).forEach((key) => {
        if (!excludedKeys.includes(key)) {
          localStorage.removeItem(key);
        }
      });
    };

    window.addEventListener('beforeunload', clearLocalStorage);
    window.addEventListener('unload', clearLocalStorage);

    return () => {
      window.removeEventListener('beforeunload', clearLocalStorage);
      window.removeEventListener('unload', clearLocalStorage);
    };
  }, []);

  return (
    <div className="app">
      <Head>
        <title>SuperAGI</title>
        {/* eslint-disable-next-line @next/next/no-page-custom-font */}
        <link href="https://fonts.googleapis.com/css2?family=Source+Code+Pro&display=swap" rel="stylesheet"/>
        {/* eslint-disable-next-line @next/next/no-page-custom-font */}
        <link href="https://fonts.googleapis.com/css2?family=Inter:wght@300;400;500;600;700&display=swap"
              rel="stylesheet"/>
      </Head>
      {showMarketplace && <div className="projectStyle"><MarketplacePublic env={env}/></div>}
      {applicationState === 'AUTHENTICATED' && !showMarketplace ? (<div className="projectStyle">
        <div className="sideBarStyle">
          <SideBar onSelectEvent={handleSelectionEvent} env={env}/>
        </div>
        <div className="workSpaceStyle">
          <div className="topBarStyle">
            <TopBar selectedProject={selectedProject} organisationId={organisationId} userName={userName} env={env}/>
          </div>
          <div className="contentStyle">
            <Content env={env} organisationId={organisationId} selectedView={selectedView}
                     selectedProjectId={selectedProject?.id || ''}/>
          </div>
        </div>
      </div>) : !showMarketplace ? (<div className="signInStyle">
        <div className="signInTopBar">
          <div className="superAgiLogo"><Image width={132} height={72} src="/images/sign-in-logo.svg"
                                               alt="super-agi-logo"/></div>
        </div>
        <div className="signInCenter">
          {applicationState === 'NOT_AUTHENTICATED' && !showMarketplace ? <div className="signInWrapper">
            <button className="signInButton" onClick={signInUser}>
              <Image width={20} height={20} src="/images/github.svg" alt="github"/>&nbsp;Continue with Github
            </button>
            <div className="signInInfo">
              By continuing, you agree to Super AGI’s Terms of Service and Privacy Policy, and to receive important
              updates.
            </div>
          </div> : <div className="signInWrapper" style={{background: 'transparent'}}>
            <div className="signInInfo" style={{fontSize: '16px', fontFamily: 'Source Code Pro'}}>{loadingText}</div>
          </div>}
        </div>
      </div>) : true}
    </div>
  );
}<|MERGE_RESOLUTION|>--- conflicted
+++ resolved
@@ -22,11 +22,7 @@
 } from "@/pages/api/DashboardService";
 import {useRouter} from 'next/router';
 import querystring from 'querystring';
-<<<<<<< HEAD
-import {refreshUrl, loadingTextEffect, getUserClick} from "@/utils/utils";
-=======
-import {refreshUrl, loadingTextEffect, getUTMParametersFromURL, setLocalStorageValue} from "@/utils/utils";
->>>>>>> 0db35bb6
+import {refreshUrl, loadingTextEffect, getUTMParametersFromURL, setLocalStorageValue, getUserClick} from "@/utils/utils";
 import MarketplacePublic from "./Content/Marketplace/MarketplacePublic"
 import {toast} from "react-toastify";
 import mixpanel from 'mixpanel-browser';
@@ -107,16 +103,7 @@
   }
 
   useEffect(() => {
-<<<<<<< HEAD
-      if (window.location.href.toLowerCase().includes('marketplace')) {
-      setShowMarketplace(true);
-    } else {
-      installFromMarketplace();
-    }
-
-=======
     handleMarketplace()
->>>>>>> 0db35bb6
     loadingTextEffect('Initializing SuperAGI', setLoadingText, 500);
 
     checkEnvironment()
@@ -149,17 +136,15 @@
           validateAccessToken()
             .then((response) => {
               setUserName(response.data.name || '');
-<<<<<<< HEAD
               mixpanel.identify(response.data.email)
               if(first_login)
                 getUserClick('New Sign Up', {})
               else
                 getUserClick('User Logged In', {})
-=======
+
               if(signupSource) {
                 handleSignUpSource(signupSource)
               }
->>>>>>> 0db35bb6
               fetchOrganisation(response.data.id);
             })
             .catch((error) => {
