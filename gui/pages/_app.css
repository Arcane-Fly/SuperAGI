* {
    -webkit-font-smoothing: antialiased !important;
    text-rendering: optimizelegibility !important;
    -ms-overflow-style: none;
    scrollbar-width: none;
}

::-webkit-scrollbar-thumb {
    background: transparent;
}

::-webkit-scrollbar {
    width: 0;
    display: none;
    background: transparent;
}

.back_to_top {
    display: flex;
    align-items: center;
    justify-content: center;
    width: 28px;
    height: 28px;
    background: #1B192C;
    border-radius: 8px;
    border: 1px solid #8C8C8C;
    box-shadow: -3px 3px 8px rgba(0, 0, 0, 0.3);
    bottom: 4%;
    position: fixed;
    z-index: 100;
    cursor: pointer;
}

.file-drop-area {
    border-radius: 8px;
    border: 1px dashed rgba(255, 255, 255, 0.2);
    display: flex;
    align-items: center;
    justify-content: center;
    height: 120px;
    cursor: pointer;
    padding: 20px;
    background: transparent;
}

.file-drop-area.dragging {
    border-radius: 0;
    background: #3A354A;
}

input[type="number"]::-webkit-inner-spin-button,
input[type="number"]::-webkit-outer-spin-button {
    -webkit-appearance: none;
    margin: 0;
}

input[type="number"] {
    -moz-appearance: textfield;
}

input[type=checkbox] {
    height: 17px !important;
    width: 17px !important;
    visibility: visible !important;
}

input[type=checkbox i] {
    cursor: pointer !important;
}

input[type="range"] {
    appearance: none;
    width: 100%;
    height: 8px;
    background: #28243A;
    outline: none;
    opacity: 1;
    border-radius: 20px;
    transition: 0.2s;
}

input[type="range"]::-webkit-slider-thumb {
    border-radius: 100px;
    border: 2px solid #8C8C8C;
    appearance: none;
    width: 20px;
    height: 20px;
    background: #FFFFFF;
    cursor: pointer;
    box-shadow: -3px 3px 8px rgba(0, 0, 0, 0.3);
    margin-top: -5px;
}

input[type="range"]::-moz-range-thumb {
    border-radius: 100px;
    border: 2px solid #8C8C8C;
    appearance: none;
    width: 20px;
    height: 20px;
    background: #FFFFFF;
    cursor: pointer;
    box-shadow: -3px 3px 8px rgba(0, 0, 0, 0.3);
    margin-top: -5px;
}

input[type="range"]::-webkit-slider-runnable-track {
    width: 100%;
    height: 8px;
    cursor: pointer;
    border-radius: 20px;
    background: linear-gradient(to right, #8C8C8C 0%, #28243A 0%);
}

input[type="range"]::-moz-range-track {
    width: 100%;
    height: 8px;
    cursor: pointer;
    border-radius: 20px;
    background: linear-gradient(to right, #8C8C8C 0%, #28243A 0%);
}

.checkbox {
    appearance: none;
    background-color: #222222;
    border: 1px solid #4A4A55;
    border-radius: 4px;
    position: relative;
}

.checkbox:checked {
    background-color: rgba(255, 255, 255);
}

.checkbox:checked::before {
    content: '\2713';
    position: absolute;
    transform: translateY(-20%);
    color: #312D44;
    font-weight: 650;
}

.tool_container {
    font-size: 12px;
    background: #656370;
    border: 1px solid rgba(255, 255, 255, 0.14);
    border-radius: 16px;
    padding: 1px 10px;
    margin-right: 7px;
    margin-top: -3px;
    color: white;
    display: flex;
    align-items: center;
    min-width: fit-content;
    max-height: 22px;
    max-width: 150px;
}

.medium_toggle {
    font-style: normal;
    font-weight: 500;
    font-size: 12px;
    line-height: 16px;
    color: white;
    border: none;
    background: transparent;
    border-radius: 8px;
    padding: 4px 10px 3px 10px;
}

.medium_toggle:hover {
    background: #494856;
}

.modal {
    position: fixed;
    top: 0;
    left: 0;
    width: 100%;
    height: 100%;
    background-color: rgba(0, 0, 0, 0.5);
    display: flex;
    justify-content: center;
    align-items: center;
}

.modal-content {
    background-color: #1F1B32;
    border-radius: 8px;
    padding: 20px;
    box-shadow: -10px 10px 100px rgba(0, 0, 0, 0.4);
}

.form_label {
    font-size: 14px;
    margin-bottom: 4px;
    font-weight: 500;
    color: #666666;
}

.logo {
    width: 35px;
    height: 35px;
    margin-left: 8px;
}

.dropdown {
    position: absolute !important;
    z-index: 10;
}

.dropdown_container {
    width: 150px;
    height: auto;
    background: #2E293F;
    flex-direction: column;
    justify-content: center;
    position: absolute;
    border-radius: 8px;
    box-shadow: -2px 2px 24px rgba(0, 0, 0, 0.4);
    padding: 5px;
    display: inline-block;
    z-index: 99999;
}

.dropdown_item {
    width: 100%;
    padding: 6px 10px;
    text-align: left;
    height: 100%;
    font-size: 14px;
    color: #FFFFFF;
    text-decoration: none;
    border-radius: 8px;
    list-style: none;
    cursor: pointer;
    text-overflow: ellipsis;
    overflow: hidden;
    white-space: nowrap;
}

.dropdown_item:hover {
    background: #2D334E;
}

.dropdown ul {
    background-color: #FFFFFF;
    box-shadow: 0 12px 26px 1px lightgray;
    list-style: none;
    margin: 0;
    padding: 0;
    text-align: center;
    border-radius: 6px;
}

.dropdown li {
    width: auto;
    height: auto;
    padding: 10px 14px;
    cursor: pointer;
    font-style: normal;
    font-weight: 400;
    font-size: 14px;
    line-height: 16px;
    display: flex;
    justify-content: left;
    color: #1A2037;
}

.dropdown li:hover {
    background: #F2F2F3;
    color: black;
}

.dropdown li:focus {
    background: #DCDCDC;
}

.dropdown li:active {
    background: #DCDCDC;
}

.input_medium {
    display: flex;
    flex-direction: row;
    align-items: center;
    padding: 8px 14px 8px 14px;
    gap: 4px;
    border-radius: 8px;
    width: 100%;
    height: 32px;
    background: #3B3B49;
    border: 1px solid #4A4A55;
    font-style: normal;
    font-weight: 400;
    font-size: 12px;
    line-height: 16px;
    transition: 0.2s;
    color: white;
}

.input_medium:hover, .textarea_medium:hover
{
    border: 1px solid #494856;
    transition: 0.2s;
}

.input_medium:disabled, .textarea_medium:disabled {

}

.input_medium:focus, .textarea_medium:focus
{
    transition:0.4s;
    outline: none;
    border: 1px solid #494856 !important;
}

.textarea_medium
{
    width: 100%;
    box-sizing: border-box;
    display: flex;
    flex-direction: column;
    align-items: flex-start;
    padding: 5px 12px;
    left: 470px;
    top: 20px;
    background: #3B3B49;
    border: 1px solid #4A4A55;
    border-radius: 8px;
    font-style: normal;
    font-weight: 400;
    font-size: 12px;
    line-height: 17px;
    color: white;
    flex: none;
    order: 0;
    align-self: stretch;
    transition:0.2s;
}

.custom_select_container {
    background-color: #3B3B49;
    display: flex;
    align-items: center;
    cursor: pointer;
    border: 1px solid #4A4A55;
    height: fit-content;
    border-radius: 8px;
    font-size: 12px;
    width: 221px;
    padding: 5px 5px 5px 10px;
    transition: 0.4s ease-in-out;
    justify-content: space-between;
    font-weight: normal;
    color: white
}

.dropdown_search_text
{
    background: transparent;
    flex-grow: 1;
    margin: 2px 0 0 4px;
    border: none;
    color: white;
    outline: none;
    font-style: normal;
    font-weight: 400;
    font-size: 12px;
    line-height: 16px;
    transition: 0.4s ease-in-out;
}

.custom_select_container:focus {
    outline: none;
    border: 1px solid #494856;
    float: left;
}

.custom_select_container:hover {
    border: 1px solid #494856;
    transition: 0.4s ease-in-out;
}

.custom_select_container i {
    margin: 0 10px;
    float: right;
}

.custom_select_options {
    background: #2E2C40;
    border: none;
    border-radius: 8px;
    position: absolute;
    width: 235px;
    height: auto;
    z-index: 10;
    vertical-align: middle;
    align-self: stretch;
    margin-top: 2px;
    max-height: 200px;
    overflow-y: auto;
    box-shadow: 0 2px 7px rgba(0,0,0,.4), 0 0 2px rgba(0,0,0,.22);
}

.custom_select_options::-webkit-scrollbar {
    width: 6px;
}

.custom_select_options::-webkit-scrollbar-thumb {
    background-color: rgba(0,0,0,0.2);
}

.custom_select_options::-webkit-scrollbar-track {
    background-color: transparent;
}

.custom_select_option, .create_agent_dropdown_options {
    cursor: pointer;
    font-size: 12px;
    color: white;
    font-weight: normal;
    height: auto;
    max-width: 240px;
    white-space: nowrap;
    overflow: hidden;
    text-overflow: ellipsis;
}

.custom_select_option:hover, .create_agent_dropdown_options:hover {
<<<<<<< HEAD
=======
    background: #3B3B49;
    border-radius: 8px;
}

.custom_select_option:active, .create_agent_dropdown_options:active {
>>>>>>> 4b202bab
    background: #3B3B49;
    border-radius: 8px;
}

<<<<<<< HEAD
.custom_select_option:active, .create_agent_dropdown_options:active {
=======
.create_agent_dropdown_options{
>>>>>>> 4b202bab
    background: #3B3B49;
    border-radius: 8px;
    position: absolute;
    top: -40px;
    right: 0;
    box-shadow: 0 2px 7px rgba(0,0,0,.4), 0 0 2px rgba(0,0,0,.22);
    height: 40px;
    width: 150px;
    padding-top: 10px;
    text-align: center;
}

.create_agent_dropdown_options{
    background: #3B3B49;
    border-radius: 8px;
    position: absolute;
    top: -40px;
    right: 0;
    box-shadow: 0 2px 7px rgba(0,0,0,.4), 0 0 2px rgba(0,0,0,.22);
    height: 40px;
    width: 150px;
    padding-top: 10px;
    text-align: center;
}

@keyframes scale-in {
    from {
        opacity: 0;
        transform: scale(0.5);
    }
    to {
        opacity: 1;
        transform: scale(1);
    }
}

@keyframes scale-out {
    from {
        opacity: 1;
        transform: scale(1);
    }
    to {
        opacity: 0;
        transform: scale(0.5);
    }
}

.dropdown_container_search {
    display: inline-block;
    position: relative;
}

p {
    margin: 0;
    word-break: break-all;
}


.primary_button {
    width: auto;
    border-radius: 8px;
    font-size: 14px;
    color: black;
    border: none;
    font-weight: 500;
    height: 32px;
    background: white;
    text-align: center;
    padding: 5px 15px;
    display: -webkit-inline-flex;
    justify-content: center;
    align-items: center;
    -webkit-box-orient: vertical;
    -webkit-line-clamp: 1;
    overflow: hidden;
    text-overflow: ellipsis;
}

.primary_button:hover {
    background-color: rgba(255, 255, 255, 0.8);
}

.secondary_button {
    width: auto;
    border-radius: 8px;
    font-size: 14px;
    color: white;
    height: 32px;
    background: #4D4A5A;
    border: 1px solid rgba(255, 255, 255, 0.14);
    text-align: center;
    padding: 7px 15px;
    display: -webkit-flex;
    flex-direction: row;
    align-items: center;
    justify-content: center;
    gap: 6px;
    -webkit-box-orient: vertical;
    -webkit-line-clamp: 1;
    overflow: hidden;
    text-overflow: ellipsis;
}

.secondary_button:hover {
    background-color: transparent;
}

.sideBarStyle {
    height: 100vh;
    width: 6.5vw;
    border-right: 1px solid #33303F;
    overflow-y: scroll;
    padding: 0 6px;
}

.contentStyle {
    height: 93.5vh;
    width: 100%;
}

.projectStyle {
    height: 100vh;
    width: 100vw;
    display: flex;
    background-color: #1B192C;
}

.workSpaceStyle {
    height: 100vh;
    width: 93.5vw;
}

.topBarStyle {
    height: 6.5vh;
    width: 100%;
}

.signInStyle {
    background: #21173A;
    width: 100vw;
    height: 100vh;
}

.signInTopBar {
    width: 100%;
    height: 10vh;
}

.superAgiLogo {
    padding-left: 30px;
    display: flex;
    align-items: center;
}

.signInCenter {
    width: 100%;
    height: 90vh;
    display: flex;
    align-items: center;
    justify-content: center;
}

.signInWrapper {
    height: fit-content;
    width: 25vw;
    padding: 25px 20px;
    background: #3A2E57;
    border-radius: 8px;
    margin-top: -30px;
}

.signInButton {
    color: black;
    width: 100%;
    border: none;
    background: white;
    border-radius: 8px;
    padding: 7px;
    font-weight: 500;
    display: flex;
    align-items: center;
    justify-content: center;
}

.signInInfo {
    color: white;
    font-size: 10px;
    text-align: center;
    margin-top: 15px;
    opacity: 0.7;
}

.history_permission
{
    display: flex;
    flex-direction: row;
    align-items: center;
    padding: 6px 8px;
    gap: 6px;
    width: fit-content;
    height: fit-content;
    background: rgba(255, 255, 255, 0.14);
    border: 1px solid rgba(255, 255, 255, 0.08);
    border-radius: 16px;
}

.cancel_action {
    margin-top: 10px;
    width: fit-content;
    color: #888888;
    font-size: 12px;
    cursor: pointer;
}

.resource_manager_tip{
    display: flex;
    padding: 2px 4px;
    align-items: center;
    border-radius: 8px;
    background: rgba(255, 255, 255, 0.10);
}

.mt_6{margin-top: 6px;}
.mt_8{margin-top: 8px;}
.mt_10{margin-top: 10px;}
.mt_16{margin-top: 16px;}
.mt_20{margin-top: 20px;}
.mt_24{margin-top: 24px;}
.mt_30{margin-top: 30px;}
.mt_40{margin-top: 40px;}
.mt_50{margin-top: 50px;}
.mt_60{margin-top: 60px;}
.mt_70{margin-top: 70px;}
.mt_80{margin-top: 80px;}

.mb_24{margin-bottom:24px;}
.mb_6{margin-bottom: 6px;}
.mb_8{margin-bottom: 8px;}
.mb_10{margin-bottom: 10px;}
.mb_16{margin-bottom: 16px;}
.mb_20{margin-bottom: 20px;}
.mb_24{margin-bottom: 24px;}
.mb_30{margin-bottom: 30px;}
.mb_34{margin-bottom: 34px;}

.ml_24{margin-left:24px;}
.ml_6{margin-left: 6px;}
.ml_8{margin-left: 8px;}
.ml_10{margin-left: 10px;}
.ml_16{margin-left: 16px;}
.ml_20{margin-left: 20px;}

.text_9{
    color: #FFF;
    font-family: Inter;
    font-size: 9px;
    font-style: normal;
    font-weight: 400;
    line-height: normal;
}

.text_12{
    color: #888;
    font-size: 12px;
    font-style: normal;
    font-weight: 400;
    line-height: normal;
}

.text_14
{
    color: #FFF;
    font-size: 14px;
    font-weight: 400;
}

.text_20_bold{
    color: #FFF;
    font-size: 20px;
    font-style: normal;
    font-weight: 500;
    line-height: normal;
    text-align: left;
}

.text_60_bold
{
    color: #FFF;
    font-size: 60px;
    font-weight: 500;
}

.horizontal_container{
    display: inline-flex;
    align-items: center;
    width: 100%;
}

.vertical_containers{
    display: flex;
    flex-direction: column;
}

.vertical_container{
    display: flex;
    flex-direction: column;
    width: 100%;
    align-items: center;
}

.display_column_container
{
    display: flex;
    flex-direction: column;
    align-items: flex-start;
    border-radius: 8px;
    background: rgba(0, 0, 0, 0.20);
    padding: 8px;
    width: 100%;
    height: fit-content;
}

.horizontal_space_between{
    display: inline-flex;
    justify-content: space-between;
    flex-direction: row;
    width: 100%;
    gap: 8px;
}

.horizontal_container{
    display: inline-flex;
    align-items: center;
}

.vertical_container{
    display: flex;
    flex-direction: column;
}

.w_100{width: 100%}
.w_fit_content{width:fit-content}
.h_100{height: 100%}

.justify_center{justify-content: center}
.display_flex{display: inline-flex}
.align_center{align-items: center}
.align_start{align-items: flex-start}
.align_end{align-items: flex-end}
.text_align_right{text-align: right}
.position_relative{position: relative}
.cursor_pointer{cursor: pointer}
.overflow_auto{overflow: auto}

.gap_8{gap:8px;}
.gap_4{gap:4px;}

.color_white{color:#FFFFFF}

/*------------------------------- My ROWS AND COLUMNS -------------------------------*/
.my_rows {
    display: flex;
    flex-direction: row;
    flex-wrap: wrap;
    justify-content: space-between;
    align-items: flex-start;
    width: 100%;
    height: fit-content;
    gap: 8px;
}

.my_col {
    display: flex;
    flex-direction: column;
}

.my_col_12 {
    width: 100%;
}

.my_col_10 {
    width: calc(83.33% - 6px);
}

.my_col_8 {
    width: calc(66.67% - 3px);
}

.my_col_7 {
    width: calc(58.33% - 6px);
}

.my_col_6 {
    width: calc(50% - 4px);
}

.my_col_5 {
    width: calc(41.67% - 6px);
}

.my_col_4 {
    width: calc(33.33% - 6px);
}

.my_col_3 {
    width: calc(25% - 6px);
}

.my_col_2 {
    width: calc(16.67% - 3px);
}

.my_col_1 {
    width: calc(8.34% - 6px);
}

@media screen and (max-width: 768px) {
    .my_col_1, .my_col_2, .my_col_3, .my_col_4,
    .my_col_5, .my_col_6, .my_col_7, .my_col_8 {
        width: calc(100% - 8px);
    }
}

.scrollable_container{
    display:flex;
    flex-direction:column;
    width:100%;
    overflow: auto;
    align-items: center;
}

.progress-bar {
    width: 100%;
    height: 20px;
    border-radius: 4px;
    background: rgba(255, 255, 255, 0.10);
}

.filled {
    height: 20px;
    background: linear-gradient(90deg, #7491EA 0%, #9865D9 100%);
    border-radius: 4px;
    position: relative;
    overflow: hidden;
}

.shine {
    position: absolute;
    top: -10%;
    left: -50%;
    height: 120%;
    width: 25%;
    background: linear-gradient(45deg, transparent, rgba(255, 255, 255, 0.5), transparent);
    animation: shine 1.5s ease-in-out infinite;
}

@keyframes shine {
    0% { left: -50%; opacity: 0; }
    10% { left: 0%; opacity: 0.3; }
    90% { left: 100%; opacity: 0.3; }
    100% { left: 150%; opacity: 0; }
}

.bar-chart {
    display: flex;
    flex-direction: column;
    align-items: flex-start;
}

.bar {
    width: 0;
    height: 40px;
    background: linear-gradient(90deg, #7491EA 0%, #9865D9 100%);
    border-radius: 10px;
    line-height: 40px;
    color: white;
    padding-left: 10px;
    text-align: left;
    transition: width 2s;
}

.active_runs{
    display: flex;
    width: 100%;
    padding: 8px;
    flex-direction: column;
    align-items: flex-start;
    gap: 2px;
    border-radius: 8px;
    background: rgba(255, 255, 255, 0.06);
}

.table_css{
    border-bottom: 1px solid rgba(255, 255, 255, 0.08);
    width: 100%;
}

.table_header{
    color: #888;
    font-size: 12px;
    font-weight: 500;
    padding: 8px;
    align-items: center;
}

.table_data{
    gap: 10px;
    color: #FFF;
    font-size: 12px;
    font-weight: 400;
    padding: 8px;
}

tr{
    border: 1px solid rgba(255, 255, 255, 0.08);
    border-right: none;
    border-left: none;
}

.table_border{border-right: 1px solid rgba(255, 255, 255, 0.08);}

.bar_label_dot{
    display: inline-block;
    width: 12px;
    height: 12px;
    border-radius: 10px;
}

.bar_label_text{
    color: #888;
    font-size: 12px;
    font-style: normal;
    font-weight: 400;
    line-height: normal;
    margin-left: 8px;
}

.tools_used_tooltip:hover::after {
    content: attr(data-tooltip);
    position: absolute;
    bottom: 100%;
    left: 50%;
    transform: translateX(-50%);
    padding: 10px;
    color: #fff;
    font-size: 12px;
    white-space: pre;
    z-index: 100;
    border-radius: 8px;
    background: #2E293F;
    margin-bottom: 4px;
}

.tools_used, .tools_used_tooltip{
    border-radius: 16px;
    border: 1px solid rgba(255, 255, 255, 0.08);
    background: rgba(255, 255, 255, 0.14);
    display: inline-flex;
    height: 20px;
    padding: 3px 8px;
    align-items: center;
    gap: 6px;
    color: #FFF;
    font-size: 11px;
    font-style: normal;
    font-weight: 400;
    line-height: normal;
    margin: 2px;
}

.tools_used_tooltip{
    position: absolute;
    cursor: pointer;
    z-index: 100;
}

.image_class{
    background: #FFFFFF80;
    border-radius: 20px;
}

.image_class{
    background: #FFFFFF80;
    border-radius: 20px;
}<|MERGE_RESOLUTION|>--- conflicted
+++ resolved
@@ -428,33 +428,13 @@
 }
 
 .custom_select_option:hover, .create_agent_dropdown_options:hover {
-<<<<<<< HEAD
-=======
     background: #3B3B49;
     border-radius: 8px;
 }
 
 .custom_select_option:active, .create_agent_dropdown_options:active {
->>>>>>> 4b202bab
     background: #3B3B49;
     border-radius: 8px;
-}
-
-<<<<<<< HEAD
-.custom_select_option:active, .create_agent_dropdown_options:active {
-=======
-.create_agent_dropdown_options{
->>>>>>> 4b202bab
-    background: #3B3B49;
-    border-radius: 8px;
-    position: absolute;
-    top: -40px;
-    right: 0;
-    box-shadow: 0 2px 7px rgba(0,0,0,.4), 0 0 2px rgba(0,0,0,.22);
-    height: 40px;
-    width: 150px;
-    padding-top: 10px;
-    text-align: center;
 }
 
 .create_agent_dropdown_options{
