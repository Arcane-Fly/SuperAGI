* {
    -webkit-font-smoothing: antialiased !important;
    text-rendering: optimizelegibility !important;
    -ms-overflow-style: none;
    scrollbar-width: none;
}

::-webkit-scrollbar-thumb {
    background: transparent;
}

::-webkit-scrollbar {
    width: 0;
    display: none;
    background: transparent;
}

.back_to_top {
    display: flex;
    align-items: center;
    justify-content: center;
    width: 28px;
    height: 28px;
    background: #1B192C;
    border-radius: 8px;
    border: 1px solid #8C8C8C;
    box-shadow: -3px 3px 8px rgba(0, 0, 0, 0.3);
    bottom: 4%;
    position: fixed;
    z-index: 100;
    cursor: pointer;
}

.file-drop-area {
    border-radius: 8px;
    border: 1px dashed rgba(255, 255, 255, 0.2);
    display: flex;
    align-items: center;
    justify-content: center;
    height: 120px;
    cursor: pointer;
    padding: 20px;
    background: transparent;
}

.file-drop-area.dragging {
    border-radius: 0;
    background: #3A354A;
}

input[type="number"]::-webkit-inner-spin-button,
input[type="number"]::-webkit-outer-spin-button {
    -webkit-appearance: none;
    margin: 0;
}

input[type="number"] {
    -moz-appearance: textfield;
}

input[type=checkbox] {
    height: 17px !important;
    width: 17px !important;
    visibility: visible !important;
}

input[type=checkbox i] {
    cursor: pointer !important;
}

input[type="range"] {
    appearance: none;
    width: 100%;
    height: 8px;
    background: #28243A;
    outline: none;
    opacity: 1;
    border-radius: 20px;
    transition: 0.2s;
}

input[type="range"]::-webkit-slider-thumb {
    border-radius: 100px;
    border: 2px solid #8C8C8C;
    appearance: none;
    width: 20px;
    height: 20px;
    background: #FFFFFF;
    cursor: pointer;
    box-shadow: -3px 3px 8px rgba(0, 0, 0, 0.3);
    margin-top: -5px;
}

input[type="range"]::-moz-range-thumb {
    border-radius: 100px;
    border: 2px solid #8C8C8C;
    appearance: none;
    width: 20px;
    height: 20px;
    background: #FFFFFF;
    cursor: pointer;
    box-shadow: -3px 3px 8px rgba(0, 0, 0, 0.3);
    margin-top: -5px;
}

input[type="range"]::-webkit-slider-runnable-track {
    width: 100%;
    height: 8px;
    cursor: pointer;
    border-radius: 20px;
    background: linear-gradient(to right, #8C8C8C 0%, #28243A 0%);
}

input[type="range"]::-moz-range-track {
    width: 100%;
    height: 8px;
    cursor: pointer;
    border-radius: 20px;
    background: linear-gradient(to right, #8C8C8C 0%, #28243A 0%);
}

.checkbox {
    appearance: none;
    background-color: #222222;
    border: 1px solid #4A4A55;
    border-radius: 4px;
    position: relative;
}

.checkbox:checked {
    background-color: rgba(255, 255, 255);
}

.checkbox:checked::before {
    content: '\2713';
    position: absolute;
    transform: translateY(-20%);
    color: #312D44;
    font-weight: 650;
}

.tool_container {
    font-size: 12px;
    background: #656370;
    border: 1px solid rgba(255, 255, 255, 0.14);
    border-radius: 16px;
    padding: 1px 10px;
    margin-right: 7px;
    margin-top: -3px;
    color: white;
    display: flex;
    align-items: center;
    min-width: fit-content;
    max-height: 22px;
    max-width: 150px;
}

.medium_toggle {
    font-style: normal;
    font-weight: 500;
    font-size: 12px;
    line-height: 16px;
    color: white;
    border: none;
    background: transparent;
    border-radius: 8px;
    padding: 4px 10px 3px 10px;
}

.medium_toggle:hover {
    background: #494856;
}

.modal {
    position: fixed;
    top: 0;
    left: 0;
    width: 100%;
    height: 100%;
    background-color: rgba(0, 0, 0, 0.5);
    display: flex;
    justify-content: center;
    align-items: center;
}

.modal-content {
    background-color: #1F1B32;
    border-radius: 8px;
    padding: 20px;
    box-shadow: -10px 10px 100px rgba(0, 0, 0, 0.4);
}

.form_label {
    font-size: 14px;
    margin-bottom: 4px;
    font-weight: 500;
    color: #666666;
}

.logo {
    width: 35px;
    height: 35px;
    margin-left: 8px;
}

.dropdown {
    position: absolute !important;
    z-index: 10;
}

.dropdown_container {
    width: 150px;
    height: auto;
    background: #2E293F;
    flex-direction: column;
    justify-content: center;
    position: absolute;
    border-radius: 8px;
    box-shadow: -2px 2px 24px rgba(0, 0, 0, 0.4);
    padding: 5px;
    display: inline-block;
    z-index: 99999;
}

.dropdown_item {
    width: 100%;
    padding: 6px 10px;
    text-align: left;
    height: 100%;
    font-size: 14px;
    color: #FFFFFF;
    text-decoration: none;
    border-radius: 8px;
    list-style: none;
    cursor: pointer;
    text-overflow: ellipsis;
    overflow: hidden;
    white-space: nowrap;
}

.dropdown_item:hover {
    background: #2D334E;
}

.dropdown ul {
    background-color: #FFFFFF;
    box-shadow: 0 12px 26px 1px lightgray;
    list-style: none;
    margin: 0;
    padding: 0;
    text-align: center;
    border-radius: 6px;
}

.dropdown li {
    width: auto;
    height: auto;
    padding: 10px 14px;
    cursor: pointer;
    font-style: normal;
    font-weight: 400;
    font-size: 14px;
    line-height: 16px;
    display: flex;
    justify-content: left;
    color: #1A2037;
}

.dropdown li:hover {
    background: #F2F2F3;
    color: black;
}

.dropdown li:focus {
    background: #DCDCDC;
}

.dropdown li:active {
    background: #DCDCDC;
}

.input_medium {
    display: flex;
    flex-direction: row;
    align-items: center;
    padding: 8px 14px 8px 14px;
    gap: 4px;
    border-radius: 8px;
    width: 100%;
    height: 32px;
    background: #3B3B49;
    border: 1px solid #4A4A55;
    font-style: normal;
    font-weight: 400;
    font-size: 12px;
    line-height: 16px;
    transition: 0.2s;
    color: white;
}

.input_medium:hover, .textarea_medium:hover
{
    border: 1px solid #494856;
    transition: 0.2s;
}

.input_medium:disabled, .textarea_medium:disabled {

}

.input_medium:focus, .textarea_medium:focus
{
    transition:0.4s;
    outline: none;
    border: 1px solid #494856 !important;
}

.textarea_medium
{
    width: 100%;
    box-sizing: border-box;
    display: flex;
    flex-direction: column;
    align-items: flex-start;
    padding: 5px 12px;
    left: 470px;
    top: 20px;
    background: #3B3B49;
    border: 1px solid #4A4A55;
    border-radius: 8px;
    font-style: normal;
    font-weight: 400;
    font-size: 12px;
    line-height: 17px;
    color: white;
    flex: none;
    order: 0;
    align-self: stretch;
    transition:0.2s;
}

.custom_select_container {
    background-color: #3B3B49;
    display: flex;
    align-items: center;
    cursor: pointer;
    border: 1px solid #4A4A55;
    height: fit-content;
    border-radius: 8px;
    font-size: 12px;
    width: 221px;
    padding: 5px 5px 5px 10px;
    transition: 0.4s ease-in-out;
    justify-content: space-between;
    font-weight: normal;
    color: white
}

.dropdown_search_text
{
    background: transparent;
    flex-grow: 1;
    margin: 2px 0 0 4px;
    border: none;
    color: white;
    outline: none;
    font-style: normal;
    font-weight: 400;
    font-size: 12px;
    line-height: 16px;
    transition: 0.4s ease-in-out;
}

.custom_select_container:focus {
    outline: none;
    border: 1px solid #494856;
    float: left;
}

.custom_select_container:hover {
    border: 1px solid #494856;
    transition: 0.4s ease-in-out;
}

.custom_select_container i {
    margin: 0 10px;
    float: right;
}

.custom_select_options {
    background: #2E2C40;
    border: none;
    border-radius: 8px;
    position: absolute;
    width: 235px;
    height: auto;
    z-index: 10;
    vertical-align: middle;
    align-self: stretch;
    margin-top: 2px;
    max-height: 200px;
    overflow-y: auto;
    box-shadow: 0 2px 7px rgba(0,0,0,.4), 0 0 2px rgba(0,0,0,.22);
}

.custom_select_options::-webkit-scrollbar {
    width: 6px;
}

.custom_select_options::-webkit-scrollbar-thumb {
    background-color: rgba(0,0,0,0.2);
}

.custom_select_options::-webkit-scrollbar-track {
    background-color: transparent;
}

.custom_select_option, .create_agent_dropdown_options {
    cursor: pointer;
    font-size: 12px;
    color: white;
    font-weight: normal;
    height: auto;
    max-width: 240px;
    white-space: nowrap;
    overflow: hidden;
    text-overflow: ellipsis;
}

<<<<<<< HEAD
.custom_select_option:hover, .create_agent_dropdown_options:hover {
=======
.custom_no_select_option {
    pointer-events: none;
    font-size: 12px;
    color: #888888;
    font-weight: normal;
    height: auto;
    max-width: 240px;
    white-space: nowrap;
    overflow: hidden;
    text-overflow: ellipsis;
}

.custom_select_option:hover {
>>>>>>> 44778339
    background: #3B3B49;
    border-radius: 8px;
}

.custom_select_option:active, .create_agent_dropdown_options:active {
    background: #3B3B49;
    border-radius: 8px;
}

.create_agent_dropdown_options{
    background: #3B3B49;
    border-radius: 8px;
    position: absolute;
    top: -40px;
    right: 0;
    box-shadow: 0 2px 7px rgba(0,0,0,.4), 0 0 2px rgba(0,0,0,.22);
    height: 40px;
    width: 150px;
    padding-top: 10px;
    text-align: center;
}

@keyframes scale-in {
    from {
        opacity: 0;
        transform: scale(0.5);
    }
    to {
        opacity: 1;
        transform: scale(1);
    }
}

@keyframes scale-out {
    from {
        opacity: 1;
        transform: scale(1);
    }
    to {
        opacity: 0;
        transform: scale(0.5);
    }
}

.dropdown_container_search {
    display: inline-block;
    position: relative;
}

p {
    margin: 0;
    word-break: break-all;
}


.primary_button {
    width: auto;
    border-radius: 8px;
    font-size: 14px;
    color: black;
    border: none;
    font-weight: 500;
    height: 32px;
    background: white;
    text-align: center;
    padding: 5px 15px;
    display: -webkit-inline-flex;
    justify-content: center;
    align-items: center;
    -webkit-box-orient: vertical;
    -webkit-line-clamp: 1;
    overflow: hidden;
    text-overflow: ellipsis;
}

.primary_button:hover {
    background-color: rgba(255, 255, 255, 0.8);
}

.secondary_button {
    width: auto;
    border-radius: 8px;
    font-size: 14px;
    color: white;
    height: 32px;
    background: #4D4A5A;
    border: 1px solid rgba(255, 255, 255, 0.14);
    text-align: center;
    padding: 7px 15px;
    display: -webkit-flex;
    flex-direction: row;
    align-items: center;
    justify-content: center;
    gap: 6px;
    -webkit-box-orient: vertical;
    -webkit-line-clamp: 1;
    overflow: hidden;
    text-overflow: ellipsis;
}

.secondary_button:hover {
    background-color: transparent;
}

.three_dots_vertical {
    width: 32px;
    border: none;
    font-size: 14px;
    color: white;
    height: 32px;
    background: transparent;
    padding: 15px;
    display: -webkit-flex;
    flex-direction: row;
    align-items: center;
    justify-content: center;
    gap: 6px;
    -webkit-box-orient: vertical;
    -webkit-line-clamp: 1;
    overflow: hidden;
    text-overflow: ellipsis;
}

.sideBarStyle {
    height: 100vh;
    width: 6.5vw;
    border-right: 1px solid #33303F;
    overflow-y: scroll;
    padding: 0 6px;
}

.contentStyle {
    height: 93.5vh;
    width: 100%;
}

.projectStyle {
    height: 100vh;
    width: 100vw;
    display: flex;
    background-color: #1B192C;
}

.workSpaceStyle {
    height: 100vh;
    width: 93.5vw;
}

.topBarStyle {
    height: 6.5vh;
    width: 100%;
}

.signInStyle {
    background: #21173A;
    width: 100vw;
    height: 100vh;
}

.signInTopBar {
    width: 100%;
    height: 10vh;
}

.superAgiLogo {
    padding-left: 30px;
    display: flex;
    align-items: center;
}

.signInCenter {
    width: 100%;
    height: 90vh;
    display: flex;
    align-items: center;
    justify-content: center;
}

.signInWrapper {
    height: fit-content;
    width: 25vw;
    padding: 25px 20px;
    background: #3A2E57;
    border-radius: 8px;
    margin-top: -30px;
}

.signInButton {
    color: black;
    width: 100%;
    border: none;
    background: white;
    border-radius: 8px;
    padding: 7px;
    font-weight: 500;
    display: flex;
    align-items: center;
    justify-content: center;
}

.signInInfo {
    color: white;
    font-size: 10px;
    text-align: center;
    margin-top: 15px;
    opacity: 0.7;
}

.history_permission
{
    display: flex;
    flex-direction: row;
    align-items: center;
    padding: 6px 8px;
    gap: 6px;
    width: fit-content;
    height: fit-content;
    background: rgba(255, 255, 255, 0.14);
    border: 1px solid rgba(255, 255, 255, 0.08);
    border-radius: 16px;
}

.cancel_action {
    margin-top: 10px;
    width: fit-content;
    color: #888888;
    font-size: 12px;
    cursor: pointer;
}

.resource_manager_tip{
    display: flex;
    padding: 2px 4px;
    align-items: center;
    border-radius: 8px;
    background: rgba(255, 255, 255, 0.10);
}

.title_wrapper {
    display: flex;
    justify-content: space-between;
    align-items: center;
}

.database_box {
    display: flex;
    justify-content: space-between;
    align-items: center;
    border-radius: 8px;
    background-color: #282437;
}

.index_options {
    padding: 12px 14px;
    max-width: 100%;
    display: flex;
    justify-content: space-between;
}

.mt_6{margin-top: 6px;}
.mt_8{margin-top: 8px;}
.mt_10{margin-top: 10px;}
.mt_16{margin-top: 16px;}
.mt_20{margin-top: 20px;}
.mt_24{margin-top: 24px;}
.mt_30{margin-top: 30px;}
.mt_40{margin-top: 40px;}
.mt_50{margin-top: 50px;}
.mt_60{margin-top: 60px;}
.mt_70{margin-top: 70px;}
.mt_80{margin-top: 80px;}

.mb_24{margin-bottom:24px;}
.mb_6{margin-bottom: 6px;}
.mb_8{margin-bottom: 8px;}
.mb_10{margin-bottom: 10px;}
.mb_16{margin-bottom: 16px;}
.mb_20{margin-bottom: 20px;}
.mb_24{margin-bottom: 24px;}
.mb_30{margin-bottom: 30px;}
.mb_34{margin-bottom: 34px;}

.ml_24{margin-left:24px;}
.ml_6{margin-left: 6px;}
.ml_8{margin-left: 8px;}
.ml_10{margin-left: 10px;}
.ml_16{margin-left: 16px;}
.ml_20{margin-left: 20px;}

.text_9{
    color: #FFF;
    font-family: Inter;
    font-size: 9px;
    font-style: normal;
    font-weight: 400;
    line-height: normal;
}

.text_12{
    color: #888;
    font-size: 12px;
    font-style: normal;
    font-weight: 400;
    line-height: normal;
}

.text_14
{
    color: #FFF;
    font-size: 14px;
    font-weight: 400;
}

.text_20_bold{
    color: #FFF;
    font-size: 20px;
    font-style: normal;
    font-weight: 500;
    line-height: normal;
    text-align: left;
}

.text_60_bold
{
    color: #FFF;
    font-size: 60px;
    font-weight: 500;
}

.horizontal_container{
    display: inline-flex;
    align-items: center;
    width: 100%;
}

.vertical_containers{
    display: flex;
    flex-direction: column;
}

.vertical_container{
    display: flex;
    flex-direction: column;
    width: 100%;
    align-items: center;
}

.display_column_container
{
    display: flex;
    flex-direction: column;
    align-items: flex-start;
    border-radius: 8px;
    background: rgba(0, 0, 0, 0.20);
    padding: 8px;
    width: 100%;
    height: fit-content;
}

.horizontal_space_between{
    display: inline-flex;
    justify-content: space-between;
    flex-direction: row;
    width: 100%;
    gap: 8px;
}

.horizontal_container{
    display: inline-flex;
    align-items: center;
}

.vertical_container{
    display: flex;
    flex-direction: column;
}

.w_100{width: 100%}
.w_fit_content{width:fit-content}
.h_100{height: 100%}

.justify_center{justify-content: center}
.display_flex{display: inline-flex}
.align_center{align-items: center}
.align_start{align-items: flex-start}
.align_end{align-items: flex-end}
.text_align_right{text-align: right}
.position_relative{position: relative}
.cursor_pointer{cursor: pointer}
.overflow_auto{overflow: auto}

.gap_8{gap:8px;}
.gap_4{gap:4px;}

.color_white{color:#FFFFFF}

/*------------------------------- My ROWS AND COLUMNS -------------------------------*/
.my_rows {
    display: flex;
    flex-direction: row;
    flex-wrap: wrap;
    justify-content: space-between;
    align-items: flex-start;
    width: 100%;
    height: fit-content;
    gap: 8px;
}

.my_col {
    display: flex;
    flex-direction: column;
}

.my_col_12 {
    width: 100%;
}

.my_col_10 {
    width: calc(83.33% - 6px);
}

.my_col_8 {
    width: calc(66.67% - 3px);
}

.my_col_7 {
    width: calc(58.33% - 6px);
}

.my_col_6 {
    width: calc(50% - 4px);
}

.my_col_5 {
    width: calc(41.67% - 6px);
}

.my_col_4 {
    width: calc(33.33% - 6px);
}

.my_col_3 {
    width: calc(25% - 6px);
}

.my_col_2 {
    width: calc(16.67% - 3px);
}

.my_col_1 {
    width: calc(8.34% - 6px);
}

@media screen and (max-width: 768px) {
    .my_col_1, .my_col_2, .my_col_3, .my_col_4,
    .my_col_5, .my_col_6, .my_col_7, .my_col_8 {
        width: calc(100% - 8px);
    }
}

.scrollable_container{
    display:flex;
    flex-direction:column;
    width:100%;
    overflow: auto;
    align-items: center;
}

.progress-bar {
    width: 100%;
    height: 20px;
    border-radius: 4px;
    background: rgba(255, 255, 255, 0.10);
}

.filled {
    height: 20px;
    background: linear-gradient(90deg, #7491EA 0%, #9865D9 100%);
    border-radius: 4px;
    position: relative;
    overflow: hidden;
}

.shine {
    position: absolute;
    top: -10%;
    left: -50%;
    height: 120%;
    width: 25%;
    background: linear-gradient(45deg, transparent, rgba(255, 255, 255, 0.5), transparent);
    animation: shine 1.5s ease-in-out infinite;
}

@keyframes shine {
    0% { left: -50%; opacity: 0; }
    10% { left: 0%; opacity: 0.3; }
    90% { left: 100%; opacity: 0.3; }
    100% { left: 150%; opacity: 0; }
}

.bar-chart {
    display: flex;
    flex-direction: column;
    align-items: flex-start;
}

.bar {
    width: 0;
    height: 40px;
    background: linear-gradient(90deg, #7491EA 0%, #9865D9 100%);
    border-radius: 10px;
    line-height: 40px;
    color: white;
    padding-left: 10px;
    text-align: left;
    transition: width 2s;
}

.active_runs{
    display: flex;
    width: 100%;
    padding: 8px;
    flex-direction: column;
    align-items: flex-start;
    gap: 2px;
    border-radius: 8px;
    background: rgba(255, 255, 255, 0.06);
}

.table_css{
    border-bottom: 1px solid rgba(255, 255, 255, 0.08);
    width: 100%;
}

.table_header{
    color: #888;
    font-size: 12px;
    font-weight: 500;
    padding: 8px;
    align-items: center;
}

.table_data{
    gap: 10px;
    color: #FFF;
    font-size: 12px;
    font-weight: 400;
    padding: 8px;
}

tr{
    border: 1px solid rgba(255, 255, 255, 0.08);
    border-right: none;
    border-left: none;
}

.table_border{border-right: 1px solid rgba(255, 255, 255, 0.08);}

.bar_label_dot{
    display: inline-block;
    width: 12px;
    height: 12px;
    border-radius: 10px;
}

.bar_label_text{
    color: #888;
    font-size: 12px;
    font-style: normal;
    font-weight: 400;
    line-height: normal;
    margin-left: 8px;
}

.tools_used_tooltip:hover::after {
    content: attr(data-tooltip);
    position: absolute;
    bottom: 100%;
    left: 50%;
    transform: translateX(-50%);
    padding: 10px;
    color: #fff;
    font-size: 12px;
    white-space: pre;
    z-index: 100;
    border-radius: 8px;
    background: #2E293F;
    margin-bottom: 4px;
}

.tools_used, .tools_used_tooltip{
    border-radius: 16px;
    border: 1px solid rgba(255, 255, 255, 0.08);
    background: rgba(255, 255, 255, 0.14);
    display: inline-flex;
    height: 20px;
    padding: 3px 8px;
    align-items: center;
    gap: 6px;
    color: #FFF;
    font-size: 11px;
    font-style: normal;
    font-weight: 400;
    line-height: normal;
    margin: 2px;
}

.tools_used_tooltip{
    position: relative;
    cursor: pointer;
}

.image_class{
    background: #FFFFFF80;
    border-radius: 20px;
}

.loader {
    font-size: 2px;
    width: 1em;
    height: 1em;
    border-radius: 50%;
    position: relative;
    text-indent: -9999em;
    -webkit-animation: load5 1.1s infinite ease;
    animation: load5 1.1s infinite ease;
    -webkit-transform: translateZ(0);
    -ms-transform: translateZ(0);
    transform: translateZ(0);
}

@-webkit-keyframes load5 {
    0%,
    100% {
        box-shadow: 0em -2.6em 0em 0em #231f1f, 1.8em -1.8em 0 0em rgba(35,31,31, 0.2), 2.5em 0em 0 0em rgba(35,31,31, 0.2), 1.75em 1.75em 0 0em rgba(35,31,31, 0.2), 0em 2.5em 0 0em rgba(35,31,31, 0.2), -1.8em 1.8em 0 0em rgba(35,31,31, 0.2), -2.6em 0em 0 0em rgba(35,31,31, 0.5), -1.8em -1.8em 0 0em rgba(35,31,31, 0.7);
    }
    12.5% {
        box-shadow: 0em -2.6em 0em 0em rgba(35,31,31, 0.7), 1.8em -1.8em 0 0em #231f1f, 2.5em 0em 0 0em rgba(35,31,31, 0.2), 1.75em 1.75em 0 0em rgba(35,31,31, 0.2), 0em 2.5em 0 0em rgba(35,31,31, 0.2), -1.8em 1.8em 0 0em rgba(35,31,31, 0.2), -2.6em 0em 0 0em rgba(35,31,31, 0.2), -1.8em -1.8em 0 0em rgba(35,31,31, 0.5);
    }
    25% {
        box-shadow: 0em -2.6em 0em 0em rgba(35,31,31, 0.5), 1.8em -1.8em 0 0em rgba(35,31,31, 0.7), 2.5em 0em 0 0em #231f1f, 1.75em 1.75em 0 0em rgba(35,31,31, 0.2), 0em 2.5em 0 0em rgba(35,31,31, 0.2), -1.8em 1.8em 0 0em rgba(35,31,31, 0.2), -2.6em 0em 0 0em rgba(35,31,31, 0.2), -1.8em -1.8em 0 0em rgba(35,31,31, 0.2);
    }
    37.5% {
        box-shadow: 0em -2.6em 0em 0em rgba(35,31,31, 0.2), 1.8em -1.8em 0 0em rgba(35,31,31, 0.5), 2.5em 0em 0 0em rgba(35,31,31, 0.7), 1.75em 1.75em 0 0em #231f1f, 0em 2.5em 0 0em rgba(35,31,31, 0.2), -1.8em 1.8em 0 0em rgba(35,31,31, 0.2), -2.6em 0em 0 0em rgba(35,31,31, 0.2), -1.8em -1.8em 0 0em rgba(35,31,31, 0.2);
    }
    50% {
        box-shadow: 0em -2.6em 0em 0em rgba(35,31,31, 0.2), 1.8em -1.8em 0 0em rgba(35,31,31, 0.2), 2.5em 0em 0 0em rgba(35,31,31, 0.5), 1.75em 1.75em 0 0em rgba(35,31,31, 0.7), 0em 2.5em 0 0em #231f1f, -1.8em 1.8em 0 0em rgba(35,31,31, 0.2), -2.6em 0em 0 0em rgba(35,31,31, 0.2), -1.8em -1.8em 0 0em rgba(35,31,31, 0.2);
    }
    62.5% {
        box-shadow: 0em -2.6em 0em 0em rgba(35,31,31, 0.2), 1.8em -1.8em 0 0em rgba(35,31,31, 0.2), 2.5em 0em 0 0em rgba(35,31,31, 0.2), 1.75em 1.75em 0 0em rgba(35,31,31, 0.5), 0em 2.5em 0 0em rgba(35,31,31, 0.7), -1.8em 1.8em 0 0em #231f1f, -2.6em 0em 0 0em rgba(35,31,31, 0.2), -1.8em -1.8em 0 0em rgba(35,31,31, 0.2);
    }
    75% {
        box-shadow: 0em -2.6em 0em 0em rgba(35,31,31, 0.2), 1.8em -1.8em 0 0em rgba(35,31,31, 0.2), 2.5em 0em 0 0em rgba(35,31,31, 0.2), 1.75em 1.75em 0 0em rgba(35,31,31, 0.2), 0em 2.5em 0 0em rgba(35,31,31, 0.5), -1.8em 1.8em 0 0em rgba(35,31,31, 0.7), -2.6em 0em 0 0em #231f1f, -1.8em -1.8em 0 0em rgba(35,31,31, 0.2);
    }
    87.5% {
        box-shadow: 0em -2.6em 0em 0em rgba(35,31,31, 0.2), 1.8em -1.8em 0 0em rgba(35,31,31, 0.2), 2.5em 0em 0 0em rgba(35,31,31, 0.2), 1.75em 1.75em 0 0em rgba(35,31,31, 0.2), 0em 2.5em 0 0em rgba(35,31,31, 0.2), -1.8em 1.8em 0 0em rgba(35,31,31, 0.5), -2.6em 0em 0 0em rgba(35,31,31, 0.7), -1.8em -1.8em 0 0em #231f1f;
    }
}
@keyframes load5 {
    0%,
    100% {
        box-shadow: 0em -2.6em 0em 0em #231f1f, 1.8em -1.8em 0 0em rgba(35,31,31, 0.2), 2.5em 0em 0 0em rgba(35,31,31, 0.2), 1.75em 1.75em 0 0em rgba(35,31,31, 0.2), 0em 2.5em 0 0em rgba(35,31,31, 0.2), -1.8em 1.8em 0 0em rgba(35,31,31, 0.2), -2.6em 0em 0 0em rgba(35,31,31, 0.5), -1.8em -1.8em 0 0em rgba(35,31,31, 0.7);
    }
    12.5% {
        box-shadow: 0em -2.6em 0em 0em rgba(35,31,31, 0.7), 1.8em -1.8em 0 0em #231f1f, 2.5em 0em 0 0em rgba(35,31,31, 0.2), 1.75em 1.75em 0 0em rgba(35,31,31, 0.2), 0em 2.5em 0 0em rgba(35,31,31, 0.2), -1.8em 1.8em 0 0em rgba(35,31,31, 0.2), -2.6em 0em 0 0em rgba(35,31,31, 0.2), -1.8em -1.8em 0 0em rgba(35,31,31, 0.5);
    }
    25% {
        box-shadow: 0em -2.6em 0em 0em rgba(35,31,31, 0.5), 1.8em -1.8em 0 0em rgba(35,31,31, 0.7), 2.5em 0em 0 0em #231f1f, 1.75em 1.75em 0 0em rgba(35,31,31, 0.2), 0em 2.5em 0 0em rgba(35,31,31, 0.2), -1.8em 1.8em 0 0em rgba(35,31,31, 0.2), -2.6em 0em 0 0em rgba(35,31,31, 0.2), -1.8em -1.8em 0 0em rgba(35,31,31, 0.2);
    }
    37.5% {
        box-shadow: 0em -2.6em 0em 0em rgba(35,31,31, 0.2), 1.8em -1.8em 0 0em rgba(35,31,31, 0.5), 2.5em 0em 0 0em rgba(35,31,31, 0.7), 1.75em 1.75em 0 0em #231f1f, 0em 2.5em 0 0em rgba(35,31,31, 0.2), -1.8em 1.8em 0 0em rgba(35,31,31, 0.2), -2.6em 0em 0 0em rgba(35,31,31, 0.2), -1.8em -1.8em 0 0em rgba(35,31,31, 0.2);
    }
    50% {
        box-shadow: 0em -2.6em 0em 0em rgba(35,31,31, 0.2), 1.8em -1.8em 0 0em rgba(35,31,31, 0.2), 2.5em 0em 0 0em rgba(35,31,31, 0.5), 1.75em 1.75em 0 0em rgba(35,31,31, 0.7), 0em 2.5em 0 0em #231f1f, -1.8em 1.8em 0 0em rgba(35,31,31, 0.2), -2.6em 0em 0 0em rgba(35,31,31, 0.2), -1.8em -1.8em 0 0em rgba(35,31,31, 0.2);
    }
    62.5% {
        box-shadow: 0em -2.6em 0em 0em rgba(35,31,31, 0.2), 1.8em -1.8em 0 0em rgba(35,31,31, 0.2), 2.5em 0em 0 0em rgba(35,31,31, 0.2), 1.75em 1.75em 0 0em rgba(35,31,31, 0.5), 0em 2.5em 0 0em rgba(35,31,31, 0.7), -1.8em 1.8em 0 0em #231f1f, -2.6em 0em 0 0em rgba(35,31,31, 0.2), -1.8em -1.8em 0 0em rgba(35,31,31, 0.2);
    }
    75% {
        box-shadow: 0em -2.6em 0em 0em rgba(35,31,31, 0.2), 1.8em -1.8em 0 0em rgba(35,31,31, 0.2), 2.5em 0em 0 0em rgba(35,31,31, 0.2), 1.75em 1.75em 0 0em rgba(35,31,31, 0.2), 0em 2.5em 0 0em rgba(35,31,31, 0.5), -1.8em 1.8em 0 0em rgba(35,31,31, 0.7), -2.6em 0em 0 0em #231f1f, -1.8em -1.8em 0 0em rgba(35,31,31, 0.2);
    }
    87.5% {
        box-shadow: 0em -2.6em 0em 0em rgba(35,31,31, 0.2), 1.8em -1.8em 0 0em rgba(35,31,31, 0.2), 2.5em 0em 0 0em rgba(35,31,31, 0.2), 1.75em 1.75em 0 0em rgba(35,31,31, 0.2), 0em 2.5em 0 0em rgba(35,31,31, 0.2), -1.8em 1.8em 0 0em rgba(35,31,31, 0.5), -2.6em 0em 0 0em rgba(35,31,31, 0.7), -1.8em -1.8em 0 0em #231f1f;
    }
}

.justify_space_between{justify-content: space-between}
.cursor_pointer{cursor: pointer;}<|MERGE_RESOLUTION|>--- conflicted
+++ resolved
@@ -427,10 +427,7 @@
     text-overflow: ellipsis;
 }
 
-<<<<<<< HEAD
 .custom_select_option:hover, .create_agent_dropdown_options:hover {
-=======
-.custom_no_select_option {
     pointer-events: none;
     font-size: 12px;
     color: #888888;
@@ -443,7 +440,6 @@
 }
 
 .custom_select_option:hover {
->>>>>>> 44778339
     background: #3B3B49;
     border-radius: 8px;
 }
