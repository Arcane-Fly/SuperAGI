* {
    -webkit-font-smoothing: antialiased !important;
    text-rendering: optimizelegibility !important;
    -ms-overflow-style: none;
    scrollbar-width: none;
}

::-webkit-scrollbar-thumb {
    background: transparent;
}

::-webkit-scrollbar {
    width: 0;
    display: none;
    background: transparent;
}

.back_to_top {
    display: flex;
    align-items: center;
    justify-content: center;
    width: 28px;
    height: 28px;
    background: #1B192C;
    border-radius: 8px;
    border: 1px solid #8C8C8C;
    box-shadow: -3px 3px 8px rgba(0, 0, 0, 0.3);
    bottom: 4%;
    position: fixed;
    z-index: 100;
    cursor: pointer;
}

.file-drop-area {
    border-radius: 8px;
    border: 1px dashed rgba(255, 255, 255, 0.2);
    display: flex;
    align-items: center;
    justify-content: center;
    height: 120px;
    cursor: pointer;
    padding: 20px;
    background: transparent;
}

.file-drop-area.dragging {
    border-radius: 0;
    background: #3A354A;
}

input[type="number"]::-webkit-inner-spin-button,
input[type="number"]::-webkit-outer-spin-button {
    -webkit-appearance: none;
    margin: 0;
}

input[type="number"] {
    -moz-appearance: textfield;
}

input[type=checkbox] {
    height: 17px !important;
    width: 17px !important;
    visibility: visible !important;
}

input[type=checkbox i] {
    cursor: pointer !important;
}

input[type="range"] {
    appearance: none;
    width: 100%;
    height: 8px;
    background: #28243A;
    outline: none;
    opacity: 1;
    border-radius: 20px;
    transition: 0.2s;
}

input[type="range"]::-webkit-slider-thumb {
    border-radius: 100px;
    border: 2px solid #8C8C8C;
    appearance: none;
    width: 20px;
    height: 20px;
    background: #FFFFFF;
    cursor: pointer;
    box-shadow: -3px 3px 8px rgba(0, 0, 0, 0.3);
    margin-top: -5px;
}

input[type="range"]::-moz-range-thumb {
    border-radius: 100px;
    border: 2px solid #8C8C8C;
    appearance: none;
    width: 20px;
    height: 20px;
    background: #FFFFFF;
    cursor: pointer;
    box-shadow: -3px 3px 8px rgba(0, 0, 0, 0.3);
    margin-top: -5px;
}

input[type="range"]::-webkit-slider-runnable-track {
    width: 100%;
    height: 8px;
    cursor: pointer;
    border-radius: 20px;
    background: linear-gradient(to right, #8C8C8C 0%, #28243A 0%);
}

input[type="range"]::-moz-range-track {
    width: 100%;
    height: 8px;
    cursor: pointer;
    border-radius: 20px;
    background: linear-gradient(to right, #8C8C8C 0%, #28243A 0%);
}

.checkbox {
    appearance: none;
    background-color: #222222;
    border: 1px solid #4A4A55;
    border-radius: 4px;
    position: relative;
}

.checkbox:checked {
    background-color: rgba(255, 255, 255);
}

.checkbox:checked::before {
    content: '\2713';
    position: absolute;
    transform: translateY(-20%);
    color: #312D44;
    font-weight: 650;
}

.tool_container {
    font-size: 12px;
    background: #656370;
    border: 1px solid rgba(255, 255, 255, 0.14);
    border-radius: 16px;
    padding: 1px 10px;
    margin-right: 7px;
    margin-top: -3px;
    color: white;
    display: flex;
    align-items: center;
    min-width: fit-content;
    max-height: 22px;
    max-width: 150px;
}

.medium_toggle {
    font-style: normal;
    font-weight: 500;
    font-size: 12px;
    line-height: 16px;
    color: white;
    border: none;
    background: transparent;
    border-radius: 8px;
    padding: 4px 10px 3px 10px;
}

.medium_toggle:hover {
    background: #494856;
}

.modal {
    position: fixed;
    top: 0;
    left: 0;
    width: 100%;
    height: 100%;
    background-color: rgba(0, 0, 0, 0.5);
    display: flex;
    justify-content: center;
    align-items: center;
}

.modal-content {
    background-color: #1F1B32;
    border-radius: 8px;
    padding: 20px;
    box-shadow: -10px 10px 100px rgba(0, 0, 0, 0.4);
}

.form_label {
    font-size: 14px;
    margin-bottom: 4px;
    font-weight: 500;
    color: #666666;
}

.logo {
    width: 35px;
    height: 35px;
    margin-left: 8px;
}

.dropdown {
    position: absolute !important;
    z-index: 10;
}

.dropdown_container {
    width: 150px;
    height: auto;
    background: #2E293F;
    flex-direction: column;
    justify-content: center;
    position: absolute;
    border-radius: 8px;
    box-shadow: -2px 2px 24px rgba(0, 0, 0, 0.4);
    padding: 5px;
    display: inline-block;
    z-index: 99999;
}

.dropdown_item {
    width: 100%;
    padding: 6px 10px;
    text-align: left;
    height: 100%;
    font-size: 14px;
    color: #FFFFFF;
    text-decoration: none;
    border-radius: 8px;
    list-style: none;
    cursor: pointer;
    text-overflow: ellipsis;
    overflow: hidden;
    white-space: nowrap;
}

.dropdown_item:hover {
    background: #2D334E;
}

.dropdown ul {
    background-color: #FFFFFF;
    box-shadow: 0 12px 26px 1px lightgray;
    list-style: none;
    margin: 0;
    padding: 0;
    text-align: center;
    border-radius: 6px;
}

.dropdown li {
    width: auto;
    height: auto;
    padding: 10px 14px;
    cursor: pointer;
    font-style: normal;
    font-weight: 400;
    font-size: 14px;
    line-height: 16px;
    display: flex;
    justify-content: left;
    color: #1A2037;
}

.dropdown li:hover {
    background: #F2F2F3;
    color: black;
}

.dropdown li:focus {
    background: #DCDCDC;
}

.dropdown li:active {
    background: #DCDCDC;
}

.input_medium {
    display: flex;
    flex-direction: row;
    align-items: center;
    padding: 8px 14px 8px 14px;
    gap: 4px;
    border-radius: 8px;
    width: 100%;
    height: 32px;
    background: #3B3B49;
    border: 1px solid #4A4A55;
    font-style: normal;
    font-weight: 400;
    font-size: 12px;
    line-height: 16px;
    transition: 0.2s;
    color: white;
}

.input_medium:hover, .textarea_medium:hover
{
    border: 1px solid #494856;
    transition: 0.2s;
}

.input_medium:disabled, .textarea_medium:disabled {

}

.input_medium:focus, .textarea_medium:focus
{
    transition:0.4s;
    outline: none;
    border: 1px solid #494856 !important;
}

.textarea_medium
{
    width: 100%;
    box-sizing: border-box;
    display: flex;
    flex-direction: column;
    align-items: flex-start;
    padding: 5px 12px;
    left: 470px;
    top: 20px;
    background: #3B3B49;
    border: 1px solid #4A4A55;
    border-radius: 8px;
    font-style: normal;
    font-weight: 400;
    font-size: 12px;
    line-height: 17px;
    color: white;
    flex: none;
    order: 0;
    align-self: stretch;
    transition:0.2s;
}

.custom_select_container {
    background-color: #3B3B49;
    display: flex;
    align-items: center;
    cursor: pointer;
    border: 1px solid #4A4A55;
    height: fit-content;
    border-radius: 8px;
    font-size: 12px;
    width: 221px;
    padding: 5px 5px 5px 10px;
    transition: 0.4s ease-in-out;
    justify-content: space-between;
    font-weight: normal;
    color: white
}

.dropdown_search_text
{
    background: transparent;
    flex-grow: 1;
    margin: 2px 0 0 4px;
    border: none;
    color: white;
    outline: none;
    font-style: normal;
    font-weight: 400;
    font-size: 12px;
    line-height: 16px;
    transition: 0.4s ease-in-out;
}

.custom_select_container:focus {
    outline: none;
    border: 1px solid #494856;
    float: left;
}

.custom_select_container:hover {
    border: 1px solid #494856;
    transition: 0.4s ease-in-out;
}

.custom_select_container i {
    margin: 0 10px;
    float: right;
}

.custom_select_options {
    background: #2E2C40;
    border: none;
    border-radius: 8px;
    position: absolute;
    width: 235px;
    height: auto;
    z-index: 10;
    vertical-align: middle;
    align-self: stretch;
    margin-top: 2px;
    max-height: 200px;
    overflow-y: scroll;
    box-shadow: 0 2px 7px rgba(0,0,0,.4), 0 0 2px rgba(0,0,0,.22);
}

.custom_select_options::-webkit-scrollbar {
    width: 6px;
}

.custom_select_options::-webkit-scrollbar-thumb {
    background-color: rgba(0,0,0,0.2);
}

.custom_select_options::-webkit-scrollbar-track {
    background-color: transparent;
}

.custom_select_option {
    cursor: pointer;
    font-size: 12px;
    color: white;
    font-weight: normal;
    height: auto;
    max-width: 240px;
    white-space: nowrap;
    overflow: hidden;
    text-overflow: ellipsis;
}

.custom_select_option:hover {
    background: #3B3B49;
    border-radius: 8px;
}

.custom_select_option:active {
    background: #3B3B49;
    border-radius: 8px;
}

@keyframes scale-in {
    from {
        opacity: 0;
        transform: scale(0.5);
    }
    to {
        opacity: 1;
        transform: scale(1);
    }
}

@keyframes scale-out {
    from {
        opacity: 1;
        transform: scale(1);
    }
    to {
        opacity: 0;
        transform: scale(0.5);
    }
}

.dropdown_container_search {
    display: inline-block;
    position: relative;
}

p {
    margin: 0;
    word-break: break-all;
}


.primary_button {
    width: auto;
    border-radius: 8px;
    font-size: 14px;
    color: black;
    border: none;
    font-weight: 500;
    height: 32px;
    background: white;
    text-align: center;
    padding: 5px 15px;
    display: -webkit-inline-flex;
    justify-content: center;
    align-items: center;
    -webkit-box-orient: vertical;
    -webkit-line-clamp: 1;
    overflow: hidden;
    text-overflow: ellipsis;
}

.primary_button:hover {
    background-color: rgba(255, 255, 255, 0.8);
}

.secondary_button {
    width: auto;
    border-radius: 8px;
    font-size: 14px;
    color: white;
    height: 32px;
    background: #4D4A5A;
    border: 1px solid rgba(255, 255, 255, 0.14);
    text-align: center;
    padding: 7px 15px;
    display: -webkit-flex;
    flex-direction: row;
    align-items: center;
    justify-content: center;
    gap: 6px;
    -webkit-box-orient: vertical;
    -webkit-line-clamp: 1;
    overflow: hidden;
    text-overflow: ellipsis;
}

.secondary_button:hover {
    background-color: transparent;
}

.sideBarStyle {
    height: 100vh;
    width: 6.5vw;
    border-right: 1px solid #33303F;
    overflow-y: scroll;
    padding: 0 6px;
}

.contentStyle {
    height: 93.5vh;
    width: 100%;
}

.projectStyle {
    height: 100vh;
    width: 100vw;
    display: flex;
    background-color: #1B192C;
}

.workSpaceStyle {
    height: 100vh;
    width: 93.5vw;
}

.topBarStyle {
    height: 6.5vh;
    width: 100%;
}

.signInStyle {
    background: #21173A;
    width: 100vw;
    height: 100vh;
}

.signInTopBar {
    width: 100%;
    height: 10vh;
}

.superAgiLogo {
    padding-left: 30px;
    display: flex;
    align-items: center;
}

.signInCenter {
    width: 100%;
    height: 90vh;
    display: flex;
    align-items: center;
    justify-content: center;
}

.signInWrapper {
    height: fit-content;
    width: 25vw;
    padding: 25px 20px;
    background: #3A2E57;
    border-radius: 8px;
    margin-top: -30px;
}

.signInButton {
    color: black;
    width: 100%;
    border: none;
    background: white;
    border-radius: 8px;
    padding: 7px;
    font-weight: 500;
    display: flex;
    align-items: center;
    justify-content: center;
}

.signInInfo {
    color: white;
    font-size: 10px;
    text-align: center;
    margin-top: 15px;
    opacity: 0.7;
}

.history_permission
{
    display: flex;
    flex-direction: row;
    align-items: center;
    padding: 6px 8px;
    gap: 6px;
    width: fit-content;
    height: fit-content;
    background: rgba(255, 255, 255, 0.14);
    border: 1px solid rgba(255, 255, 255, 0.08);
    border-radius: 16px;
}

.cancel_action {
    margin-top: 10px;
    width: fit-content;
    color: #888888;
    font-size: 12px;
    cursor: pointer;
}

.resource_manager_tip{
    display: flex;
    padding: 2px 4px;
    align-items: center;
    border-radius: 8px;
    background: rgba(255, 255, 255, 0.10);
}

.mt_6{margin-top: 6px;}
.mt_8{margin-top: 8px;}
.mt_10{margin-top: 10px;}
.mt_16{margin-top: 16px;}
.mt_20{margin-top: 20px;}
.mt_24{margin-top: 24px;}
.mt_30{margin-top: 30px;}
.mt_40{margin-top: 40px;}
.mt_50{margin-top: 50px;}
.mt_60{margin-top: 60px;}
.mt_70{margin-top: 70px;}
.mt_80{margin-top: 80px;}

.mb_24{margin-bottom:24px;}
.mb_6{margin-bottom: 6px;}
.mb_8{margin-bottom: 8px;}
.mb_10{margin-bottom: 10px;}
.mb_16{margin-bottom: 16px;}
.mb_20{margin-bottom: 20px;}

<<<<<<< HEAD
.ml_24{margin-left:24px;}
.ml_6{margin-left: 6px;}
.ml_8{margin-left: 8px;}
.ml_10{margin-left: 10px;}
.ml_16{margin-left: 16px;}
.ml_20{margin-left: 20px;}

.text_12{
    color: #888;
=======
.ml_8{margin-left: 8px;}

.text_12{
    color: #FFF;
>>>>>>> fef31b67
    font-size: 12px;
    font-style: normal;
    font-weight: 400;
    line-height: normal;
}

<<<<<<< HEAD
.text_14
{
    color: #FFF;
    font-size: 14px;
    font-weight: 400;
}

.text_20_bold{
    color: #FFF;
    font-size: 20px;
    font-style: normal;
    font-weight: 500;
    line-height: normal;
    text-align: left;
}

.text_60_bold
{
    color: #FFF;
    font-size: 60px;
    font-weight: 500;
}

.display_column_container
{
    display: flex;
    flex-direction: column;
    align-items: flex-start;
    border-radius: 8px;
    background: rgba(0, 0, 0, 0.20);
    padding: 8px;
    width: 100%;
    height: fit-content;
}

.horizontal_space_between{
    display: inline-flex;
    justify-content: space-between;
    flex-direction: row;
    width: 100%;
    gap: 8px;
=======
.text_9{
    color: #FFF;
    font-family: Inter;
    font-size: 9px;
    font-style: normal;
    font-weight: 400;
    line-height: normal;
>>>>>>> fef31b67
}

.horizontal_container{
    display: inline-flex;
    align-items: center;
<<<<<<< HEAD
}

.vertical_container{
    display: flex;
    flex-direction: column;
}

.w_100{width: 100%}
.w_fit_content{width:fit-content}
.h_100{height: 100%}

.justify_center{justify-content: center}
.display_flex{display: inline-flex}
.align_center{align-items: center}
.align_start{align-items: flex-start}
.align_end{align-items: flex-end}
.text_align_right{text-align: right}
.position_relative{position: relative}
.cursor_pointer{cursor: pointer}
.overflow_auto{overflow: auto}

.gap_8{gap:8px;}
.gap_4{gap:4px;}

.color_white{color:#FFFFFF}

/*------------------------------- My ROWS AND COLUMNS -------------------------------*/
.my_rows {
    display: flex;
    flex-direction: row;
    flex-wrap: wrap;
    justify-content: space-between;
    align-items: flex-start;
    width: 100%;
    height: fit-content;
    gap: 8px;
}

.my_col {
    display: flex;
    flex-direction: column;
}

.my_col_12 {
    width: 100%;
}

.my_col_10 {
    width: calc(83.33% - 6px);
}

.my_col_8 {
    width: calc(66.67% - 3px);
}

.my_col_7 {
    width: calc(58.33% - 6px);
}

.my_col_6 {
    width: calc(50% - 4px);
}

.my_col_5 {
    width: calc(41.67% - 6px);
}

.my_col_4 {
    width: calc(33.33% - 6px);
}

.my_col_3 {
    width: calc(25% - 6px);
}

.my_col_2 {
    width: calc(16.67% - 3px);
}

.my_col_1 {
    width: calc(8.34% - 6px);
}

@media screen and (max-width: 768px) {
    .my_col_1, .my_col_2, .my_col_3, .my_col_4,
    .my_col_5, .my_col_6, .my_col_7, .my_col_8 {
        width: calc(100% - 8px);
    }
}

.scrollable_container{
    display:flex;
    flex-direction:column;
    width:100%;
    overflow: auto;
    align-items: center;
}

.progress-bar {
    width: 100%;
    height: 20px;
    border-radius: 4px;
    background: rgba(255, 255, 255, 0.10);
}

.filled {
    height: 20px;
    background: linear-gradient(90deg, #7491EA 0%, #9865D9 100%);
    border-radius: 4px;
    position: relative;
    overflow: hidden;
}

.shine {
    position: absolute;
    top: -10%;
    left: -50%;
    height: 120%;
    width: 25%;
    background: linear-gradient(45deg, transparent, rgba(255, 255, 255, 0.5), transparent);
    animation: shine 1.5s ease-in-out infinite;
}

@keyframes shine {
    0% { left: -50%; opacity: 0; }
    10% { left: 0%; opacity: 0.3; }
    90% { left: 100%; opacity: 0.3; }
    100% { left: 150%; opacity: 0; }
}

.bar-chart {
    display: flex;
    flex-direction: column;
    align-items: flex-start;
}

.bar {
    width: 0;
    height: 40px;
    background: linear-gradient(90deg, #7491EA 0%, #9865D9 100%);
    border-radius: 10px;
    line-height: 40px;
    color: white;
    padding-left: 10px;
    text-align: left;
    transition: width 2s;
}

.active_runs{
    display: flex;
    width: 100%;
    padding: 8px;
    flex-direction: column;
    align-items: flex-start;
    gap: 2px;
    border-radius: 8px;
    background: rgba(255, 255, 255, 0.06);
}

.table_css{
    border-bottom: 1px solid rgba(255, 255, 255, 0.08);
    width: 100%;
}

.table_header{
    color: #888;
    font-size: 12px;
    font-weight: 500;
    padding: 8px;
    align-items: center;
}

.table_data{
    gap: 10px;
    color: #FFF;
    font-size: 12px;
    font-weight: 400;
    padding: 8px;
}

tr{
    border: 1px solid rgba(255, 255, 255, 0.08);
    border-right: none;
    border-left: none;
}

.table_border{border-right: 1px solid rgba(255, 255, 255, 0.08);}

.tools_used{
    border-radius: 16px;
    border: 1px solid rgba(255, 255, 255, 0.08);
    background: rgba(255, 255, 255, 0.14);
    display: inline-flex;
    height: 20px;
    padding: 3px 8px;
    align-items: center;
    gap: 6px;
    color: #FFF;
    font-size: 11px;
    font-style: normal;
    font-weight: 400;
    line-height: normal;
    margin: 2px;
}

.bar_label_dot{
    display: inline-block;
    width: 12px;
    height: 12px;
    border-radius: 10px;
}

.bar_label_text{
    color: #888;
    font-size: 12px;
    font-style: normal;
    font-weight: 400;
    line-height: normal;
    margin-left: 8px;
}
=======
    width: 100%;
}

.vertical_container{
    display: flex;
    flex-direction: column;
    width: 100%;
    align-items: center;
}

.justify_space_between{justify-content: space-between}
.cursor_pointer{cursor: pointer;}
>>>>>>> fef31b67
<|MERGE_RESOLUTION|>--- conflicted
+++ resolved
@@ -654,7 +654,6 @@
 .mb_16{margin-bottom: 16px;}
 .mb_20{margin-bottom: 20px;}
 
-<<<<<<< HEAD
 .ml_24{margin-left:24px;}
 .ml_6{margin-left: 6px;}
 .ml_8{margin-left: 8px;}
@@ -662,21 +661,23 @@
 .ml_16{margin-left: 16px;}
 .ml_20{margin-left: 20px;}
 
-.text_12{
-    color: #888;
-=======
-.ml_8{margin-left: 8px;}
-
-.text_12{
+.text_9{
     color: #FFF;
->>>>>>> fef31b67
-    font-size: 12px;
+    font-family: Inter;
+    font-size: 9px;
     font-style: normal;
     font-weight: 400;
     line-height: normal;
 }
 
-<<<<<<< HEAD
+.text_12{
+    color: #888;
+    font-size: 12px;
+    font-style: normal;
+    font-weight: 400;
+    line-height: normal;
+}
+
 .text_14
 {
     color: #FFF;
@@ -700,6 +701,19 @@
     font-weight: 500;
 }
 
+.horizontal_container{
+    display: inline-flex;
+    align-items: center;
+    width: 100%;
+}
+
+.vertical_container{
+    display: flex;
+    flex-direction: column;
+    width: 100%;
+    align-items: center;
+}
+
 .display_column_container
 {
     display: flex;
@@ -718,21 +732,11 @@
     flex-direction: row;
     width: 100%;
     gap: 8px;
-=======
-.text_9{
-    color: #FFF;
-    font-family: Inter;
-    font-size: 9px;
-    font-style: normal;
-    font-weight: 400;
-    line-height: normal;
->>>>>>> fef31b67
 }
 
 .horizontal_container{
     display: inline-flex;
     align-items: center;
-<<<<<<< HEAD
 }
 
 .vertical_container{
@@ -952,18 +956,4 @@
     font-weight: 400;
     line-height: normal;
     margin-left: 8px;
-}
-=======
-    width: 100%;
-}
-
-.vertical_container{
-    display: flex;
-    flex-direction: column;
-    width: 100%;
-    align-items: center;
-}
-
-.justify_space_between{justify-content: space-between}
-.cursor_pointer{cursor: pointer;}
->>>>>>> fef31b67
+}