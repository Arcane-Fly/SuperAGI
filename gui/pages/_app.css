--- conflicted
+++ resolved
@@ -657,7 +657,6 @@
     cursor: pointer;
 }
 
-<<<<<<< HEAD
 .resource_manager_tip{
     display: flex;
     padding: 2px 4px;
@@ -666,7 +665,6 @@
     background: rgba(255, 255, 255, 0.10);
 }
 
-=======
 .title_wrapper {
     display: flex;
     justify-content: space-between;
@@ -688,8 +686,6 @@
     justify-content: space-between;
 }
 
-
->>>>>>> 39be087e
 .mt_6{margin-top: 6px;}
 .mt_8{margin-top: 8px;}
 .mt_10{margin-top: 10px;}
