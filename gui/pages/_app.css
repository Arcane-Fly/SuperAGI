* {
    -webkit-font-smoothing: antialiased !important;
    text-rendering: optimizelegibility !important;
    -ms-overflow-style: none;
    scrollbar-width: none;
}

::-webkit-scrollbar-thumb {
    background: transparent;
}

::-webkit-scrollbar {
    width: 0;
    display: none;
    background: transparent;
}

.back_to_top {
    display: flex;
    align-items: center;
    justify-content: center;
    width: 28px;
    height: 28px;
    background: #1B192C;
    border-radius: 8px;
    border: 1px solid #8C8C8C;
    box-shadow: -3px 3px 8px rgba(0, 0, 0, 0.3);
    bottom: 4%;
    position: fixed;
    z-index: 100;
    cursor: pointer;
}

.file-drop-area {
    border-radius: 8px;
    border: 1px dashed rgba(255, 255, 255, 0.2);
    display: flex;
    flex-direction: column;
    align-items: center;
    justify-content: center;
    height: 120px;
    cursor: pointer;
    padding: 20px;
    background: transparent;
    margin: 0 8px 10px 0;
    gap: 2px;
}

.file-drop-area.dragging {
    border-radius: 0;
    background: #3A354A;
}

input[type="number"]::-webkit-inner-spin-button,
input[type="number"]::-webkit-outer-spin-button {
    -webkit-appearance: none;
    margin: 0;
}

input[type="number"] {
    -moz-appearance: textfield;
}

input[type=checkbox] {
    height: 17px !important;
    width: 17px !important;
    visibility: visible !important;
}

input[type=checkbox i] {
    cursor: pointer !important;
}

input[type="range"] {
    appearance: none;
    width: 100%;
    height: 8px;
    background: #28243A;
    outline: none;
    opacity: 1;
    border-radius: 20px;
    transition: 0.2s;
}

input[type="range"]::-webkit-slider-thumb {
    border-radius: 100px;
    border: 2px solid #8C8C8C;
    appearance: none;
    width: 20px;
    height: 20px;
    background: #FFFFFF;
    cursor: pointer;
    box-shadow: -3px 3px 8px rgba(0, 0, 0, 0.3);
    margin-top: -5px;
}

input[type="range"]::-moz-range-thumb {
    border-radius: 100px;
    border: 2px solid #8C8C8C;
    appearance: none;
    width: 20px;
    height: 20px;
    background: #FFFFFF;
    cursor: pointer;
    box-shadow: -3px 3px 8px rgba(0, 0, 0, 0.3);
    margin-top: -5px;
}

input[type="range"]::-webkit-slider-runnable-track {
    width: 100%;
    height: 8px;
    cursor: pointer;
    border-radius: 20px;
    background: linear-gradient(to right, #8C8C8C 0%, #28243A 0%);
}

input[type="range"]::-moz-range-track {
    width: 100%;
    height: 8px;
    cursor: pointer;
    border-radius: 20px;
    background: linear-gradient(to right, #8C8C8C 0%, #28243A 0%);
}

.checkbox {
    appearance: none;
    background-color: #222222;
    border: 1px solid #4A4A55;
    border-radius: 4px;
    position: relative;
}

.checkbox:checked {
    background-color: rgba(255, 255, 255);
}

.checkbox:checked::before {
    content: '\2713';
    position: absolute;
    transform: translateY(-20%);
    color: #312D44;
    font-weight: 650;
}

.tool_container {
    font-size: 12px;
    background: #656370;
    border: 1px solid rgba(255, 255, 255, 0.14);
    border-radius: 16px;
    padding: 1px 10px;
    margin-right: 7px;
    margin-top: -3px;
    color: white;
    display: flex;
    align-items: center;
    min-width: fit-content;
    max-height: 22px;
    max-width: 150px;
}

.medium_toggle {
    font-style: normal;
    font-weight: 500;
    font-size: 12px;
    line-height: 16px;
    color: white;
    border: none;
    background: transparent;
    border-radius: 8px;
    padding: 4px 10px 3px 10px;
}

.medium_toggle:hover {
    background: #494856;
}

.modal {
    position: fixed;
    top: 0;
    left: 0;
    width: 100%;
    height: 100%;
    background-color: rgba(0, 0, 0, 0.5);
    display: flex;
    justify-content: center;
    align-items: center;
}

.modal-content {
    background-color: #1F1B32;
    border-radius: 8px;
    padding: 20px;
    box-shadow: -10px 10px 100px rgba(0, 0, 0, 0.4);
}

.page_title {
    text-align: left;
    font-style: normal;
    font-weight: 400;
    font-size: 16px;
    line-height: 17px;
    display: flex;
    align-items: center;
    color: white;
    margin-bottom: 25px;
}

.form_label_13{
    font-size: 13px;
    margin-bottom: 4px;
    font-weight: 500;
    color: #888888;
    line-height: 17px;
}

.form_label {
    font-size: 14px;
    margin-bottom: 4px;
    font-weight: 500;
    color: #666666;
}

.logo {
    width: 35px;
    height: 35px;
    margin-left: 8px;
}

.dropdown {
    position: absolute !important;
    z-index: 10;
}

.dropdown_container_models {
    flex-direction: column;
    align-items: flex-start;
    border-radius: 8px;
    background: #2E293F;
    box-shadow: -2px 2px 24px rgba(0, 0, 0, 0.4);
    position: absolute;
    width: fit-content;
    height: fit-content;
    padding: 8px;
}

.dropdown_container {
    width: 150px;
    height: auto;
    background: #2E293F;
    flex-direction: column;
    justify-content: center;
    position: absolute;
    border-radius: 8px;
    box-shadow: -2px 2px 24px rgba(0, 0, 0, 0.4);
    padding: 5px;
    display: inline-block;
    z-index: 99999;
}

.dropdown_item {
    width: 100%;
    padding: 6px 10px;
    text-align: left;
    height: 100%;
    font-size: 14px;
    color: #FFFFFF;
    text-decoration: none;
    border-radius: 8px;
    list-style: none;
    cursor: pointer;
    text-overflow: ellipsis;
    overflow: hidden;
    white-space: nowrap;
}

.dropdown_item:hover {
    background: #2D334E;
}

.dropdown ul {
    background-color: #FFFFFF;
    box-shadow: 0 12px 26px 1px lightgray;
    list-style: none;
    margin: 0;
    padding: 0;
    text-align: center;
    border-radius: 6px;
}

.dropdown li {
    width: auto;
    height: auto;
    padding: 10px 14px;
    cursor: pointer;
    font-style: normal;
    font-weight: 400;
    font-size: 14px;
    line-height: 16px;
    display: flex;
    justify-content: left;
    color: #1A2037;
}

.dropdown li:hover {
    background: #F2F2F3;
    color: black;
}

.dropdown li:focus {
    background: #DCDCDC;
}

.dropdown li:active {
    background: #DCDCDC;
}

.input_medium {
    display: flex;
    flex-direction: row;
    align-items: center;
    padding: 8px 14px 8px 14px;
    gap: 4px;
    border-radius: 8px;
    width: 100%;
    height: 32px;
    background: #3B3B49;
    border: 1px solid #4A4A55;
    font-style: normal;
    font-weight: 400;
    font-size: 12px;
    line-height: 16px;
    transition: 0.2s;
    color: white;
}

.input_medium:hover, .textarea_medium:hover
{
    border: 1px solid #494856;
    transition: 0.2s;
}

.input_medium:disabled, .textarea_medium:disabled {
    cursor: not-allowed;
}

.input_medium:focus, .textarea_medium:focus
{
    transition:0.4s;
    outline: none;
    border: 1px solid #494856 !important;
}

.textarea_medium
{
    width: 100%;
    box-sizing: border-box;
    display: flex;
    flex-direction: column;
    align-items: flex-start;
    padding: 5px 12px;
    left: 470px;
    top: 20px;
    background: #3B3B49;
    border: 1px solid #4A4A55;
    border-radius: 8px;
    font-style: normal;
    font-weight: 400;
    font-size: 12px;
    line-height: 17px;
    color: white;
    flex: none;
    order: 0;
    align-self: stretch;
    transition:0.2s;
}

.custom_select_container {
    background-color: #3B3B49;
    display: flex;
    align-items: center;
    cursor: pointer;
    border: 1px solid #4A4A55;
    height: fit-content;
    border-radius: 8px;
    font-size: 12px;
    width: 221px;
    padding: 5px 5px 5px 10px;
    transition: 0.4s ease-in-out;
    justify-content: space-between;
    font-weight: normal;
    color: white
}

.dropdown_search_text
{
    background: transparent;
    flex-grow: 1;
    margin: 2px 0 0 4px;
    border: none;
    color: white;
    outline: none;
    font-style: normal;
    font-weight: 400;
    font-size: 12px;
    line-height: 16px;
    transition: 0.4s ease-in-out;
}

.custom_select_container:focus {
    outline: none;
    border: 1px solid #494856;
    float: left;
}

.custom_select_container:hover {
    border: 1px solid #494856;
    transition: 0.4s ease-in-out;
}

.custom_select_container i {
    margin: 0 10px;
    float: right;
}

.custom_select_options {
    background: #2E2C40;
    border: none;
    border-radius: 8px;
    position: absolute;
    width: 235px;
    height: auto;
    z-index: 10;
    vertical-align: middle;
    align-self: stretch;
    margin-top: 2px;
    max-height: 200px;
    overflow-y: auto;
    box-shadow: 0 2px 7px rgba(0,0,0,.4), 0 0 2px rgba(0,0,0,.22);
}

.custom_select_options::-webkit-scrollbar {
    width: 6px;
}

.custom_select_options::-webkit-scrollbar-thumb {
    background-color: rgba(0,0,0,0.2);
}

.custom_select_options::-webkit-scrollbar-track {
    background-color: transparent;
}

.custom_select_option, .create_agent_dropdown_options {
    cursor: pointer;
    font-size: 12px;
    color: white;
    font-weight: normal;
    height: auto;
    max-width: 240px;
    white-space: nowrap;
    overflow: hidden;
    text-overflow: ellipsis;
}

.custom_select_option:hover, .create_agent_dropdown_options:hover {
    background: #3B3B49;
    border-radius: 8px;
}

.custom_select_option:hover {
    background: #3B3B49;
    border-radius: 8px;
}

.custom_select_option:active, .create_agent_dropdown_options:active {
    background: #3B3B49;
    border-radius: 8px;
}

.create_agent_dropdown_options{
    background: #3B3B49;
    border-radius: 8px;
    position: absolute;
    top: -40px;
    right: 0;
    box-shadow: 0 2px 7px rgba(0,0,0,.4), 0 0 2px rgba(0,0,0,.22);
    height: 40px;
    width: 150px;
    padding-top: 10px;
    text-align: center;
}

@keyframes scale-in {
    from {
        opacity: 0;
        transform: scale(0.5);
    }
    to {
        opacity: 1;
        transform: scale(1);
    }
}

@keyframes scale-out {
    from {
        opacity: 1;
        transform: scale(1);
    }
    to {
        opacity: 0;
        transform: scale(0.5);
    }
}

.dropdown_container_search {
    display: inline-block;
    position: relative;
}

p {
    margin: 0;
    word-break: break-all;
}

.back_button {
    font-weight: 500;
    font-size: 12px;
    color: #888888;
    cursor: pointer;
    margin-bottom: 8px;
    display: inline-flex;
    align-items: center;
}

.primary_button, .primary_button_small{
    width: auto;
    border-radius: 8px;
    color: black;
    border: none;
    font-weight: 500;
    height: 32px;
    background: white;
    text-align: center;
    display: -webkit-inline-flex;
    justify-content: center;
    align-items: center;
    -webkit-box-orient: vertical;
    -webkit-line-clamp: 1;
    overflow: hidden;
    text-overflow: ellipsis;
    transition: 0.2s ease-in-out;
}

.primary_button{
    font-size: 14px;
    padding: 5px 15px;
}

.primary_button_small{
    font-size: 12px;
    padding: 0 12px;
}

.primary_button:disabled, .primary_button_small:disabled {
    opacity: 50%;
    cursor: not-allowed;
}

.primary_button:hover, .primary_button_small:hover {
    background-color: rgba(255, 255, 255, 0.8);
}

.secondary_button, .secondary_button_small {
    width: auto;
    border-radius: 8px;
    color: white;
    height: 32px;
    background: #4D4A5A;
    border: 1px solid rgba(255, 255, 255, 0.14);
    text-align: center;
    display: -webkit-flex;
    flex-direction: row;
    align-items: center;
    justify-content: center;
    gap: 6px;
    -webkit-box-orient: vertical;
    -webkit-line-clamp: 1;
    overflow: hidden;
    text-overflow: ellipsis;
    transition: 0.2s ease-in-out;
}

.secondary_button{
    font-size: 14px;
    padding: 7px 15px;
}

.secondary_button_small{
    font-size: 12px;
    padding: 0 12px;
}

.secondary_button:disabled, .secondary_button_small:disabled{
    opacity: 50%;
    cursor: not-allowed;
}

.secondary_button:hover, .secondary_button_small:hover {
    background-color: transparent;
}

.three_dots_vertical {
    width: 32px;
    border: none;
    font-size: 14px;
    color: white;
    height: 32px;
    background: transparent;
    padding: 15px;
    display: -webkit-flex;
    flex-direction: row;
    align-items: center;
    justify-content: center;
    gap: 6px;
    -webkit-box-orient: vertical;
    -webkit-line-clamp: 1;
    overflow: hidden;
    text-overflow: ellipsis;
}

.sideBarStyle {
    height: 100vh;
    width: 6.5vw;
    border-right: 1px solid #33303F;
    overflow-y: scroll;
    padding: 0 6px;
}

.contentStyle {
    height: 93.5vh;
    width: 100%;
}

.projectStyle {
    height: 100vh;
    width: 100vw;
    display: flex;
    background-color: #1B192C;
}

.workSpaceStyle {
    height: 100vh;
    width: 93.5vw;
}

.topBarStyle {
    height: 6.5vh;
    width: 100%;
}

.signInStyle {
    background: #21173A;
    width: 100vw;
    height: 100vh;
}

.signInTopBar {
    width: 100%;
    height: 10vh;
}

.superAgiLogo {
    padding-left: 30px;
    display: flex;
    align-items: center;
}

.signInCenter {
    width: 100%;
    height: 90vh;
    display: flex;
    align-items: center;
    justify-content: center;
}

.signInWrapper {
    height: fit-content;
    width: 25vw;
    padding: 25px 20px;
    background: #3A2E57;
    border-radius: 8px;
    margin-top: -30px;
}

.signInButton {
    color: black;
    width: 100%;
    border: none;
    background: white;
    border-radius: 8px;
    padding: 7px;
    font-weight: 500;
    display: flex;
    align-items: center;
    justify-content: center;
}

.signInInfo {
    color: white;
    font-size: 10px;
    text-align: center;
    margin-top: 15px;
    opacity: 0.7;
}

.history_permission
{
    display: flex;
    flex-direction: row;
    align-items: center;
    padding: 6px 8px;
    gap: 6px;
    width: fit-content;
    height: fit-content;
    background: rgba(255, 255, 255, 0.14);
    border: 1px solid rgba(255, 255, 255, 0.08);
    border-radius: 16px;
}

.cancel_action {
    margin-top: 10px;
    width: fit-content;
    color: #888888;
    font-size: 12px;
    cursor: pointer;
}

.resource_manager_tip{
    display: flex;
    padding: 2px 4px;
    align-items: center;
    border-radius: 8px;
    background: rgba(255, 255, 255, 0.10);
}

.title_wrapper {
    display: flex;
    justify-content: space-between;
    align-items: center;
}

.database_box {
    display: flex;
    justify-content: space-between;
    align-items: center;
    border-radius: 8px;
    background-color: #282437;
}

.index_options {
    padding: 12px 14px;
    max-width: 100%;
    display: flex;
    justify-content: space-between;
}

.mt_4{margin-top: 4px;}
.mt_5{margin-top: 5px;}
.mt_6{margin-top: 6px;}
.mt_8{margin-top: 8px;}
.mt_10{margin-top: 10px;}
.mt_12{margin-top: 12px;}
.mt_14{margin-top: 14px;}
.mt_15{margin-top: 15px;}
.mt_16{margin-top: 16px;}
.mt_20{margin-top: 20px;}
.mt_24{margin-top: 24px;}
.mt_30{margin-top: 30px;}
.mt_40{margin-top: 40px;}
.mt_50{margin-top: 50px;}
.mt_60{margin-top: 60px;}
.mt_70{margin-top: 70px;}
.mt_74{margin-top: 74px;}
.mt_80{margin-top: 80px;}
.mt_90{margin-top: 90px;}
.mt_130{margin-top: 130px;}

.mb_1{margin-bottom: 1px;}
.mb_2{margin-bottom: 2px;}
.mb_3{margin-bottom: 3px;}
.mb_4{margin-bottom: 4px;}
.mb_5{margin-bottom: 5px;}
.mb_6{margin-bottom: 6px;}
.mb_7{margin-bottom: 7px;}
.mb_8{margin-bottom: 8px;}
.mb_9{margin-bottom: 9px;}
.mb_10{margin-bottom: 10px;}
.mb_11{margin-bottom: 11px;}
.mb_12{margin-bottom: 12px;}
.mb_13{margin-bottom: 13px;}
.mb_14{margin-bottom: 14px;}
.mb_15{margin-bottom: 15px;}
.mb_16{margin-bottom: 16px;}
.mb_17{margin-bottom: 17px;}
.mb_18{margin-bottom: 18px;}
.mb_19{margin-bottom: 19px;}
.mb_20{margin-bottom: 20px;}
.mb_21{margin-bottom: 21px;}
.mb_22{margin-bottom: 22px;}
.mb_23{margin-bottom: 23px;}
.mb_24{margin-bottom: 24px;}
.mb_25{margin-bottom: 25px;}
.mb_26{margin-bottom: 26px;}
.mb_27{margin-bottom: 27px;}
.mb_28{margin-bottom: 28px;}
.mb_29{margin-bottom: 29px;}
.mb_30{margin-bottom: 30px;}
.mb_31{margin-bottom: 31px;}
.mb_32{margin-bottom: 32px;}
.mb_33{margin-bottom: 33px;}
.mb_34{margin-bottom: 34px;}
.mb_35{margin-bottom: 35px;}
.mb_36{margin-bottom: 36px;}
.mb_37{margin-bottom: 37px;}
.mb_38{margin-bottom: 38px;}
.mb_39{margin-bottom: 39px;}
.mb_40{margin-bottom: 40px;}
.mb_50{margin-bottom: 50px;}
.mb_60{margin-bottom: 60px;}
.mb_70{margin-bottom: 70px;}
.mb_74{margin-bottom: 74px;}
.mb_90{margin-bottom: 90px;}


.ml_1{margin-left: 1px;}
.ml_2{margin-left: 2px;}
.ml_3{margin-left: 3px;}
.ml_4{margin-left: 4px;}
.ml_5{margin-left: 5px;}
.ml_6{margin-left: 6px;}
.ml_7{margin-left: 7px;}
.ml_8{margin-left: 8px;}
.ml_9{margin-left: 9px;}
.ml_10{margin-left: 10px;}
.ml_11{margin-left: 11px;}
.ml_12{margin-left: 12px;}
.ml_13{margin-left: 13px;}
.ml_14{margin-left: 14px;}
.ml_15{margin-left: 15px;}
.ml_16{margin-left: 16px;}
.ml_17{margin-left: 17px;}
.ml_18{margin-left: 18px;}
.ml_19{margin-left: 19px;}
.ml_20{margin-left: 20px;}
.ml_21{margin-left: 21px;}
.ml_22{margin-left: 22px;}
.ml_23{margin-left: 23px;}
.ml_24{margin-left: 24px;}
.ml_25{margin-left: 25px;}
.ml_26{margin-left: 26px;}
.ml_27{margin-left: 27px;}
.ml_28{margin-left: 28px;}
.ml_29{margin-left: 29px;}
.ml_30{margin-left: 30px;}
.ml_31{margin-left: 31px;}
.ml_32{margin-left: 32px;}
.ml_33{margin-left: 33px;}
.ml_34{margin-left: 34px;}
.ml_35{margin-left: 35px;}
.ml_36{margin-left: 36px;}
.ml_37{margin-left: 37px;}
.ml_38{margin-left: 38px;}
.ml_39{margin-left: 39px;}
.ml_40{margin-left: 40px;}


.mr_1{margin-right: 1px;}
.mr_2{margin-right: 2px;}
.mr_3{margin-right: 3px;}
.mr_4{margin-right: 4px;}
.mr_5{margin-right: 5px;}
.mr_6{margin-right: 6px;}
.mr_7{margin-right: 7px;}
.mr_8{margin-right: 8px;}
.mr_9{margin-right: 9px;}
.mr_10{margin-right: 10px;}
.mr_11{margin-right: 11px;}
.mr_12{margin-right: 12px;}
.mr_13{margin-right: 13px;}
.mr_14{margin-right: 14px;}
.mr_15{margin-right: 15px;}
.mr_16{margin-right: 16px;}
.mr_17{margin-right: 17px;}
.mr_18{margin-right: 18px;}
.mr_19{margin-right: 19px;}
.mr_20{margin-right: 20px;}
.mr_21{margin-right: 21px;}
.mr_22{margin-right: 22px;}
.mr_23{margin-right: 23px;}
.mr_24{margin-right: 24px;}
.mr_25{margin-right: 25px;}
.mr_26{margin-right: 26px;}
.mr_27{margin-right: 27px;}
.mr_28{margin-right: 28px;}
.mr_29{margin-right: 29px;}
.mr_30{margin-right: 30px;}
.mr_31{margin-right: 31px;}
.mr_32{margin-right: 32px;}
.mr_33{margin-right: 33px;}
.mr_34{margin-right: 34px;}
.mr_35{margin-right: 35px;}
.mr_36{margin-right: 36px;}
.mr_37{margin-right: 37px;}
.mr_38{margin-right: 38px;}
.mr_39{margin-right: 39px;}
.mr_40{margin-right: 40px;}
.mr_70{margin-right: 70px;}
.mr_74{margin-right: 74px;}
.mr_80{margin-right: 80px;}

.fw_500{font-weight: 500;}

.br_4{border-radius: 4px}
.br_5{border-radius: 5px}
.br_6{border-radius: 6px}
.br_8{border-radius: 8px}

.fs_10{font-size: 10px}
.fs_20{font-size: 20px}

.text_9{
    color: #FFF;
    font-family: Inter;
    font-size: 9px;
    font-style: normal;
    font-weight: 400;
    line-height: normal;
}

.text_10{
    font-style: normal;
    font-weight: 400;
    font-size: 10px;
    line-height: 12px;
    color: #888888;
}

.text_12{
    color: #888;
    font-size: 12px;
    font-style: normal;
    font-weight: 400;
    line-height: normal;
}

.text_13{
    font-style: normal;
    font-weight: 400;
    font-size: 13px;
    line-height: 15px;
    align-items: center;
}

.text_14
{
    color: #FFF;
    font-size: 14px;
    font-weight: 400;
}
.text_16{
    color: #FFF;
    font-size: 16px;
    font-style: normal;
    font-weight: 400;
    line-height: normal;
}

.text_17{
    color: #FFF;
    font-size: 17px;
    font-style: normal;
    font-weight: 400;
    line-height: normal;
}

.text_20 {
    color: #FFF;
    font-size: 20px;
    font-style: normal;
    font-weight: 400;
    line-height: normal;
}

.text_20 {
    color: #FFF;
    font-size: 20px;
    font-style: normal;
    font-weight: 400;
    line-height: normal;
}

.text_20 {
    color: #FFF;
    font-size: 20px;
    font-style: normal;
    font-weight: 400;
    line-height: normal;
}

.text_20_bold{
    color: #FFF;
    font-size: 20px;
    font-style: normal;
    font-weight: 500;
    line-height: normal;
    text-align: left;
}

.text_60_bold
{
    color: #FFF;
    font-size: 60px;
    font-weight: 500;
}

.text_dropdown_18 {
    font-size: 18px;
}

.horizontal_container{
    display: inline-flex;
    align-items: center;
    width: 100%;
}

.horizontal_container_center{
    display: inline-flex;
    align-items: center;
    justify-content: center;
    width: 100%;
}

.vertical_containers{
    display: flex;
    flex-direction: column;
}

.vertical_container{
    display: flex;
    flex-direction: column;
    width: 100%;
    align-items: center;
}

.display_column_container
{
    display: flex;
    flex-direction: column;
    align-items: flex-start;
    border-radius: 8px;
    background: rgba(0, 0, 0, 0.20);
    padding: 8px;
    width: 100%;
    height: fit-content;
}

.horizontal_space_between{
    display: inline-flex;
    justify-content: space-between;
    flex-direction: row;
    width: 100%;
}

.horizontal_container{
    display: inline-flex;
    align-items: center;
}

.vertical_container{
    display: flex;
    flex-direction: column;
}

.center_container{
    display: flex;
    flex-direction: column;
    align-items: center;
    justify-content: center;
    width: 100%;
}

.margin_0{margin: 0}

.r_0{right: 0}

.w_120p{width: 120px}
.w_3{width: 3%}
.w_180p{width: 180px}
.w_4{width: 4%}
.w_6{width: 6%}
.w_10{width: 10%}
.w_12{width: 12%}
.w_15{width: 15%}
.w_18{width: 18%}
.w_20{width: 20%}
.w_22{width: 22%}
.w_35{width: 35%}
.w_50{width: 50%}
.w_56{width: 56%}
.w_60{width: 60%}
.w_73{width: 73%}
.w_97{width: 97%}
.w_100{width: 100%}
.w_inherit{width: inherit}
.w_fit_content{width:fit-content}
.w_inherit{width: inherit}

.mxw_100{max-width: 100%}
.mxw_360{max-width: 360px}

.h_31p{height: 31px}
.h_32p{height: 32px}
.h_44p{height: 44px}
.h_100{height: 100%}
.h_auto{height: auto}
.h_60vh{height: 60vh}
.h_75vh{height: 75vh}
.h_80vh{height: 80vh}
.h_calc92{height: calc(100vh - 92px)}
.h_calc_add40{height: calc(80vh + 40px)}

.mxh_78vh{max-height: 78vh}

.flex_dir_col{flex-direction: column}

.justify_center{justify-content: center}
.justify_end{justify-content: flex-end}
.justify_start{justify-content: flex-start}
.justify_space_between{justify-content: space-between}

.display_flex{display: inline-flex}
.display_flex_container{display: flex}

.align_center{align-items: center}
.align_start{align-items: flex-start}
.align_end{align-items: flex-end}

.align_self_end{align-self: flex-end}

.text_align_right{text-align: right}
.text_align_center{text-align: center}
.text_align_left{text-align: left}

.position_relative{position: relative}
.position_absolute{position: absolute}

.cursor_pointer{cursor: pointer}
.cursor_default{cursor: default}
.cursor_not_allowed{cursor: not-allowed}

.overflow_auto{overflow: auto}
.overflowY_scroll{overflow-y: scroll}
.overflowY_auto{overflow-y: auto}
.overflowX_scroll{overflow-x: scroll}
.overflowX_auto{overflow-x: auto}

.gap_4{gap:4px;}
.gap_5{gap:5px;}
.gap_6{gap:6px;}
.gap_8{gap:8px;}
.gap_16{gap:16px;}
.gap_20{gap:20px;}

.br_left_grey{border-left: 1px solid rgba(255, 255, 255, 0.08)}
.border_top_none{border-top: none;}
.border_bottom_none{border-bottom: none;}
.border_bottom_grey{border-bottom: 1px solid rgba(255, 255, 255, 0.08)}

.bt_white{border-top: 1px solid rgba(255, 255, 255, 0.08);}

.bt_white{border-top: 1px solid rgba(255, 255, 255, 0.08);}

.color_white{color:#FFFFFF}
.color_gray{color:#888888}

.lh_16{line-height: 16px;}
.lh_17{line-height: 17px;}
.lh_18{line-height: 18px;}
.lh_24{line-height: 24px;}

.padding_0{padding: 0}
.padding_5{padding: 5px;}
.padding_6{padding: 6px;}
.padding_8{padding: 8px;}
.padding_10{padding: 10px;}
.padding_12{padding: 12px;}
.padding_16{padding: 16px;}
.padding_20{padding: 20px;}

.padding_8_6{padding: 8px 6px;}
.padding_2_8{padding: 2px 8px;}
.padding_0_8{padding: 0px 8px;}
.padding_16_8{padding: 16px 8px;}
.padding_12_14{padding: 12px 14px;}
.padding_0_15{padding: 0px 15px;}

.pd_bottom_5{padding-bottom: 5px}

.flex_1{flex: 1}
.flex_wrap{flex-wrap: wrap;}

.mix_blend_mode{mix-blend-mode: exclusion;}

.ff_sourceCode{font-family: 'Source Code Pro'}
.ff_robotoFlex{font-family: 'Roboto Flex'}

.model_options{
    max-height: 200px;
    overflow-y: auto;
}
.sticky_option{
    position: sticky;
    bottom: 0;
}

.rotate_90{transform: rotate(90deg)}

/*------------------------------- My ROWS AND COLUMNS -------------------------------*/
.my_rows {
    display: flex;
    flex-direction: row;
    flex-wrap: wrap;
    justify-content: space-between;
    align-items: flex-start;
    width: 100%;
    height: fit-content;
    gap: 8px;
}

.my_col {
    display: flex;
    flex-direction: column;
}

.my_col_12 {
    width: 100%;
}

.my_col_10 {
    width: calc(83.33% - 6px);
}

.my_col_8 {
    width: calc(66.67% - 3px);
}

.my_col_7 {
    width: calc(58.33% - 6px);
}

.my_col_6 {
    width: calc(50% - 4px);
}

.my_col_5 {
    width: calc(41.67% - 6px);
}

.my_col_4 {
    width: calc(33.33% - 6px);
}

.my_col_3 {
    width: calc(25% - 6px);
}

.my_col_2 {
    width: calc(16.67% - 3px);
}

.my_col_1 {
    width: calc(8.34% - 6px);
}

@media screen and (max-width: 768px) {
    .my_col_1, .my_col_2, .my_col_3, .my_col_4,
    .my_col_5, .my_col_6, .my_col_7, .my_col_8 {
        width: calc(100% - 8px);
    }
}

.scrollable_container{
    display:flex;
    flex-direction:column;
    width:100%;
    overflow: auto;
    align-items: center;
}

.progress-bar {
    width: 100%;
    height: 20px;
    border-radius: 4px;
    background: rgba(255, 255, 255, 0.10);
}

.filled {
    height: 20px;
    background: linear-gradient(90deg, #7491EA 0%, #9865D9 100%);
    border-radius: 4px;
    position: relative;
    overflow: hidden;
}

.shine {
    position: absolute;
    top: -10%;
    left: -50%;
    height: 120%;
    width: 25%;
    background: linear-gradient(45deg, transparent, rgba(255, 255, 255, 0.5), transparent);
    animation: shine 1.5s ease-in-out infinite;
}

@keyframes shine {
    0% { left: -50%; opacity: 0; }
    10% { left: 0%; opacity: 0.3; }
    90% { left: 100%; opacity: 0.3; }
    100% { left: 150%; opacity: 0; }
}

.bar-chart {
    display: flex;
    flex-direction: column;
    align-items: flex-start;
}

.bar {
    width: 0;
    height: 40px;
    background: linear-gradient(90deg, #7491EA 0%, #9865D9 100%);
    border-radius: 10px;
    line-height: 40px;
    color: white;
    padding-left: 10px;
    text-align: left;
    transition: width 2s;
}

.active_runs{
    display: flex;
    width: 100%;
    padding: 8px;
    flex-direction: column;
    align-items: flex-start;
    gap: 2px;
    border-radius: 8px;
    background: rgba(255, 255, 255, 0.06);
}

.table_css{
    border-bottom: 1px solid rgba(255, 255, 255, 0.08);
    width: 100%;
}

.table_header{
    color: #888;
    font-size: 12px;
    font-weight: 500;
    padding: 8px;
    align-items: center;
}

.table_data{
    gap: 10px;
    color: #FFF;
    font-size: 12px;
    font-weight: 400;
    padding: 8px;
}

tr{
    border: 1px solid rgba(255, 255, 255, 0.08);
    border-right: none;
    border-left: none;
}

.table_border{border-right: 1px solid rgba(255, 255, 255, 0.08);}

.bar_label_dot{
    display: inline-block;
    width: 12px;
    height: 12px;
    border-radius: 10px;
}

.bar_label_text{
    color: #888;
    font-size: 12px;
    font-style: normal;
    font-weight: 400;
    line-height: normal;
    margin-left: 8px;
}

.tools_used{
    border-radius: 16px;
    border: 1px solid rgba(255, 255, 255, 0.08);
    background: rgba(255, 255, 255, 0.14);
    display: inline-flex;
    height: 20px;
    padding: 3px 8px;
    align-items: center;
    gap: 6px;
    color: #FFF;
    font-size: 11px;
    font-style: normal;
    font-weight: 400;
    line-height: normal;
    margin: 2px;
}

.image_class{
    background: #FFFFFF80;
    border-radius: 20px;
}

.tool_icon{
    border-radius: 25px;
    background: black;
    position: relative;
}

.loader {
    font-size: 2px;
    width: 1em;
    height: 1em;
    border-radius: 50%;
    position: relative;
    text-indent: -9999em;
    -webkit-animation: load5 1.1s infinite ease;
    animation: load5 1.1s infinite ease;
    -webkit-transform: translateZ(0);
    -ms-transform: translateZ(0);
    transform: translateZ(0);
}

@-webkit-keyframes load5 {
    0%,
    100% {
        box-shadow: 0em -2.6em 0em 0em #231f1f, 1.8em -1.8em 0 0em rgba(35,31,31, 0.2), 2.5em 0em 0 0em rgba(35,31,31, 0.2), 1.75em 1.75em 0 0em rgba(35,31,31, 0.2), 0em 2.5em 0 0em rgba(35,31,31, 0.2), -1.8em 1.8em 0 0em rgba(35,31,31, 0.2), -2.6em 0em 0 0em rgba(35,31,31, 0.5), -1.8em -1.8em 0 0em rgba(35,31,31, 0.7);
    }
    12.5% {
        box-shadow: 0em -2.6em 0em 0em rgba(35,31,31, 0.7), 1.8em -1.8em 0 0em #231f1f, 2.5em 0em 0 0em rgba(35,31,31, 0.2), 1.75em 1.75em 0 0em rgba(35,31,31, 0.2), 0em 2.5em 0 0em rgba(35,31,31, 0.2), -1.8em 1.8em 0 0em rgba(35,31,31, 0.2), -2.6em 0em 0 0em rgba(35,31,31, 0.2), -1.8em -1.8em 0 0em rgba(35,31,31, 0.5);
    }
    25% {
        box-shadow: 0em -2.6em 0em 0em rgba(35,31,31, 0.5), 1.8em -1.8em 0 0em rgba(35,31,31, 0.7), 2.5em 0em 0 0em #231f1f, 1.75em 1.75em 0 0em rgba(35,31,31, 0.2), 0em 2.5em 0 0em rgba(35,31,31, 0.2), -1.8em 1.8em 0 0em rgba(35,31,31, 0.2), -2.6em 0em 0 0em rgba(35,31,31, 0.2), -1.8em -1.8em 0 0em rgba(35,31,31, 0.2);
    }
    37.5% {
        box-shadow: 0em -2.6em 0em 0em rgba(35,31,31, 0.2), 1.8em -1.8em 0 0em rgba(35,31,31, 0.5), 2.5em 0em 0 0em rgba(35,31,31, 0.7), 1.75em 1.75em 0 0em #231f1f, 0em 2.5em 0 0em rgba(35,31,31, 0.2), -1.8em 1.8em 0 0em rgba(35,31,31, 0.2), -2.6em 0em 0 0em rgba(35,31,31, 0.2), -1.8em -1.8em 0 0em rgba(35,31,31, 0.2);
    }
    50% {
        box-shadow: 0em -2.6em 0em 0em rgba(35,31,31, 0.2), 1.8em -1.8em 0 0em rgba(35,31,31, 0.2), 2.5em 0em 0 0em rgba(35,31,31, 0.5), 1.75em 1.75em 0 0em rgba(35,31,31, 0.7), 0em 2.5em 0 0em #231f1f, -1.8em 1.8em 0 0em rgba(35,31,31, 0.2), -2.6em 0em 0 0em rgba(35,31,31, 0.2), -1.8em -1.8em 0 0em rgba(35,31,31, 0.2);
    }
    62.5% {
        box-shadow: 0em -2.6em 0em 0em rgba(35,31,31, 0.2), 1.8em -1.8em 0 0em rgba(35,31,31, 0.2), 2.5em 0em 0 0em rgba(35,31,31, 0.2), 1.75em 1.75em 0 0em rgba(35,31,31, 0.5), 0em 2.5em 0 0em rgba(35,31,31, 0.7), -1.8em 1.8em 0 0em #231f1f, -2.6em 0em 0 0em rgba(35,31,31, 0.2), -1.8em -1.8em 0 0em rgba(35,31,31, 0.2);
    }
    75% {
        box-shadow: 0em -2.6em 0em 0em rgba(35,31,31, 0.2), 1.8em -1.8em 0 0em rgba(35,31,31, 0.2), 2.5em 0em 0 0em rgba(35,31,31, 0.2), 1.75em 1.75em 0 0em rgba(35,31,31, 0.2), 0em 2.5em 0 0em rgba(35,31,31, 0.5), -1.8em 1.8em 0 0em rgba(35,31,31, 0.7), -2.6em 0em 0 0em #231f1f, -1.8em -1.8em 0 0em rgba(35,31,31, 0.2);
    }
    87.5% {
        box-shadow: 0em -2.6em 0em 0em rgba(35,31,31, 0.2), 1.8em -1.8em 0 0em rgba(35,31,31, 0.2), 2.5em 0em 0 0em rgba(35,31,31, 0.2), 1.75em 1.75em 0 0em rgba(35,31,31, 0.2), 0em 2.5em 0 0em rgba(35,31,31, 0.2), -1.8em 1.8em 0 0em rgba(35,31,31, 0.5), -2.6em 0em 0 0em rgba(35,31,31, 0.7), -1.8em -1.8em 0 0em #231f1f;
    }
}
@keyframes load5 {
    0%,
    100% {
        box-shadow: 0em -2.6em 0em 0em #231f1f, 1.8em -1.8em 0 0em rgba(35,31,31, 0.2), 2.5em 0em 0 0em rgba(35,31,31, 0.2), 1.75em 1.75em 0 0em rgba(35,31,31, 0.2), 0em 2.5em 0 0em rgba(35,31,31, 0.2), -1.8em 1.8em 0 0em rgba(35,31,31, 0.2), -2.6em 0em 0 0em rgba(35,31,31, 0.5), -1.8em -1.8em 0 0em rgba(35,31,31, 0.7);
    }
    12.5% {
        box-shadow: 0em -2.6em 0em 0em rgba(35,31,31, 0.7), 1.8em -1.8em 0 0em #231f1f, 2.5em 0em 0 0em rgba(35,31,31, 0.2), 1.75em 1.75em 0 0em rgba(35,31,31, 0.2), 0em 2.5em 0 0em rgba(35,31,31, 0.2), -1.8em 1.8em 0 0em rgba(35,31,31, 0.2), -2.6em 0em 0 0em rgba(35,31,31, 0.2), -1.8em -1.8em 0 0em rgba(35,31,31, 0.5);
    }
    25% {
        box-shadow: 0em -2.6em 0em 0em rgba(35,31,31, 0.5), 1.8em -1.8em 0 0em rgba(35,31,31, 0.7), 2.5em 0em 0 0em #231f1f, 1.75em 1.75em 0 0em rgba(35,31,31, 0.2), 0em 2.5em 0 0em rgba(35,31,31, 0.2), -1.8em 1.8em 0 0em rgba(35,31,31, 0.2), -2.6em 0em 0 0em rgba(35,31,31, 0.2), -1.8em -1.8em 0 0em rgba(35,31,31, 0.2);
    }
    37.5% {
        box-shadow: 0em -2.6em 0em 0em rgba(35,31,31, 0.2), 1.8em -1.8em 0 0em rgba(35,31,31, 0.5), 2.5em 0em 0 0em rgba(35,31,31, 0.7), 1.75em 1.75em 0 0em #231f1f, 0em 2.5em 0 0em rgba(35,31,31, 0.2), -1.8em 1.8em 0 0em rgba(35,31,31, 0.2), -2.6em 0em 0 0em rgba(35,31,31, 0.2), -1.8em -1.8em 0 0em rgba(35,31,31, 0.2);
    }
    50% {
        box-shadow: 0em -2.6em 0em 0em rgba(35,31,31, 0.2), 1.8em -1.8em 0 0em rgba(35,31,31, 0.2), 2.5em 0em 0 0em rgba(35,31,31, 0.5), 1.75em 1.75em 0 0em rgba(35,31,31, 0.7), 0em 2.5em 0 0em #231f1f, -1.8em 1.8em 0 0em rgba(35,31,31, 0.2), -2.6em 0em 0 0em rgba(35,31,31, 0.2), -1.8em -1.8em 0 0em rgba(35,31,31, 0.2);
    }
    62.5% {
        box-shadow: 0em -2.6em 0em 0em rgba(35,31,31, 0.2), 1.8em -1.8em 0 0em rgba(35,31,31, 0.2), 2.5em 0em 0 0em rgba(35,31,31, 0.2), 1.75em 1.75em 0 0em rgba(35,31,31, 0.5), 0em 2.5em 0 0em rgba(35,31,31, 0.7), -1.8em 1.8em 0 0em #231f1f, -2.6em 0em 0 0em rgba(35,31,31, 0.2), -1.8em -1.8em 0 0em rgba(35,31,31, 0.2);
    }
    75% {
        box-shadow: 0em -2.6em 0em 0em rgba(35,31,31, 0.2), 1.8em -1.8em 0 0em rgba(35,31,31, 0.2), 2.5em 0em 0 0em rgba(35,31,31, 0.2), 1.75em 1.75em 0 0em rgba(35,31,31, 0.2), 0em 2.5em 0 0em rgba(35,31,31, 0.5), -1.8em 1.8em 0 0em rgba(35,31,31, 0.7), -2.6em 0em 0 0em #231f1f, -1.8em -1.8em 0 0em rgba(35,31,31, 0.2);
    }
    87.5% {
        box-shadow: 0em -2.6em 0em 0em rgba(35,31,31, 0.2), 1.8em -1.8em 0 0em rgba(35,31,31, 0.2), 2.5em 0em 0 0em rgba(35,31,31, 0.2), 1.75em 1.75em 0 0em rgba(35,31,31, 0.2), 0em 2.5em 0 0em rgba(35,31,31, 0.2), -1.8em 1.8em 0 0em rgba(35,31,31, 0.5), -2.6em 0em 0 0em rgba(35,31,31, 0.7), -1.8em -1.8em 0 0em #231f1f;
    }
}

.bg_black{background: black;}
.bg_white{background: white;}
.bg_none{background: none;}
.bg_primary{background: #2E293F;}
.bg_secondary{background: #272335;}
.bg_none{background: none}

.container {
    height: 100%;
    width: 100%;
    padding: 0 0 0 8px;
}

.title_box {
    width: 100%;
    padding: 8px;
    display: flex;
    align-items: center;
    justify-content: center;
}

.item_container{
    display: flex;
    align-items: center;
    justify-content: flex-start;
}

.item_name {
    font-style: normal;
    font-weight: 500;
    font-size: 12px;
    line-height: 21px;
    color: #FEFEFE;
    margin-top: -2px;
    display: -webkit-box;
    -webkit-box-orient: vertical;
    -webkit-line-clamp: 1;
    overflow: hidden;
    text-overflow: ellipsis;
}

.item_publisher {
    font-style: normal;
    font-weight: 500;
    font-size: 11px;
    line-height: 12px;
    display: flex;
    align-items: center;
    color: #666666;
    margin-top: 2px;
    display: -webkit-box;
    -webkit-box-orient: vertical;
    -webkit-line-clamp: 1;
    overflow: hidden;
    text-overflow: ellipsis;
}

.item_box {
    cursor: pointer;
    width: 100%;
    border-radius: 8px;
}

.item_box:hover{
    background-color: #494856;
}

.vertical_selection_scroll{
    overflow-y: scroll;
    height: 80vh;
}

.agent_text {
    font-style: normal;
    font-weight: 400;
    font-size: 13px;
    line-height: 15px;
    align-items: center;
    color: white;
    flex: none;
    order: 1;
    flex-grow: 0;
}

.agent_box {
    display: inline-flex;
    flex-direction: row;
    align-items: center;
    justify-content: flex-start;
    padding: 10px 8px;
    gap: 6px;
    border-radius: 8px;
    flex: none;
    order: 0;
    flex-grow: 0;
    cursor: pointer;
    height: 35px;
}

.agent_box:hover, .sidebar_box:hover {
    background-color: #494856;
}

.sidebar_box{
    display: flex;
    padding: 10px 8px;
    gap: 6px;
    border-radius: 8px;
    flex: none;
    order: 0;
    flex-grow: 0;
    cursor: pointer;
    height: fit-content;
}

.text_ellipsis{
    display: -webkit-box;
    -webkit-box-orient: vertical;
    -webkit-line-clamp: 1;
    overflow: hidden;
    text-overflow: ellipsis;
}

.tab_button, .tab_button_selected{
    background: transparent;
    border: none;
    font-style: normal;
    font-weight: 400;
    font-size: 12px;
    line-height: 15px;
    color: #FFFFFF;
    border-radius: 8px;
    padding: 5px 10px;
    display: -webkit-inline-flex;
    align-items: center;
    justify-content: center;
    gap: 6px;
}

.tab_button{
    background: transparent;
}

.tab_button_selected{
    background: #454254;
}

.tab_button_small, .tab_button_small_selected{
    height: 30px;
    font-size: 12px;
    text-align: center;
    display: flex;
    align-items: center;
    padding: 8px;
    border-radius: 8px;
    cursor: pointer;
}

.tab_button_small{
    background: transparent;
}

.tab_button_small_selected{
    background: #454254;
}

.detail_top {
    width: 100%;
    height: fit-content;
    display: inline-flex;
    align-items: center;
    padding-right: 10px;
}

.detail_body{
    overflow-y: auto;
    max-height: 80vh;
    position: relative;
    width: 100%;
    padding-right: 10px;
}

.detail_content {
    height: calc(100vh - 140px);
    border-radius: 8px;
    overflow-y: scroll;
    padding-bottom: 0;
}

.feed_title {
    font-family: 'Source Code Pro';
    margin-left: 10px;
    font-style: normal;
    font-weight: 500;
    font-size: 12px;
    line-height: 15px;
    color: white;
    white-space: pre-line;
    word-wrap: break-word;
    max-width: 95%;
}


.top_bar {
    padding: 8px 10px;
    height: 100%;
    display: flex;
    align-items: center;
    justify-content: space-between;
}

.top_bar_section {
    display: flex;
    align-items: center;
    justify-content: space-between;
    padding: 2px 9px;
    gap: 8px;
    border-radius: 8px;
    cursor: pointer;
}

.top_bar_input{
    border: 1px solid rgba(255, 255, 255, 0.14);
    width: 150px;
}

.top_bar_font {
    display: flex;
    align-items: center;
    font-style: normal;
    font-weight: 400;
    font-size: 12px;
    color: white;
    margin-left: 5px;
    display: -webkit-box;
    -webkit-box-orient: vertical;
    -webkit-line-clamp: 1;
    overflow: hidden;
    text-overflow: ellipsis;
}


.top_right {
    display: flex;
    flex-direction: row;
    align-items: center;
    justify-content: flex-end;
    width: fit-content;
    order: 1;
    height: 100%;
}

.top_left {
    display: flex;
    order: 0;
    justify-content: flex-start;
    align-items: center;
}

.top_right_icon {
    margin-right: 10px;
    cursor: pointer;
    display: flex;
    order: 1;
    justify-content: flex-end;
    align-items: center;
    height: 100%;
}

.horizontal_bar{
    background: rgba(255, 255, 255, 0.10);
    width: 4px;
    height: 80%;
    border-radius: 8px;
    border: rgba(255, 255, 255, 0.10);
}

.side_bar {
    display: flex;
    flex-direction: column;
    align-items: center;
    position: relative;
    height: 100%;
    color: white;
}

.col-6-scrollable {
    overflow-y: scroll;
    height: calc(100vh - 92px);
    padding: 25px 20px;
}

.market_tool, .market_containers {
    display: flex;
    height: fit-content;
    color: white;
    font-size: small;
    padding: 12px;
    background-color: rgb(39, 35, 53);
    border-radius: 8px;
    flex-direction: column;
}

.marketplaceGrid {
    display: grid;
    grid-template-columns: repeat(2,1fr);
    grid-gap: 6px;
}

.marketplaceGrid3 {
    display: grid;
    grid-template-columns: repeat(3,1fr);
    grid-gap: 6px;
}

.market_tool{
    width: 33% !important;
}

.history_box, .history_box_selected {
    width: 100%;
    color: white;
    font-style: normal;
    font-weight: 400;
    font-size: 12px;
    line-height: 14px;
    border-radius: 8px;
    cursor: pointer;
    margin-bottom: 7px;
}

.history_box{
    background: #272335;
}

.history_box_selected{
    background: #474255;
}

.loading_container{
    display: flex;
    justify-content: center;
    align-items: center;
    height: 50vh
}

.loading_text{
    font-size: 16px;
    font-family: 'Source Code Pro';
}

.table_container{
    background: #272335;
    border-radius: 8px;
    margin-top:15px
}

.error_box{
    border-radius: 8px;
    border-left: 4px solid rgba(255, 65, 65, 0.60);
    background: rgba(255, 65, 65, 0.16);
    padding: 12px;
}

.info_box{
    border-radius: 8px;
    border-left: 4px solid rgba(255, 255, 255, 0.60);
    background: rgba(255, 255, 255, 0.08);
    padding: 12px;
}

.horizontal_line {
    margin: 16px 0 16px -16px;
    border: 1px solid #ffffff20;
    width: calc(100% + 32px);
    display: flex;
    height: 0;
}

.gridContainer {
    display: grid;
    grid-template-columns: repeat(12, 1fr);
    gap: 8px;
}

.col_1 {grid-column: span 1;}
.col_2 {grid-column: span 2;}
.col_3 {grid-column: span 3;}
.col_4 {grid-column: span 4;}
.col_5 {grid-column: span 5;}
.col_6 {grid-column: span 6;}
.col_7 {grid-column: span 7;}
.col_8 {grid-column: span 8;}
.col_9 {grid-column: span 9;}
.col_10 {grid-column: span 10;}
.col_11 {grid-column: span 11;}
.col_12 {grid-column: span 12;}

.tag_container {
    border-radius: 8px;
    background: rgba(0, 0, 0, 0.20);
    padding: 16px;
}

.tags {
    border-radius: 16px;
    border: 1px solid rgba(255, 255, 255, 0.08);
    background: rgba(255, 255, 255, 0.14);
    display: flex;
    flex-direction: row;
    align-items: center;
    padding: 2px 8px;
}
.top_bar_profile_dropdown{
    display: flex;
    flex-direction: row;
    justify-content: center;
}

.tooltip-class {
    background-color: green;
    border-radius: 6px;
}

<<<<<<< HEAD
.dropdown_container_models {
    flex-direction: column;
    align-items: flex-start;
    border-radius: 8px;
    background: #2E293F;
    box-shadow: -2px 2px 24px rgba(0, 0, 0, 0.4);
    position: absolute;
    width: fit-content;
    height: fit-content;
    padding: 8px;
}
=======
>>>>>>> 95482bab
.text_dropdown {
    color: #FFFFFF;
    font-family: Plus Jakarta Sans, sans-serif;
    font-style: normal;
    font-weight: 500;
    line-height: normal;
}

<<<<<<< HEAD
=======
.text_dropdown_18 {
    font-size: 18px;
}

>>>>>>> 95482bab
.vertical_divider {
    background: transparent;
    /*border-color: rgba(255, 255, 255, 0.08);*/
    border: 1.2px solid rgba(255, 255, 255, 0.08);;
    height: 20px;
    width: 0;
}

<|MERGE_RESOLUTION|>--- conflicted
+++ resolved
@@ -1924,7 +1924,6 @@
     border-radius: 6px;
 }
 
-<<<<<<< HEAD
 .dropdown_container_models {
     flex-direction: column;
     align-items: flex-start;
@@ -1936,8 +1935,6 @@
     height: fit-content;
     padding: 8px;
 }
-=======
->>>>>>> 95482bab
 .text_dropdown {
     color: #FFFFFF;
     font-family: Plus Jakarta Sans, sans-serif;
@@ -1946,13 +1943,6 @@
     line-height: normal;
 }
 
-<<<<<<< HEAD
-=======
-.text_dropdown_18 {
-    font-size: 18px;
-}
-
->>>>>>> 95482bab
 .vertical_divider {
     background: transparent;
     /*border-color: rgba(255, 255, 255, 0.08);*/
