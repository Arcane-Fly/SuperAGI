--- conflicted
+++ resolved
@@ -542,7 +542,6 @@
 .primary_button{
     font-size: 14px;
     padding: 5px 15px;
-<<<<<<< HEAD
 }
 
 .primary_button_small{
@@ -555,20 +554,6 @@
     cursor: not-allowed;
 }
 
-=======
-}
-
-.primary_button_small{
-    font-size: 12px;
-    padding: 0 12px;
-}
-
-.primary_button:disabled, .primary_button_small:disabled {
-    opacity: 50%;
-    cursor: not-allowed;
-}
-
->>>>>>> 03eacf78
 .primary_button:hover, .primary_button_small:hover {
     background-color: rgba(255, 255, 255, 0.8);
 }
@@ -591,7 +576,6 @@
     overflow: hidden;
     text-overflow: ellipsis;
     transition: 0.2s ease-in-out;
-<<<<<<< HEAD
 }
 
 .secondary_button{
@@ -609,25 +593,6 @@
     cursor: not-allowed;
 }
 
-=======
-}
-
-.secondary_button{
-    font-size: 14px;
-    padding: 7px 15px;
-}
-
-.secondary_button_small{
-    font-size: 12px;
-    padding: 0 12px;
-}
-
-.secondary_button:disabled, .secondary_button_small:disabled{
-    opacity: 50%;
-    cursor: not-allowed;
-}
-
->>>>>>> 03eacf78
 .secondary_button:hover, .secondary_button_small:hover {
     background-color: transparent;
 }
@@ -942,7 +907,6 @@
 
 .fw_500{font-weight: 500;}
 
-<<<<<<< HEAD
 .br_4{border-radius: 4px}
 .br_5{border-radius: 5px}
 .br_6{border-radius: 6px}
@@ -951,8 +915,6 @@
 .fs_10{font-size: 10px}
 .fs_20{font-size: 20px}
 
-=======
->>>>>>> 03eacf78
 .text_9{
     color: #FFF;
     font-family: Inter;
@@ -1016,8 +978,6 @@
     line-height: normal;
 }
 
-<<<<<<< HEAD
-=======
 .text_20 {
     color: #FFF;
     font-size: 20px;
@@ -1026,7 +986,14 @@
     line-height: normal;
 }
 
->>>>>>> 03eacf78
+.text_20 {
+    color: #FFF;
+    font-size: 20px;
+    font-style: normal;
+    font-weight: 400;
+    line-height: normal;
+}
+
 .text_20_bold{
     color: #FFF;
     font-size: 20px;
@@ -1187,22 +1154,12 @@
 .gap_16{gap:16px;}
 .gap_20{gap:20px;}
 
-<<<<<<< HEAD
 .br_left_grey{border-left: 1px solid rgba(255, 255, 255, 0.08)}
 .border_top_none{border-top: none;}
 .border_bottom_none{border-bottom: none;}
 .border_bottom_grey{border-bottom: 1px solid rgba(255, 255, 255, 0.08)}
 
 .bt_white{border-top: 1px solid rgba(255, 255, 255, 0.08);}
-=======
-.border_gray{border: 1px solid rgba(255, 255, 255, 0.08)}
-.border_left_none{border-left: none;}
-.border_top_none{border-top: none;}
-.border_bottom_none{border-bottom: none;}
-.border_bottom_grey{border-bottom: 1px solid rgba(255, 255, 255, 0.08)}
-.border_radius_8{border-radius: 8px;}
-.border_radius_25{border-radius: 25px;}
->>>>>>> 03eacf78
 
 .bt_white{border-top: 1px solid rgba(255, 255, 255, 0.08);}
 
@@ -1212,24 +1169,16 @@
 .lh_16{line-height: 16px;}
 .lh_17{line-height: 17px;}
 .lh_18{line-height: 18px;}
-<<<<<<< HEAD
 .lh_24{line-height: 24px;}
 
-.padding_0{padding: 0;}
-=======
-
 .padding_0{padding: 0}
->>>>>>> 03eacf78
 .padding_5{padding: 5px;}
 .padding_6{padding: 6px;}
 .padding_8{padding: 8px;}
 .padding_10{padding: 10px;}
 .padding_12{padding: 12px;}
 .padding_16{padding: 16px;}
-<<<<<<< HEAD
 .padding_20{padding: 20px;}
-=======
->>>>>>> 03eacf78
 
 .padding_8_6{padding: 8px 6px;}
 .padding_2_8{padding: 2px 8px;}
@@ -1534,17 +1483,12 @@
     }
 }
 
-<<<<<<< HEAD
 .bg_black{background: black;}
 .bg_white{background: white;}
 .bg_none{background: none;}
 .bg_primary{background: #2E293F;}
 .bg_secondary{background: #272335;}
-=======
-.bg_black{background: black}
-.bg_white{background: white}
 .bg_none{background: none}
->>>>>>> 03eacf78
 
 .container {
     height: 100%;
