* {
    -webkit-font-smoothing: antialiased !important;
    text-rendering: optimizelegibility !important;
    -ms-overflow-style: none;
    scrollbar-width: none;
}

::-webkit-scrollbar-thumb {
    background: transparent;
}

::-webkit-scrollbar {
    width: 0;
    display: none;
    background: transparent;
}

.back_to_top {
    display: flex;
    align-items: center;
    justify-content: center;
    width: 28px;
    height: 28px;
    background: #1B192C;
    border-radius: 8px;
    border: 1px solid #8C8C8C;
    box-shadow: -3px 3px 8px rgba(0, 0, 0, 0.3);
    bottom: 4%;
    position: fixed;
    z-index: 100;
    cursor: pointer;
}

.file-drop-area {
    border-radius: 8px;
    border: 1px dashed rgba(255, 255, 255, 0.2);
    display: flex;
    flex-direction: column;
    align-items: center;
    justify-content: center;
    height: 120px;
    cursor: pointer;
    padding: 20px;
    background: transparent;
    margin: 0 8px 10px 0;
    gap: 2px;
}

.file-drop-area.dragging {
    border-radius: 0;
    background: #3A354A;
}

input[type="number"]::-webkit-inner-spin-button,
input[type="number"]::-webkit-outer-spin-button {
    -webkit-appearance: none;
    margin: 0;
}

input[type="number"] {
    -moz-appearance: textfield;
}

input[type=checkbox] {
    height: 17px !important;
    width: 17px !important;
    visibility: visible !important;
}

input[type=checkbox i] {
    cursor: pointer !important;
}

input[type="range"] {
    appearance: none;
    width: 100%;
    height: 8px;
    background: #28243A;
    outline: none;
    opacity: 1;
    border-radius: 20px;
    transition: 0.2s;
}

input[type="range"]::-webkit-slider-thumb {
    border-radius: 100px;
    border: 2px solid #8C8C8C;
    appearance: none;
    width: 20px;
    height: 20px;
    background: #FFFFFF;
    cursor: pointer;
    box-shadow: -3px 3px 8px rgba(0, 0, 0, 0.3);
    margin-top: -5px;
}

input[type="range"]::-moz-range-thumb {
    border-radius: 100px;
    border: 2px solid #8C8C8C;
    appearance: none;
    width: 20px;
    height: 20px;
    background: #FFFFFF;
    cursor: pointer;
    box-shadow: -3px 3px 8px rgba(0, 0, 0, 0.3);
    margin-top: -5px;
}

input[type="range"]::-webkit-slider-runnable-track {
    width: 100%;
    height: 8px;
    cursor: pointer;
    border-radius: 20px;
    background: linear-gradient(to right, #8C8C8C 0%, #28243A 0%);
}

input[type="range"]::-moz-range-track {
    width: 100%;
    height: 8px;
    cursor: pointer;
    border-radius: 20px;
    background: linear-gradient(to right, #8C8C8C 0%, #28243A 0%);
}

.checkbox {
    appearance: none;
    background-color: #222222;
    border: 1px solid #4A4A55;
    border-radius: 4px;
    position: relative;
}

.checkbox:checked {
    background-color: rgba(255, 255, 255);
}

.checkbox:checked::before {
    content: '\2713';
    position: absolute;
    transform: translateY(-20%);
    color: #312D44;
    font-weight: 650;
}

.tool_container {
    font-size: 12px;
    background: #656370;
    border: 1px solid rgba(255, 255, 255, 0.14);
    border-radius: 16px;
    padding: 1px 10px;
    margin-right: 7px;
    margin-top: -3px;
    color: white;
    display: flex;
    align-items: center;
    min-width: fit-content;
    max-height: 22px;
    max-width: 150px;
}

.medium_toggle {
    font-style: normal;
    font-weight: 500;
    font-size: 12px;
    line-height: 16px;
    color: white;
    border: none;
    background: transparent;
    border-radius: 8px;
    padding: 4px 10px 3px 10px;
}

.medium_toggle:hover {
    background: #494856;
}

.modal {
    position: fixed;
    top: 0;
    left: 0;
    width: 100%;
    height: 100%;
    background-color: rgba(0, 0, 0, 0.5);
    display: flex;
    justify-content: center;
    align-items: center;
}

.modal-content {
    background-color: #1F1B32;
    border-radius: 8px;
    padding: 20px;
    box-shadow: -10px 10px 100px rgba(0, 0, 0, 0.4);
}

.page_title {
    text-align: left;
    font-style: normal;
    font-weight: 400;
    font-size: 16px;
    line-height: 17px;
    display: flex;
    align-items: center;
    color: white;
    margin-bottom: 25px;
}

.form_label_13{
    font-size: 13px;
    margin-bottom: 4px;
    font-weight: 500;
    color: #888888;
    line-height: 17px;
}

.form_label {
    font-size: 14px;
    margin-bottom: 4px;
    font-weight: 500;
    color: #666666;
}

.logo {
    width: 35px;
    height: 35px;
    margin-left: 8px;
}

.dropdown {
    position: absolute !important;
    z-index: 10;
}

.dropdown_container {
    width: 150px;
    height: auto;
    background: #2E293F;
    flex-direction: column;
    justify-content: center;
    position: absolute;
    border-radius: 8px;
    box-shadow: -2px 2px 24px rgba(0, 0, 0, 0.4);
    padding: 5px;
    display: inline-block;
    z-index: 99999;
}

.dropdown_item {
    width: 100%;
    padding: 6px 10px;
    text-align: left;
    height: 100%;
    font-size: 14px;
    color: #FFFFFF;
    text-decoration: none;
    border-radius: 8px;
    list-style: none;
    cursor: pointer;
    text-overflow: ellipsis;
    overflow: hidden;
    white-space: nowrap;
}

.dropdown_item:hover {
    background: #2D334E;
}

.dropdown ul {
    background-color: #FFFFFF;
    box-shadow: 0 12px 26px 1px lightgray;
    list-style: none;
    margin: 0;
    padding: 0;
    text-align: center;
    border-radius: 6px;
}

.dropdown li {
    width: auto;
    height: auto;
    padding: 10px 14px;
    cursor: pointer;
    font-style: normal;
    font-weight: 400;
    font-size: 14px;
    line-height: 16px;
    display: flex;
    justify-content: left;
    color: #1A2037;
}

.dropdown li:hover {
    background: #F2F2F3;
    color: black;
}

.dropdown li:focus {
    background: #DCDCDC;
}

.dropdown li:active {
    background: #DCDCDC;
}

.input_medium {
    display: flex;
    flex-direction: row;
    align-items: center;
    padding: 8px 14px 8px 14px;
    gap: 4px;
    border-radius: 8px;
    width: 100%;
    height: 32px;
    background: #3B3B49;
    border: 1px solid #4A4A55;
    font-style: normal;
    font-weight: 400;
    font-size: 12px;
    line-height: 16px;
    transition: 0.2s;
    color: white;
}

.input_medium:hover, .textarea_medium:hover
{
    border: 1px solid #494856;
    transition: 0.2s;
}

.input_medium:disabled, .textarea_medium:disabled {

}

.input_medium:focus, .textarea_medium:focus
{
    transition:0.4s;
    outline: none;
    border: 1px solid #494856 !important;
}

.textarea_medium
{
    width: 100%;
    box-sizing: border-box;
    display: flex;
    flex-direction: column;
    align-items: flex-start;
    padding: 5px 12px;
    left: 470px;
    top: 20px;
    background: #3B3B49;
    border: 1px solid #4A4A55;
    border-radius: 8px;
    font-style: normal;
    font-weight: 400;
    font-size: 12px;
    line-height: 17px;
    color: white;
    flex: none;
    order: 0;
    align-self: stretch;
    transition:0.2s;
}

.custom_select_container {
    background-color: #3B3B49;
    display: flex;
    align-items: center;
    cursor: pointer;
    border: 1px solid #4A4A55;
    height: fit-content;
    border-radius: 8px;
    font-size: 12px;
    width: 221px;
    padding: 5px 5px 5px 10px;
    transition: 0.4s ease-in-out;
    justify-content: space-between;
    font-weight: normal;
    color: white
}

.dropdown_search_text
{
    background: transparent;
    flex-grow: 1;
    margin: 2px 0 0 4px;
    border: none;
    color: white;
    outline: none;
    font-style: normal;
    font-weight: 400;
    font-size: 12px;
    line-height: 16px;
    transition: 0.4s ease-in-out;
}

.custom_select_container:focus {
    outline: none;
    border: 1px solid #494856;
    float: left;
}

.custom_select_container:hover {
    border: 1px solid #494856;
    transition: 0.4s ease-in-out;
}

.custom_select_container i {
    margin: 0 10px;
    float: right;
}

.custom_select_options {
    background: #2E2C40;
    border: none;
    border-radius: 8px;
    position: absolute;
    width: 235px;
    height: auto;
    z-index: 10;
    vertical-align: middle;
    align-self: stretch;
    margin-top: 2px;
    max-height: 200px;
    overflow-y: auto;
    box-shadow: 0 2px 7px rgba(0,0,0,.4), 0 0 2px rgba(0,0,0,.22);
}

.custom_select_options::-webkit-scrollbar {
    width: 6px;
}

.custom_select_options::-webkit-scrollbar-thumb {
    background-color: rgba(0,0,0,0.2);
}

.custom_select_options::-webkit-scrollbar-track {
    background-color: transparent;
}

.custom_select_option, .create_agent_dropdown_options {
    cursor: pointer;
    font-size: 12px;
    color: white;
    font-weight: normal;
    height: auto;
    max-width: 240px;
    white-space: nowrap;
    overflow: hidden;
    text-overflow: ellipsis;
}

.custom_select_option:hover, .create_agent_dropdown_options:hover {
    background: #3B3B49;
    border-radius: 8px;
}

.custom_select_option:hover {
    background: #3B3B49;
    border-radius: 8px;
}

.custom_select_option:active, .create_agent_dropdown_options:active {
    background: #3B3B49;
    border-radius: 8px;
}

.create_agent_dropdown_options{
    background: #3B3B49;
    border-radius: 8px;
    position: absolute;
    top: -40px;
    right: 0;
    box-shadow: 0 2px 7px rgba(0,0,0,.4), 0 0 2px rgba(0,0,0,.22);
    height: 40px;
    width: 150px;
    padding-top: 10px;
    text-align: center;
}

@keyframes scale-in {
    from {
        opacity: 0;
        transform: scale(0.5);
    }
    to {
        opacity: 1;
        transform: scale(1);
    }
}

@keyframes scale-out {
    from {
        opacity: 1;
        transform: scale(1);
    }
    to {
        opacity: 0;
        transform: scale(0.5);
    }
}

.dropdown_container_search {
    display: inline-block;
    position: relative;
}

p {
    margin: 0;
    word-break: break-all;
}


.primary_button {
    width: auto;
    border-radius: 8px;
    font-size: 14px;
    color: black;
    border: none;
    font-weight: 500;
    height: 32px;
    background: white;
    text-align: center;
    padding: 5px 15px;
    display: -webkit-inline-flex;
    justify-content: center;
    align-items: center;
    -webkit-box-orient: vertical;
    -webkit-line-clamp: 1;
    overflow: hidden;
    text-overflow: ellipsis;
}

.primary_button:hover {
    background-color: rgba(255, 255, 255, 0.8);
}

.secondary_button {
    width: auto;
    border-radius: 8px;
    font-size: 14px;
    color: white;
    height: 32px;
    background: #4D4A5A;
    border: 1px solid rgba(255, 255, 255, 0.14);
    text-align: center;
    padding: 7px 15px;
    display: -webkit-flex;
    flex-direction: row;
    align-items: center;
    justify-content: center;
    gap: 6px;
    -webkit-box-orient: vertical;
    -webkit-line-clamp: 1;
    overflow: hidden;
    text-overflow: ellipsis;
}

.secondary_button:hover {
    background-color: transparent;
}

.three_dots_vertical {
    width: 32px;
    border: none;
    font-size: 14px;
    color: white;
    height: 32px;
    background: transparent;
    padding: 15px;
    display: -webkit-flex;
    flex-direction: row;
    align-items: center;
    justify-content: center;
    gap: 6px;
    -webkit-box-orient: vertical;
    -webkit-line-clamp: 1;
    overflow: hidden;
    text-overflow: ellipsis;
}

.sideBarStyle {
    height: 100vh;
    width: 6.5vw;
    border-right: 1px solid #33303F;
    overflow-y: scroll;
    padding: 0 6px;
}

.contentStyle {
    height: 93.5vh;
    width: 100%;
}

.projectStyle {
    height: 100vh;
    width: 100vw;
    display: flex;
    background-color: #1B192C;
}

.workSpaceStyle {
    height: 100vh;
    width: 93.5vw;
}

.topBarStyle {
    height: 6.5vh;
    width: 100%;
}

.signInStyle {
    background: #21173A;
    width: 100vw;
    height: 100vh;
}

.signInTopBar {
    width: 100%;
    height: 10vh;
}

.superAgiLogo {
    padding-left: 30px;
    display: flex;
    align-items: center;
}

.signInCenter {
    width: 100%;
    height: 90vh;
    display: flex;
    align-items: center;
    justify-content: center;
}

.signInWrapper {
    height: fit-content;
    width: 25vw;
    padding: 25px 20px;
    background: #3A2E57;
    border-radius: 8px;
    margin-top: -30px;
}

.signInButton {
    color: black;
    width: 100%;
    border: none;
    background: white;
    border-radius: 8px;
    padding: 7px;
    font-weight: 500;
    display: flex;
    align-items: center;
    justify-content: center;
}

.signInInfo {
    color: white;
    font-size: 10px;
    text-align: center;
    margin-top: 15px;
    opacity: 0.7;
}

.history_permission
{
    display: flex;
    flex-direction: row;
    align-items: center;
    padding: 6px 8px;
    gap: 6px;
    width: fit-content;
    height: fit-content;
    background: rgba(255, 255, 255, 0.14);
    border: 1px solid rgba(255, 255, 255, 0.08);
    border-radius: 16px;
}

.cancel_action {
    margin-top: 10px;
    width: fit-content;
    color: #888888;
    font-size: 12px;
    cursor: pointer;
}

.resource_manager_tip{
    display: flex;
    padding: 2px 4px;
    align-items: center;
    border-radius: 8px;
    background: rgba(255, 255, 255, 0.10);
}

.title_wrapper {
    display: flex;
    justify-content: space-between;
    align-items: center;
}

.database_box {
    display: flex;
    justify-content: space-between;
    align-items: center;
    border-radius: 8px;
    background-color: #282437;
}

.index_options {
    padding: 12px 14px;
    max-width: 100%;
    display: flex;
    justify-content: space-between;
}

<<<<<<< HEAD
.mt_4{margin-top: 4px;}
.mt_5{margin-top: 5px;}
=======
>>>>>>> 0ceb9eb6
.mt_6{margin-top: 6px;}
.mt_8{margin-top: 8px;}
.mt_10{margin-top: 10px;}
.mt_12{margin-top: 12px;}
.mt_14{margin-top: 14px;}
.mt_16{margin-top: 16px;}
.mt_20{margin-top: 20px;}
.mt_24{margin-top: 24px;}
.mt_30{margin-top: 30px;}
.mt_40{margin-top: 40px;}
.mt_50{margin-top: 50px;}
.mt_60{margin-top: 60px;}
.mt_70{margin-top: 70px;}
.mt_74{margin-top: 74px;}
.mt_80{margin-top: 80px;}

.mb_1{margin-bottom: 1px;}
.mb_2{margin-bottom: 2px;}
.mb_3{margin-bottom: 3px;}
.mb_4{margin-bottom: 4px;}
.mb_5{margin-bottom: 5px;}
.mb_6{margin-bottom: 6px;}
.mb_7{margin-bottom: 7px;}
.mb_8{margin-bottom: 8px;}
.mb_9{margin-bottom: 9px;}
.mb_10{margin-bottom: 10px;}
.mb_11{margin-bottom: 11px;}
.mb_12{margin-bottom: 12px;}
.mb_13{margin-bottom: 13px;}
.mb_14{margin-bottom: 14px;}
.mb_15{margin-bottom: 15px;}
.mb_16{margin-bottom: 16px;}
.mb_17{margin-bottom: 17px;}
.mb_18{margin-bottom: 18px;}
.mb_19{margin-bottom: 19px;}
.mb_20{margin-bottom: 20px;}
.mb_21{margin-bottom: 21px;}
.mb_22{margin-bottom: 22px;}
.mb_23{margin-bottom: 23px;}
.mb_24{margin-bottom: 24px;}
.mb_25{margin-bottom: 25px;}
.mb_26{margin-bottom: 26px;}
.mb_27{margin-bottom: 27px;}
.mb_28{margin-bottom: 28px;}
.mb_29{margin-bottom: 29px;}
.mb_30{margin-bottom: 30px;}
.mb_31{margin-bottom: 31px;}
.mb_32{margin-bottom: 32px;}
.mb_33{margin-bottom: 33px;}
.mb_34{margin-bottom: 34px;}
.mb_35{margin-bottom: 35px;}
.mb_36{margin-bottom: 36px;}
.mb_37{margin-bottom: 37px;}
.mb_38{margin-bottom: 38px;}
.mb_39{margin-bottom: 39px;}
.mb_40{margin-bottom: 40px;}
.mb_50{margin-bottom: 50px;}
.mb_60{margin-bottom: 60px;}
.mb_70{margin-bottom: 70px;}
.mb_74{margin-bottom: 74px;}


.ml_1{margin-left: 1px;}
.ml_2{margin-left: 2px;}
.ml_3{margin-left: 3px;}
.ml_4{margin-left: 4px;}
.ml_5{margin-left: 5px;}
.ml_6{margin-left: 6px;}
.ml_7{margin-left: 7px;}
.ml_8{margin-left: 8px;}
.ml_9{margin-left: 9px;}
.ml_10{margin-left: 10px;}
<<<<<<< HEAD
.ml_11{margin-left: 11px;}
.ml_12{margin-left: 12px;}
.ml_13{margin-left: 13px;}
.ml_14{margin-left: 14px;}
.ml_15{margin-left: 15px;}
=======
.ml_12{margin-left: 12px;}
>>>>>>> 0ceb9eb6
.ml_16{margin-left: 16px;}
.ml_17{margin-left: 17px;}
.ml_18{margin-left: 18px;}
.ml_19{margin-left: 19px;}
.ml_20{margin-left: 20px;}
.ml_21{margin-left: 21px;}
.ml_22{margin-left: 22px;}
.ml_23{margin-left: 23px;}
.ml_24{margin-left: 24px;}
.ml_25{margin-left: 25px;}
.ml_26{margin-left: 26px;}
.ml_27{margin-left: 27px;}
.ml_28{margin-left: 28px;}
.ml_29{margin-left: 29px;}
.ml_30{margin-left: 30px;}
.ml_31{margin-left: 31px;}
.ml_32{margin-left: 32px;}
.ml_33{margin-left: 33px;}
.ml_34{margin-left: 34px;}
.ml_35{margin-left: 35px;}
.ml_36{margin-left: 36px;}
.ml_37{margin-left: 37px;}
.ml_38{margin-left: 38px;}
.ml_39{margin-left: 39px;}
.ml_40{margin-left: 40px;}


.mr_1{margin-right: 1px;}
.mr_2{margin-right: 2px;}
.mr_3{margin-right: 3px;}
.mr_4{margin-right: 4px;}
.mr_5{margin-right: 5px;}
.mr_6{margin-right: 6px;}
.mr_7{margin-right: 7px;}
.mr_8{margin-right: 8px;}
.mr_9{margin-right: 9px;}
.mr_10{margin-right: 10px;}
.mr_11{margin-right: 11px;}
.mr_12{margin-right: 12px;}
.mr_13{margin-right: 13px;}
.mr_14{margin-right: 14px;}
.mr_15{margin-right: 15px;}
.mr_16{margin-right: 16px;}
.mr_17{margin-right: 17px;}
.mr_18{margin-right: 18px;}
.mr_19{margin-right: 19px;}
.mr_20{margin-right: 20px;}
.mr_21{margin-right: 21px;}
.mr_22{margin-right: 22px;}
.mr_23{margin-right: 23px;}
.mr_24{margin-right: 24px;}
.mr_25{margin-right: 25px;}
.mr_26{margin-right: 26px;}
.mr_27{margin-right: 27px;}
.mr_28{margin-right: 28px;}
.mr_29{margin-right: 29px;}
.mr_30{margin-right: 30px;}
.mr_31{margin-right: 31px;}
.mr_32{margin-right: 32px;}
.mr_33{margin-right: 33px;}
.mr_34{margin-right: 34px;}
.mr_35{margin-right: 35px;}
.mr_36{margin-right: 36px;}
.mr_37{margin-right: 37px;}
.mr_38{margin-right: 38px;}
.mr_39{margin-right: 39px;}
.mr_40{margin-right: 40px;}
.mr_70{margin-right: 70px;}
.mr_74{margin-right: 74px;}
.mr_80{margin-right: 80px;}

.text_9{
    color: #FFF;
    font-family: Inter;
    font-size: 9px;
    font-style: normal;
    font-weight: 400;
    line-height: normal;
}

.text_10{
    font-style: normal;
    font-weight: 400;
    font-size: 10px;
    line-height: 12px;
    color: #888888;
}

.text_12{
    color: #888;
    font-size: 12px;
    font-style: normal;
    font-weight: 400;
    line-height: normal;
}

.text_14
{
    color: #FFF;
    font-size: 14px;
    font-weight: 400;
}
.text_16{
    color: #FFF;
    font-size: 16px;
    font-style: normal;
    font-weight: 400;
    line-height: normal;
}

.text_17{
    color: #FFF;
    font-size: 17px;
    font-style: normal;
    font-weight: 400;
    line-height: normal;
}

.text_20_bold{
    color: #FFF;
    font-size: 20px;
    font-style: normal;
    font-weight: 500;
    line-height: normal;
    text-align: left;
}

.text_60_bold
{
    color: #FFF;
    font-size: 60px;
    font-weight: 500;
}

.horizontal_container{
    display: inline-flex;
    align-items: center;
    width: 100%;
}

.horizontal_container_center{
    display: inline-flex;
    align-items: center;
    justify-content: center;
    width: 100%;
}

.vertical_containers{
    display: flex;
    flex-direction: column;
}

.vertical_container{
    display: flex;
    flex-direction: column;
    width: 100%;
    align-items: center;
}

.display_column_container
{
    display: flex;
    flex-direction: column;
    align-items: flex-start;
    border-radius: 8px;
    background: rgba(0, 0, 0, 0.20);
    padding: 8px;
    width: 100%;
    height: fit-content;
}

.horizontal_space_between{
    display: inline-flex;
    justify-content: space-between;
    flex-direction: row;
    width: 100%;
}

.horizontal_container{
    display: inline-flex;
    align-items: center;
}

.vertical_container{
    display: flex;
    flex-direction: column;
}

.center_container{
    display: flex;
    flex-direction: column;
    align-items: center;
    justify-content: center;
    width: 100%;
}

<<<<<<< HEAD
.margin_0{margin: 0}
.padding_0{padding: 0}

.r_0{right: 0}

.w_120p{width: 120px}
.w_6{width: 6%}
.w_10{width: 10%}
.w_12{width: 12%}
.w_20{width: 20%}
.w_22{width: 22%}
.w_56{width: 56%}
=======
>>>>>>> 0ceb9eb6
.w_100{width: 100%}
.w_fit_content{width:fit-content}

.mxw_360{max-width: 360px}

.h_44p{height: 44px}
.h_100{height: 100%}
.h_auto{height: auto}
.h_75vh{height: 75vh}

.mxh_78vh{max-height: 78vh}

.justify_center{justify-content: center}
.justify_end{justify-content: flex-end}
.justify_start{justify-content: flex-start}
.justify_space_between{justify-content: space-between}

.display_flex{display: inline-flex}

.align_center{align-items: center}
.align_start{align-items: flex-start}
.align_end{align-items: flex-end}

.text_align_right{text-align: right}
.text_align_center{text-align: center}
.text_align_left{text-align: left}

.position_relative{position: relative}
.position_absolute{position: absolute}

.cursor_pointer{cursor: pointer}
.cursor_default{cursor: default}

.overflow_auto{overflow: auto}
.overflowY_scroll{overflow-y: scroll}
.overflowY_auto{overflow-y: auto}
.overflowX_scroll{overflow-x: scroll}
.overflowX_auto{overflow-x: auto}

.gap_4{gap:4px;}
.gap_6{gap:6px;}
.gap_8{gap:8px;}
.gap_16{gap:16px;}
.gap_20{gap:20px;}

.border_radius_8{border-radius: 8px;}
.border_radius_25{border-radius: 25px;}

.color_white{color:#FFFFFF}
.color_gray{color:#888888}

.lh_16{line-height: 16px;}
.lh_17{line-height: 17px;}

.padding_5{padding: 5px;}
.padding_8{padding: 8px;}
.padding_10{padding: 10px;}
.padding_12{padding: 12px;}

.padding_8_6{padding: 8px 6px;}
.padding_2_8{padding: 2px 8px;}
.padding_0_8{padding: 0px 8px;}

.flex_wrap{flex-wrap: wrap;}

.mix_blend_mode{mix-blend-mode: exclusion;}

.ff_sourceCode{font-family: 'Source Code Pro'}

/*------------------------------- My ROWS AND COLUMNS -------------------------------*/
.my_rows {
    display: flex;
    flex-direction: row;
    flex-wrap: wrap;
    justify-content: space-between;
    align-items: flex-start;
    width: 100%;
    height: fit-content;
    gap: 8px;
}

.my_col {
    display: flex;
    flex-direction: column;
}

.my_col_12 {
    width: 100%;
}

.my_col_10 {
    width: calc(83.33% - 6px);
}

.my_col_8 {
    width: calc(66.67% - 3px);
}

.my_col_7 {
    width: calc(58.33% - 6px);
}

.my_col_6 {
    width: calc(50% - 4px);
}

.my_col_5 {
    width: calc(41.67% - 6px);
}

.my_col_4 {
    width: calc(33.33% - 6px);
}

.my_col_3 {
    width: calc(25% - 6px);
}

.my_col_2 {
    width: calc(16.67% - 3px);
}

.my_col_1 {
    width: calc(8.34% - 6px);
}

@media screen and (max-width: 768px) {
    .my_col_1, .my_col_2, .my_col_3, .my_col_4,
    .my_col_5, .my_col_6, .my_col_7, .my_col_8 {
        width: calc(100% - 8px);
    }
}

.scrollable_container{
    display:flex;
    flex-direction:column;
    width:100%;
    overflow: auto;
    align-items: center;
}

.progress-bar {
    width: 100%;
    height: 20px;
    border-radius: 4px;
    background: rgba(255, 255, 255, 0.10);
}

.filled {
    height: 20px;
    background: linear-gradient(90deg, #7491EA 0%, #9865D9 100%);
    border-radius: 4px;
    position: relative;
    overflow: hidden;
}

.shine {
    position: absolute;
    top: -10%;
    left: -50%;
    height: 120%;
    width: 25%;
    background: linear-gradient(45deg, transparent, rgba(255, 255, 255, 0.5), transparent);
    animation: shine 1.5s ease-in-out infinite;
}

@keyframes shine {
    0% { left: -50%; opacity: 0; }
    10% { left: 0%; opacity: 0.3; }
    90% { left: 100%; opacity: 0.3; }
    100% { left: 150%; opacity: 0; }
}

.bar-chart {
    display: flex;
    flex-direction: column;
    align-items: flex-start;
}

.bar {
    width: 0;
    height: 40px;
    background: linear-gradient(90deg, #7491EA 0%, #9865D9 100%);
    border-radius: 10px;
    line-height: 40px;
    color: white;
    padding-left: 10px;
    text-align: left;
    transition: width 2s;
}

.active_runs{
    display: flex;
    width: 100%;
    padding: 8px;
    flex-direction: column;
    align-items: flex-start;
    gap: 2px;
    border-radius: 8px;
    background: rgba(255, 255, 255, 0.06);
}

.table_css{
    border-bottom: 1px solid rgba(255, 255, 255, 0.08);
    width: 100%;
}

.table_header{
    color: #888;
    font-size: 12px;
    font-weight: 500;
    padding: 8px;
    align-items: center;
}

.table_data{
    gap: 10px;
    color: #FFF;
    font-size: 12px;
    font-weight: 400;
    padding: 8px;
}

tr{
    border: 1px solid rgba(255, 255, 255, 0.08);
    border-right: none;
    border-left: none;
}

.table_border{border-right: 1px solid rgba(255, 255, 255, 0.08);}

.bar_label_dot{
    display: inline-block;
    width: 12px;
    height: 12px;
    border-radius: 10px;
}

.bar_label_text{
    color: #888;
    font-size: 12px;
    font-style: normal;
    font-weight: 400;
    line-height: normal;
    margin-left: 8px;
}

.tools_used_tooltip:hover::after {
    content: attr(data-tooltip);
    position: absolute;
    bottom: 100%;
    left: 50%;
    transform: translateX(-50%);
    padding: 10px;
    color: #fff;
    font-size: 12px;
    white-space: pre;
    z-index: 100;
    border-radius: 8px;
    background: #2E293F;
    margin-bottom: 4px;
}

.tools_used, .tools_used_tooltip{
    border-radius: 16px;
    border: 1px solid rgba(255, 255, 255, 0.08);
    background: rgba(255, 255, 255, 0.14);
    display: inline-flex;
    height: 20px;
    padding: 3px 8px;
    align-items: center;
    gap: 6px;
    color: #FFF;
    font-size: 11px;
    font-style: normal;
    font-weight: 400;
    line-height: normal;
    margin: 2px;
}

.tools_used_tooltip{
    position: relative;
    cursor: pointer;
}

.image_class{
    background: #FFFFFF80;
    border-radius: 20px;
}

<<<<<<< HEAD
.tool_icon{
    border-radius: 25px;
    background: black;
    position: relative;
}

=======
>>>>>>> 0ceb9eb6
.loader {
    font-size: 2px;
    width: 1em;
    height: 1em;
    border-radius: 50%;
    position: relative;
    text-indent: -9999em;
    -webkit-animation: load5 1.1s infinite ease;
    animation: load5 1.1s infinite ease;
    -webkit-transform: translateZ(0);
    -ms-transform: translateZ(0);
    transform: translateZ(0);
}

@-webkit-keyframes load5 {
    0%,
    100% {
        box-shadow: 0em -2.6em 0em 0em #231f1f, 1.8em -1.8em 0 0em rgba(35,31,31, 0.2), 2.5em 0em 0 0em rgba(35,31,31, 0.2), 1.75em 1.75em 0 0em rgba(35,31,31, 0.2), 0em 2.5em 0 0em rgba(35,31,31, 0.2), -1.8em 1.8em 0 0em rgba(35,31,31, 0.2), -2.6em 0em 0 0em rgba(35,31,31, 0.5), -1.8em -1.8em 0 0em rgba(35,31,31, 0.7);
    }
    12.5% {
        box-shadow: 0em -2.6em 0em 0em rgba(35,31,31, 0.7), 1.8em -1.8em 0 0em #231f1f, 2.5em 0em 0 0em rgba(35,31,31, 0.2), 1.75em 1.75em 0 0em rgba(35,31,31, 0.2), 0em 2.5em 0 0em rgba(35,31,31, 0.2), -1.8em 1.8em 0 0em rgba(35,31,31, 0.2), -2.6em 0em 0 0em rgba(35,31,31, 0.2), -1.8em -1.8em 0 0em rgba(35,31,31, 0.5);
    }
    25% {
        box-shadow: 0em -2.6em 0em 0em rgba(35,31,31, 0.5), 1.8em -1.8em 0 0em rgba(35,31,31, 0.7), 2.5em 0em 0 0em #231f1f, 1.75em 1.75em 0 0em rgba(35,31,31, 0.2), 0em 2.5em 0 0em rgba(35,31,31, 0.2), -1.8em 1.8em 0 0em rgba(35,31,31, 0.2), -2.6em 0em 0 0em rgba(35,31,31, 0.2), -1.8em -1.8em 0 0em rgba(35,31,31, 0.2);
    }
    37.5% {
        box-shadow: 0em -2.6em 0em 0em rgba(35,31,31, 0.2), 1.8em -1.8em 0 0em rgba(35,31,31, 0.5), 2.5em 0em 0 0em rgba(35,31,31, 0.7), 1.75em 1.75em 0 0em #231f1f, 0em 2.5em 0 0em rgba(35,31,31, 0.2), -1.8em 1.8em 0 0em rgba(35,31,31, 0.2), -2.6em 0em 0 0em rgba(35,31,31, 0.2), -1.8em -1.8em 0 0em rgba(35,31,31, 0.2);
    }
    50% {
        box-shadow: 0em -2.6em 0em 0em rgba(35,31,31, 0.2), 1.8em -1.8em 0 0em rgba(35,31,31, 0.2), 2.5em 0em 0 0em rgba(35,31,31, 0.5), 1.75em 1.75em 0 0em rgba(35,31,31, 0.7), 0em 2.5em 0 0em #231f1f, -1.8em 1.8em 0 0em rgba(35,31,31, 0.2), -2.6em 0em 0 0em rgba(35,31,31, 0.2), -1.8em -1.8em 0 0em rgba(35,31,31, 0.2);
    }
    62.5% {
        box-shadow: 0em -2.6em 0em 0em rgba(35,31,31, 0.2), 1.8em -1.8em 0 0em rgba(35,31,31, 0.2), 2.5em 0em 0 0em rgba(35,31,31, 0.2), 1.75em 1.75em 0 0em rgba(35,31,31, 0.5), 0em 2.5em 0 0em rgba(35,31,31, 0.7), -1.8em 1.8em 0 0em #231f1f, -2.6em 0em 0 0em rgba(35,31,31, 0.2), -1.8em -1.8em 0 0em rgba(35,31,31, 0.2);
    }
    75% {
        box-shadow: 0em -2.6em 0em 0em rgba(35,31,31, 0.2), 1.8em -1.8em 0 0em rgba(35,31,31, 0.2), 2.5em 0em 0 0em rgba(35,31,31, 0.2), 1.75em 1.75em 0 0em rgba(35,31,31, 0.2), 0em 2.5em 0 0em rgba(35,31,31, 0.5), -1.8em 1.8em 0 0em rgba(35,31,31, 0.7), -2.6em 0em 0 0em #231f1f, -1.8em -1.8em 0 0em rgba(35,31,31, 0.2);
    }
    87.5% {
        box-shadow: 0em -2.6em 0em 0em rgba(35,31,31, 0.2), 1.8em -1.8em 0 0em rgba(35,31,31, 0.2), 2.5em 0em 0 0em rgba(35,31,31, 0.2), 1.75em 1.75em 0 0em rgba(35,31,31, 0.2), 0em 2.5em 0 0em rgba(35,31,31, 0.2), -1.8em 1.8em 0 0em rgba(35,31,31, 0.5), -2.6em 0em 0 0em rgba(35,31,31, 0.7), -1.8em -1.8em 0 0em #231f1f;
    }
}
@keyframes load5 {
    0%,
    100% {
        box-shadow: 0em -2.6em 0em 0em #231f1f, 1.8em -1.8em 0 0em rgba(35,31,31, 0.2), 2.5em 0em 0 0em rgba(35,31,31, 0.2), 1.75em 1.75em 0 0em rgba(35,31,31, 0.2), 0em 2.5em 0 0em rgba(35,31,31, 0.2), -1.8em 1.8em 0 0em rgba(35,31,31, 0.2), -2.6em 0em 0 0em rgba(35,31,31, 0.5), -1.8em -1.8em 0 0em rgba(35,31,31, 0.7);
    }
    12.5% {
        box-shadow: 0em -2.6em 0em 0em rgba(35,31,31, 0.7), 1.8em -1.8em 0 0em #231f1f, 2.5em 0em 0 0em rgba(35,31,31, 0.2), 1.75em 1.75em 0 0em rgba(35,31,31, 0.2), 0em 2.5em 0 0em rgba(35,31,31, 0.2), -1.8em 1.8em 0 0em rgba(35,31,31, 0.2), -2.6em 0em 0 0em rgba(35,31,31, 0.2), -1.8em -1.8em 0 0em rgba(35,31,31, 0.5);
    }
    25% {
        box-shadow: 0em -2.6em 0em 0em rgba(35,31,31, 0.5), 1.8em -1.8em 0 0em rgba(35,31,31, 0.7), 2.5em 0em 0 0em #231f1f, 1.75em 1.75em 0 0em rgba(35,31,31, 0.2), 0em 2.5em 0 0em rgba(35,31,31, 0.2), -1.8em 1.8em 0 0em rgba(35,31,31, 0.2), -2.6em 0em 0 0em rgba(35,31,31, 0.2), -1.8em -1.8em 0 0em rgba(35,31,31, 0.2);
    }
    37.5% {
        box-shadow: 0em -2.6em 0em 0em rgba(35,31,31, 0.2), 1.8em -1.8em 0 0em rgba(35,31,31, 0.5), 2.5em 0em 0 0em rgba(35,31,31, 0.7), 1.75em 1.75em 0 0em #231f1f, 0em 2.5em 0 0em rgba(35,31,31, 0.2), -1.8em 1.8em 0 0em rgba(35,31,31, 0.2), -2.6em 0em 0 0em rgba(35,31,31, 0.2), -1.8em -1.8em 0 0em rgba(35,31,31, 0.2);
    }
    50% {
        box-shadow: 0em -2.6em 0em 0em rgba(35,31,31, 0.2), 1.8em -1.8em 0 0em rgba(35,31,31, 0.2), 2.5em 0em 0 0em rgba(35,31,31, 0.5), 1.75em 1.75em 0 0em rgba(35,31,31, 0.7), 0em 2.5em 0 0em #231f1f, -1.8em 1.8em 0 0em rgba(35,31,31, 0.2), -2.6em 0em 0 0em rgba(35,31,31, 0.2), -1.8em -1.8em 0 0em rgba(35,31,31, 0.2);
    }
    62.5% {
        box-shadow: 0em -2.6em 0em 0em rgba(35,31,31, 0.2), 1.8em -1.8em 0 0em rgba(35,31,31, 0.2), 2.5em 0em 0 0em rgba(35,31,31, 0.2), 1.75em 1.75em 0 0em rgba(35,31,31, 0.5), 0em 2.5em 0 0em rgba(35,31,31, 0.7), -1.8em 1.8em 0 0em #231f1f, -2.6em 0em 0 0em rgba(35,31,31, 0.2), -1.8em -1.8em 0 0em rgba(35,31,31, 0.2);
    }
    75% {
        box-shadow: 0em -2.6em 0em 0em rgba(35,31,31, 0.2), 1.8em -1.8em 0 0em rgba(35,31,31, 0.2), 2.5em 0em 0 0em rgba(35,31,31, 0.2), 1.75em 1.75em 0 0em rgba(35,31,31, 0.2), 0em 2.5em 0 0em rgba(35,31,31, 0.5), -1.8em 1.8em 0 0em rgba(35,31,31, 0.7), -2.6em 0em 0 0em #231f1f, -1.8em -1.8em 0 0em rgba(35,31,31, 0.2);
    }
    87.5% {
        box-shadow: 0em -2.6em 0em 0em rgba(35,31,31, 0.2), 1.8em -1.8em 0 0em rgba(35,31,31, 0.2), 2.5em 0em 0 0em rgba(35,31,31, 0.2), 1.75em 1.75em 0 0em rgba(35,31,31, 0.2), 0em 2.5em 0 0em rgba(35,31,31, 0.2), -1.8em 1.8em 0 0em rgba(35,31,31, 0.5), -2.6em 0em 0 0em rgba(35,31,31, 0.7), -1.8em -1.8em 0 0em #231f1f;
    }
}

<<<<<<< HEAD
.bg_black{background: black}
.bg_white{background: white}

.container {
    height: 100%;
    width: 100%;
    padding: 0 0 0 8px;
}

.title_box {
    width: 100%;
    padding: 8px;
    display: flex;
    align-items: center;
    justify-content: center;
}

.item_container{
    display: flex;
    align-items: center;
    justify-content: flex-start;
}

.item_name {
    font-style: normal;
    font-weight: 500;
    font-size: 12px;
    line-height: 21px;
    color: #FEFEFE;
    margin-top: -2px;
    display: -webkit-box;
    -webkit-box-orient: vertical;
    -webkit-line-clamp: 1;
    overflow: hidden;
    text-overflow: ellipsis;
}

.item_publisher {
    font-style: normal;
    font-weight: 500;
    font-size: 9px;
    line-height: 12px;
    display: flex;
    align-items: center;
    color: #666666;
    margin-top: 2px;
    display: -webkit-box;
    -webkit-box-orient: vertical;
    -webkit-line-clamp: 1;
    overflow: hidden;
    text-overflow: ellipsis;
}

.item_box {
    cursor: pointer;
    width: 100%;
    border-radius: 8px;
}

.item_box:hover{
    background-color: #494856;
}

.vertical_selection_scroll{
    overflow-y: scroll;
    height: 80vh;
}

.agent_text {
    font-style: normal;
    font-weight: 400;
    font-size: 13px;
    line-height: 15px;
    align-items: center;
    color: white;
    flex: none;
    order: 1;
    flex-grow: 0;
}

.agent_box {
    display: inline-flex;
    flex-direction: row;
    align-items: center;
    justify-content: flex-start;
    padding: 10px 8px;
    gap: 6px;
    border-radius: 8px;
    flex: none;
    order: 0;
    flex-grow: 0;
    cursor: pointer;
    height: 35px;
}

.agent_box:hover {
    background-color: #494856;
}

.text_ellipsis{
    display: -webkit-box;
    -webkit-box-orient: vertical;
    -webkit-line-clamp: 1;
    overflow: hidden;
    text-overflow: ellipsis;
}

.tab_button, .tab_button_selected{
    background: transparent;
    border: none;
    font-style: normal;
    font-weight: 400;
    font-size: 12px;
    line-height: 15px;
    color: #FFFFFF;
    border-radius: 8px;
    padding: 5px 10px;
    display: -webkit-inline-flex;
    align-items: center;
    justify-content: center;
}

.tab_button{
    background: transparent;
}

.tab_button_selected{
    background: #454254;
}

.tab_button_small, .tab_button_small_selected{
    height: 30px;
    font-size: 12px;
    text-align: center;
    display: flex;
    align-items: center;
    padding: 8px;
    border-radius: 8px;
    cursor: pointer;
}

.tab_button_small{
    background: transparent;
}

.tab_button_small_selected{
    background: #454254;
}

.detail_top {
    width: 100%;
    height: fit-content;
    display: inline-flex;
    align-items: center;
    padding-right: 10px;
}

.detail_body{
    overflow-y: auto;
    max-height: 80vh;
    position: relative;
    width: 100%;
    padding-right: 10px;
}

.detail_content {
    height: calc(100vh - 140px);
    border-radius: 8px;
    overflow-y: scroll;
    padding-bottom: 0;
}

.feed_title {
    font-family: 'Source Code Pro';
    margin-left: 10px;
    font-style: normal;
    font-weight: 500;
    font-size: 12px;
    line-height: 15px;
    color: white;
    white-space: pre-line;
    word-wrap: break-word;
    max-width: 95%;
}


.top_bar {
    padding: 8px 10px;
    height: 100%;
    display: flex;
    align-items: center;
    justify-content: space-between;
}

.top_bar_section {
    display: flex;
    align-items: center;
    justify-content: space-between;
    padding: 2px 9px;
    gap: 8px;
    border-radius: 8px;
    cursor: pointer;
}

.top_bar_input{
    border: 1px solid rgba(255, 255, 255, 0.14);
    width: 150px;
}

.top_bar_font {
    display: flex;
    align-items: center;
    font-style: normal;
    font-weight: 400;
    font-size: 12px;
    color: white;
    margin-left: 5px;
    display: -webkit-box;
    -webkit-box-orient: vertical;
    -webkit-line-clamp: 1;
    overflow: hidden;
    text-overflow: ellipsis;
}


.top_right {
    display: flex;
    flex-direction: row;
    align-items: center;
    justify-content: flex-end;
    width: fit-content;
    order: 1;
    height: 100%;
}

.top_left {
    display: flex;
    order: 0;
    justify-content: flex-start;
    align-items: center;
}

.top_right_icon {
    margin-right: 10px;
    cursor: pointer;
    display: flex;
    order: 1;
    justify-content: flex-end;
    align-items: center;
    height: 100%;
}

.horizontal_bar{
    background: rgba(255, 255, 255, 0.10);
    width: 4px;
    height: 80%;
    border-radius: 8px;
    border: rgba(255, 255, 255, 0.10);
}

.side_bar {
    display: flex;
    flex-direction: column;
    align-items: center;
    position: relative;
    height: 100%;
    color: white;
}

.col-6-scrollable {
    overflow-y: scroll;
    height: calc(100vh - 92px);
    padding: 25px 20px;
}

.market_tool {
    display: flex;
    height: 105px;
    color: white;
    font-size: small;
    padding: 12px;
    width: 33% !important;
    background-color: rgb(39, 35, 53);
    border-radius: 8px;
    flex-direction: column;
}

.history_box, .history_box_selected {
    width: 100%;
    padding: 10px;
    color: white;
    font-style: normal;
    font-weight: 400;
    font-size: 12px;
    line-height: 14px;
    border-radius: 8px;
    cursor: pointer;
    margin-bottom: 7px;
}

.history_box{
    background: #272335;
}

.history_box_selected{
    background: #474255;
}
=======
.justify_space_between{justify-content: space-between}
.cursor_pointer{cursor: pointer;}
>>>>>>> 0ceb9eb6
<|MERGE_RESOLUTION|>--- conflicted
+++ resolved
@@ -35,15 +35,12 @@
     border-radius: 8px;
     border: 1px dashed rgba(255, 255, 255, 0.2);
     display: flex;
-    flex-direction: column;
     align-items: center;
     justify-content: center;
     height: 120px;
     cursor: pointer;
     padding: 20px;
     background: transparent;
-    margin: 0 8px 10px 0;
-    gap: 2px;
 }
 
 .file-drop-area.dragging {
@@ -193,26 +190,6 @@
     box-shadow: -10px 10px 100px rgba(0, 0, 0, 0.4);
 }
 
-.page_title {
-    text-align: left;
-    font-style: normal;
-    font-weight: 400;
-    font-size: 16px;
-    line-height: 17px;
-    display: flex;
-    align-items: center;
-    color: white;
-    margin-bottom: 25px;
-}
-
-.form_label_13{
-    font-size: 13px;
-    margin-bottom: 4px;
-    font-weight: 500;
-    color: #888888;
-    line-height: 17px;
-}
-
 .form_label {
     font-size: 14px;
     margin-bottom: 4px;
@@ -715,16 +692,9 @@
     justify-content: space-between;
 }
 
-<<<<<<< HEAD
-.mt_4{margin-top: 4px;}
-.mt_5{margin-top: 5px;}
-=======
->>>>>>> 0ceb9eb6
 .mt_6{margin-top: 6px;}
 .mt_8{margin-top: 8px;}
 .mt_10{margin-top: 10px;}
-.mt_12{margin-top: 12px;}
-.mt_14{margin-top: 14px;}
 .mt_16{margin-top: 16px;}
 .mt_20{margin-top: 20px;}
 .mt_24{margin-top: 24px;}
@@ -733,144 +703,25 @@
 .mt_50{margin-top: 50px;}
 .mt_60{margin-top: 60px;}
 .mt_70{margin-top: 70px;}
-.mt_74{margin-top: 74px;}
 .mt_80{margin-top: 80px;}
 
-.mb_1{margin-bottom: 1px;}
-.mb_2{margin-bottom: 2px;}
-.mb_3{margin-bottom: 3px;}
-.mb_4{margin-bottom: 4px;}
-.mb_5{margin-bottom: 5px;}
+.mb_24{margin-bottom:24px;}
 .mb_6{margin-bottom: 6px;}
-.mb_7{margin-bottom: 7px;}
 .mb_8{margin-bottom: 8px;}
-.mb_9{margin-bottom: 9px;}
 .mb_10{margin-bottom: 10px;}
-.mb_11{margin-bottom: 11px;}
-.mb_12{margin-bottom: 12px;}
-.mb_13{margin-bottom: 13px;}
-.mb_14{margin-bottom: 14px;}
-.mb_15{margin-bottom: 15px;}
 .mb_16{margin-bottom: 16px;}
-.mb_17{margin-bottom: 17px;}
-.mb_18{margin-bottom: 18px;}
-.mb_19{margin-bottom: 19px;}
 .mb_20{margin-bottom: 20px;}
-.mb_21{margin-bottom: 21px;}
-.mb_22{margin-bottom: 22px;}
-.mb_23{margin-bottom: 23px;}
 .mb_24{margin-bottom: 24px;}
-.mb_25{margin-bottom: 25px;}
-.mb_26{margin-bottom: 26px;}
-.mb_27{margin-bottom: 27px;}
-.mb_28{margin-bottom: 28px;}
-.mb_29{margin-bottom: 29px;}
 .mb_30{margin-bottom: 30px;}
-.mb_31{margin-bottom: 31px;}
-.mb_32{margin-bottom: 32px;}
-.mb_33{margin-bottom: 33px;}
 .mb_34{margin-bottom: 34px;}
-.mb_35{margin-bottom: 35px;}
-.mb_36{margin-bottom: 36px;}
-.mb_37{margin-bottom: 37px;}
-.mb_38{margin-bottom: 38px;}
-.mb_39{margin-bottom: 39px;}
-.mb_40{margin-bottom: 40px;}
-.mb_50{margin-bottom: 50px;}
-.mb_60{margin-bottom: 60px;}
-.mb_70{margin-bottom: 70px;}
-.mb_74{margin-bottom: 74px;}
-
-
-.ml_1{margin-left: 1px;}
-.ml_2{margin-left: 2px;}
-.ml_3{margin-left: 3px;}
-.ml_4{margin-left: 4px;}
-.ml_5{margin-left: 5px;}
+
+.ml_24{margin-left:24px;}
 .ml_6{margin-left: 6px;}
-.ml_7{margin-left: 7px;}
 .ml_8{margin-left: 8px;}
-.ml_9{margin-left: 9px;}
 .ml_10{margin-left: 10px;}
-<<<<<<< HEAD
-.ml_11{margin-left: 11px;}
 .ml_12{margin-left: 12px;}
-.ml_13{margin-left: 13px;}
-.ml_14{margin-left: 14px;}
-.ml_15{margin-left: 15px;}
-=======
-.ml_12{margin-left: 12px;}
->>>>>>> 0ceb9eb6
 .ml_16{margin-left: 16px;}
-.ml_17{margin-left: 17px;}
-.ml_18{margin-left: 18px;}
-.ml_19{margin-left: 19px;}
 .ml_20{margin-left: 20px;}
-.ml_21{margin-left: 21px;}
-.ml_22{margin-left: 22px;}
-.ml_23{margin-left: 23px;}
-.ml_24{margin-left: 24px;}
-.ml_25{margin-left: 25px;}
-.ml_26{margin-left: 26px;}
-.ml_27{margin-left: 27px;}
-.ml_28{margin-left: 28px;}
-.ml_29{margin-left: 29px;}
-.ml_30{margin-left: 30px;}
-.ml_31{margin-left: 31px;}
-.ml_32{margin-left: 32px;}
-.ml_33{margin-left: 33px;}
-.ml_34{margin-left: 34px;}
-.ml_35{margin-left: 35px;}
-.ml_36{margin-left: 36px;}
-.ml_37{margin-left: 37px;}
-.ml_38{margin-left: 38px;}
-.ml_39{margin-left: 39px;}
-.ml_40{margin-left: 40px;}
-
-
-.mr_1{margin-right: 1px;}
-.mr_2{margin-right: 2px;}
-.mr_3{margin-right: 3px;}
-.mr_4{margin-right: 4px;}
-.mr_5{margin-right: 5px;}
-.mr_6{margin-right: 6px;}
-.mr_7{margin-right: 7px;}
-.mr_8{margin-right: 8px;}
-.mr_9{margin-right: 9px;}
-.mr_10{margin-right: 10px;}
-.mr_11{margin-right: 11px;}
-.mr_12{margin-right: 12px;}
-.mr_13{margin-right: 13px;}
-.mr_14{margin-right: 14px;}
-.mr_15{margin-right: 15px;}
-.mr_16{margin-right: 16px;}
-.mr_17{margin-right: 17px;}
-.mr_18{margin-right: 18px;}
-.mr_19{margin-right: 19px;}
-.mr_20{margin-right: 20px;}
-.mr_21{margin-right: 21px;}
-.mr_22{margin-right: 22px;}
-.mr_23{margin-right: 23px;}
-.mr_24{margin-right: 24px;}
-.mr_25{margin-right: 25px;}
-.mr_26{margin-right: 26px;}
-.mr_27{margin-right: 27px;}
-.mr_28{margin-right: 28px;}
-.mr_29{margin-right: 29px;}
-.mr_30{margin-right: 30px;}
-.mr_31{margin-right: 31px;}
-.mr_32{margin-right: 32px;}
-.mr_33{margin-right: 33px;}
-.mr_34{margin-right: 34px;}
-.mr_35{margin-right: 35px;}
-.mr_36{margin-right: 36px;}
-.mr_37{margin-right: 37px;}
-.mr_38{margin-right: 38px;}
-.mr_39{margin-right: 39px;}
-.mr_40{margin-right: 40px;}
-.mr_70{margin-right: 70px;}
-.mr_74{margin-right: 74px;}
-.mr_80{margin-right: 80px;}
 
 .text_9{
     color: #FFF;
@@ -881,14 +732,6 @@
     line-height: normal;
 }
 
-.text_10{
-    font-style: normal;
-    font-weight: 400;
-    font-size: 10px;
-    line-height: 12px;
-    color: #888888;
-}
-
 .text_12{
     color: #888;
     font-size: 12px;
@@ -902,21 +745,6 @@
     color: #FFF;
     font-size: 14px;
     font-weight: 400;
-}
-.text_16{
-    color: #FFF;
-    font-size: 16px;
-    font-style: normal;
-    font-weight: 400;
-    line-height: normal;
-}
-
-.text_17{
-    color: #FFF;
-    font-size: 17px;
-    font-style: normal;
-    font-weight: 400;
-    line-height: normal;
 }
 
 .text_20_bold{
@@ -941,13 +769,6 @@
     width: 100%;
 }
 
-.horizontal_container_center{
-    display: inline-flex;
-    align-items: center;
-    justify-content: center;
-    width: 100%;
-}
-
 .vertical_containers{
     display: flex;
     flex-direction: column;
@@ -977,6 +798,7 @@
     justify-content: space-between;
     flex-direction: row;
     width: 100%;
+    gap: 8px;
 }
 
 .horizontal_container{
@@ -997,89 +819,24 @@
     width: 100%;
 }
 
-<<<<<<< HEAD
-.margin_0{margin: 0}
-.padding_0{padding: 0}
-
-.r_0{right: 0}
-
-.w_120p{width: 120px}
-.w_6{width: 6%}
-.w_10{width: 10%}
-.w_12{width: 12%}
-.w_20{width: 20%}
-.w_22{width: 22%}
-.w_56{width: 56%}
-=======
->>>>>>> 0ceb9eb6
 .w_100{width: 100%}
 .w_fit_content{width:fit-content}
-
-.mxw_360{max-width: 360px}
-
-.h_44p{height: 44px}
 .h_100{height: 100%}
-.h_auto{height: auto}
-.h_75vh{height: 75vh}
-
-.mxh_78vh{max-height: 78vh}
 
 .justify_center{justify-content: center}
-.justify_end{justify-content: flex-end}
-.justify_start{justify-content: flex-start}
-.justify_space_between{justify-content: space-between}
-
 .display_flex{display: inline-flex}
-
 .align_center{align-items: center}
 .align_start{align-items: flex-start}
 .align_end{align-items: flex-end}
-
 .text_align_right{text-align: right}
-.text_align_center{text-align: center}
-.text_align_left{text-align: left}
-
 .position_relative{position: relative}
-.position_absolute{position: absolute}
-
 .cursor_pointer{cursor: pointer}
-.cursor_default{cursor: default}
-
 .overflow_auto{overflow: auto}
-.overflowY_scroll{overflow-y: scroll}
-.overflowY_auto{overflow-y: auto}
-.overflowX_scroll{overflow-x: scroll}
-.overflowX_auto{overflow-x: auto}
-
+
+.gap_8{gap:8px;}
 .gap_4{gap:4px;}
-.gap_6{gap:6px;}
-.gap_8{gap:8px;}
-.gap_16{gap:16px;}
-.gap_20{gap:20px;}
-
-.border_radius_8{border-radius: 8px;}
-.border_radius_25{border-radius: 25px;}
 
 .color_white{color:#FFFFFF}
-.color_gray{color:#888888}
-
-.lh_16{line-height: 16px;}
-.lh_17{line-height: 17px;}
-
-.padding_5{padding: 5px;}
-.padding_8{padding: 8px;}
-.padding_10{padding: 10px;}
-.padding_12{padding: 12px;}
-
-.padding_8_6{padding: 8px 6px;}
-.padding_2_8{padding: 2px 8px;}
-.padding_0_8{padding: 0px 8px;}
-
-.flex_wrap{flex-wrap: wrap;}
-
-.mix_blend_mode{mix-blend-mode: exclusion;}
-
-.ff_sourceCode{font-family: 'Source Code Pro'}
 
 /*------------------------------- My ROWS AND COLUMNS -------------------------------*/
 .my_rows {
@@ -1302,15 +1059,6 @@
     border-radius: 20px;
 }
 
-<<<<<<< HEAD
-.tool_icon{
-    border-radius: 25px;
-    background: black;
-    position: relative;
-}
-
-=======
->>>>>>> 0ceb9eb6
 .loader {
     font-size: 2px;
     width: 1em;
@@ -1380,315 +1128,5 @@
     }
 }
 
-<<<<<<< HEAD
-.bg_black{background: black}
-.bg_white{background: white}
-
-.container {
-    height: 100%;
-    width: 100%;
-    padding: 0 0 0 8px;
-}
-
-.title_box {
-    width: 100%;
-    padding: 8px;
-    display: flex;
-    align-items: center;
-    justify-content: center;
-}
-
-.item_container{
-    display: flex;
-    align-items: center;
-    justify-content: flex-start;
-}
-
-.item_name {
-    font-style: normal;
-    font-weight: 500;
-    font-size: 12px;
-    line-height: 21px;
-    color: #FEFEFE;
-    margin-top: -2px;
-    display: -webkit-box;
-    -webkit-box-orient: vertical;
-    -webkit-line-clamp: 1;
-    overflow: hidden;
-    text-overflow: ellipsis;
-}
-
-.item_publisher {
-    font-style: normal;
-    font-weight: 500;
-    font-size: 9px;
-    line-height: 12px;
-    display: flex;
-    align-items: center;
-    color: #666666;
-    margin-top: 2px;
-    display: -webkit-box;
-    -webkit-box-orient: vertical;
-    -webkit-line-clamp: 1;
-    overflow: hidden;
-    text-overflow: ellipsis;
-}
-
-.item_box {
-    cursor: pointer;
-    width: 100%;
-    border-radius: 8px;
-}
-
-.item_box:hover{
-    background-color: #494856;
-}
-
-.vertical_selection_scroll{
-    overflow-y: scroll;
-    height: 80vh;
-}
-
-.agent_text {
-    font-style: normal;
-    font-weight: 400;
-    font-size: 13px;
-    line-height: 15px;
-    align-items: center;
-    color: white;
-    flex: none;
-    order: 1;
-    flex-grow: 0;
-}
-
-.agent_box {
-    display: inline-flex;
-    flex-direction: row;
-    align-items: center;
-    justify-content: flex-start;
-    padding: 10px 8px;
-    gap: 6px;
-    border-radius: 8px;
-    flex: none;
-    order: 0;
-    flex-grow: 0;
-    cursor: pointer;
-    height: 35px;
-}
-
-.agent_box:hover {
-    background-color: #494856;
-}
-
-.text_ellipsis{
-    display: -webkit-box;
-    -webkit-box-orient: vertical;
-    -webkit-line-clamp: 1;
-    overflow: hidden;
-    text-overflow: ellipsis;
-}
-
-.tab_button, .tab_button_selected{
-    background: transparent;
-    border: none;
-    font-style: normal;
-    font-weight: 400;
-    font-size: 12px;
-    line-height: 15px;
-    color: #FFFFFF;
-    border-radius: 8px;
-    padding: 5px 10px;
-    display: -webkit-inline-flex;
-    align-items: center;
-    justify-content: center;
-}
-
-.tab_button{
-    background: transparent;
-}
-
-.tab_button_selected{
-    background: #454254;
-}
-
-.tab_button_small, .tab_button_small_selected{
-    height: 30px;
-    font-size: 12px;
-    text-align: center;
-    display: flex;
-    align-items: center;
-    padding: 8px;
-    border-radius: 8px;
-    cursor: pointer;
-}
-
-.tab_button_small{
-    background: transparent;
-}
-
-.tab_button_small_selected{
-    background: #454254;
-}
-
-.detail_top {
-    width: 100%;
-    height: fit-content;
-    display: inline-flex;
-    align-items: center;
-    padding-right: 10px;
-}
-
-.detail_body{
-    overflow-y: auto;
-    max-height: 80vh;
-    position: relative;
-    width: 100%;
-    padding-right: 10px;
-}
-
-.detail_content {
-    height: calc(100vh - 140px);
-    border-radius: 8px;
-    overflow-y: scroll;
-    padding-bottom: 0;
-}
-
-.feed_title {
-    font-family: 'Source Code Pro';
-    margin-left: 10px;
-    font-style: normal;
-    font-weight: 500;
-    font-size: 12px;
-    line-height: 15px;
-    color: white;
-    white-space: pre-line;
-    word-wrap: break-word;
-    max-width: 95%;
-}
-
-
-.top_bar {
-    padding: 8px 10px;
-    height: 100%;
-    display: flex;
-    align-items: center;
-    justify-content: space-between;
-}
-
-.top_bar_section {
-    display: flex;
-    align-items: center;
-    justify-content: space-between;
-    padding: 2px 9px;
-    gap: 8px;
-    border-radius: 8px;
-    cursor: pointer;
-}
-
-.top_bar_input{
-    border: 1px solid rgba(255, 255, 255, 0.14);
-    width: 150px;
-}
-
-.top_bar_font {
-    display: flex;
-    align-items: center;
-    font-style: normal;
-    font-weight: 400;
-    font-size: 12px;
-    color: white;
-    margin-left: 5px;
-    display: -webkit-box;
-    -webkit-box-orient: vertical;
-    -webkit-line-clamp: 1;
-    overflow: hidden;
-    text-overflow: ellipsis;
-}
-
-
-.top_right {
-    display: flex;
-    flex-direction: row;
-    align-items: center;
-    justify-content: flex-end;
-    width: fit-content;
-    order: 1;
-    height: 100%;
-}
-
-.top_left {
-    display: flex;
-    order: 0;
-    justify-content: flex-start;
-    align-items: center;
-}
-
-.top_right_icon {
-    margin-right: 10px;
-    cursor: pointer;
-    display: flex;
-    order: 1;
-    justify-content: flex-end;
-    align-items: center;
-    height: 100%;
-}
-
-.horizontal_bar{
-    background: rgba(255, 255, 255, 0.10);
-    width: 4px;
-    height: 80%;
-    border-radius: 8px;
-    border: rgba(255, 255, 255, 0.10);
-}
-
-.side_bar {
-    display: flex;
-    flex-direction: column;
-    align-items: center;
-    position: relative;
-    height: 100%;
-    color: white;
-}
-
-.col-6-scrollable {
-    overflow-y: scroll;
-    height: calc(100vh - 92px);
-    padding: 25px 20px;
-}
-
-.market_tool {
-    display: flex;
-    height: 105px;
-    color: white;
-    font-size: small;
-    padding: 12px;
-    width: 33% !important;
-    background-color: rgb(39, 35, 53);
-    border-radius: 8px;
-    flex-direction: column;
-}
-
-.history_box, .history_box_selected {
-    width: 100%;
-    padding: 10px;
-    color: white;
-    font-style: normal;
-    font-weight: 400;
-    font-size: 12px;
-    line-height: 14px;
-    border-radius: 8px;
-    cursor: pointer;
-    margin-bottom: 7px;
-}
-
-.history_box{
-    background: #272335;
-}
-
-.history_box_selected{
-    background: #474255;
-}
-=======
 .justify_space_between{justify-content: space-between}
-.cursor_pointer{cursor: pointer;}
->>>>>>> 0ceb9eb6
+.cursor_pointer{cursor: pointer;}