* {
    -webkit-font-smoothing: antialiased !important;
    text-rendering: optimizelegibility !important;
    -ms-overflow-style: none;
    scrollbar-width: none;
}

::-webkit-scrollbar-thumb {
    background: transparent;
}

::-webkit-scrollbar {
    width: 0;
    display: none;
    background: transparent;
}

.back_to_top {
    display: flex;
    align-items: center;
    justify-content: center;
    width: 28px;
    height: 28px;
    background: #1B192C;
    border-radius: 8px;
    border: 1px solid #8C8C8C;
    box-shadow: -3px 3px 8px rgba(0, 0, 0, 0.3);
    bottom: 4%;
    position: fixed;
    z-index: 100;
    cursor: pointer;
}

.file-drop-area {
    border-radius: 8px;
    border: 1px dashed rgba(255, 255, 255, 0.2);
    display: flex;
    flex-direction: column;
    align-items: center;
    justify-content: center;
    height: 120px;
    cursor: pointer;
    padding: 20px;
    background: transparent;
    margin: 0 8px 10px 0;
    gap: 2px;
}

.file-drop-area.dragging {
    border-radius: 0;
    background: #3A354A;
}

input[type="number"]::-webkit-inner-spin-button,
input[type="number"]::-webkit-outer-spin-button {
    -webkit-appearance: none;
    margin: 0;
}

input[type="number"] {
    -moz-appearance: textfield;
}

input[type=checkbox] {
    height: 17px !important;
    width: 17px !important;
    visibility: visible !important;
}

input[type=checkbox i] {
    cursor: pointer !important;
}

input[type="range"] {
    appearance: none;
    width: 100%;
    height: 8px;
    background: #28243A;
    outline: none;
    opacity: 1;
    border-radius: 20px;
    transition: 0.2s;
}

input[type="range"]::-webkit-slider-thumb {
    border-radius: 100px;
    border: 2px solid #8C8C8C;
    appearance: none;
    width: 20px;
    height: 20px;
    background: #FFFFFF;
    cursor: pointer;
    box-shadow: -3px 3px 8px rgba(0, 0, 0, 0.3);
    margin-top: -5px;
}

input[type="range"]::-moz-range-thumb {
    border-radius: 100px;
    border: 2px solid #8C8C8C;
    appearance: none;
    width: 20px;
    height: 20px;
    background: #FFFFFF;
    cursor: pointer;
    box-shadow: -3px 3px 8px rgba(0, 0, 0, 0.3);
    margin-top: -5px;
}

input[type="range"]::-webkit-slider-runnable-track {
    width: 100%;
    height: 8px;
    cursor: pointer;
    border-radius: 20px;
    background: linear-gradient(to right, #8C8C8C 0%, #28243A 0%);
}

input[type="range"]::-moz-range-track {
    width: 100%;
    height: 8px;
    cursor: pointer;
    border-radius: 20px;
    background: linear-gradient(to right, #8C8C8C 0%, #28243A 0%);
}

.checkbox {
    appearance: none;
    background-color: #222222;
    border: 1px solid #4A4A55;
    border-radius: 4px;
    position: relative;
}

.checkbox:checked {
    background-color: rgba(255, 255, 255);
}

.checkbox:checked::before {
    content: '\2713';
    position: absolute;
    transform: translateY(-20%);
    color: #312D44;
    font-weight: 650;
}

.tool_container {
    font-size: 12px;
    background: #656370;
    border: 1px solid rgba(255, 255, 255, 0.14);
    border-radius: 16px;
    padding: 1px 10px;
    margin-right: 7px;
    margin-top: -3px;
    color: white;
    display: flex;
    align-items: center;
    min-width: fit-content;
    max-height: 22px;
    max-width: 150px;
}

.medium_toggle {
    font-style: normal;
    font-weight: 500;
    font-size: 12px;
    line-height: 16px;
    color: white;
    border: none;
    background: transparent;
    border-radius: 8px;
    padding: 4px 10px 3px 10px;
}

.medium_toggle:hover {
    background: #494856;
}

.modal {
    position: fixed;
    top: 0;
    left: 0;
    width: 100%;
    height: 100%;
    background-color: rgba(0, 0, 0, 0.5);
    display: flex;
    justify-content: center;
    align-items: center;
}

.modal-content {
    background-color: #1F1B32;
    border-radius: 8px;
    padding: 20px;
    box-shadow: -10px 10px 100px rgba(0, 0, 0, 0.4);
}

.page_title {
    text-align: left;
    font-style: normal;
    font-weight: 400;
    font-size: 16px;
    line-height: 17px;
    display: flex;
    align-items: center;
    color: white;
    margin-bottom: 25px;
}

.form_label_13{
    font-size: 13px;
    margin-bottom: 4px;
    font-weight: 500;
    color: #888888;
    line-height: 17px;
}

.form_label {
    font-size: 14px;
    margin-bottom: 4px;
    font-weight: 500;
    color: #666666;
}

.logo {
    width: 35px;
    height: 35px;
    margin-left: 8px;
}

.dropdown {
    position: absolute !important;
    z-index: 10;
}

.dropdown_container {
    width: 150px;
    height: auto;
    background: #2E293F;
    flex-direction: column;
    justify-content: center;
    position: absolute;
    border-radius: 8px;
    box-shadow: -2px 2px 24px rgba(0, 0, 0, 0.4);
    padding: 5px;
    display: inline-block;
    z-index: 99999;
}

.dropdown_item {
    width: 100%;
    padding: 6px 10px;
    text-align: left;
    height: 100%;
    font-size: 14px;
    color: #FFFFFF;
    text-decoration: none;
    border-radius: 8px;
    list-style: none;
    cursor: pointer;
    text-overflow: ellipsis;
    overflow: hidden;
    white-space: nowrap;
}

.dropdown_item:hover {
    background: #2D334E;
}

.dropdown ul {
    background-color: #FFFFFF;
    box-shadow: 0 12px 26px 1px lightgray;
    list-style: none;
    margin: 0;
    padding: 0;
    text-align: center;
    border-radius: 6px;
}

.dropdown li {
    width: auto;
    height: auto;
    padding: 10px 14px;
    cursor: pointer;
    font-style: normal;
    font-weight: 400;
    font-size: 14px;
    line-height: 16px;
    display: flex;
    justify-content: left;
    color: #1A2037;
}

.dropdown li:hover {
    background: #F2F2F3;
    color: black;
}

.dropdown li:focus {
    background: #DCDCDC;
}

.dropdown li:active {
    background: #DCDCDC;
}

.input_medium {
    display: flex;
    flex-direction: row;
    align-items: center;
    padding: 8px 14px 8px 14px;
    gap: 4px;
    border-radius: 8px;
    width: 100%;
    height: 32px;
    background: #3B3B49;
    border: 1px solid #4A4A55;
    font-style: normal;
    font-weight: 400;
    font-size: 12px;
    line-height: 16px;
    transition: 0.2s;
    color: white;
}

.input_medium:hover, .textarea_medium:hover
{
    border: 1px solid #494856;
    transition: 0.2s;
}

.input_medium:disabled, .textarea_medium:disabled {
    cursor: not-allowed;
}

.input_medium:focus, .textarea_medium:focus
{
    transition:0.4s;
    outline: none;
    border: 1px solid #494856 !important;
}

.textarea_medium
{
    width: 100%;
    box-sizing: border-box;
    display: flex;
    flex-direction: column;
    align-items: flex-start;
    padding: 5px 12px;
    left: 470px;
    top: 20px;
    background: #3B3B49;
    border: 1px solid #4A4A55;
    border-radius: 8px;
    font-style: normal;
    font-weight: 400;
    font-size: 12px;
    line-height: 17px;
    color: white;
    flex: none;
    order: 0;
    align-self: stretch;
    transition:0.2s;
}

.custom_select_container {
    background-color: #3B3B49;
    display: flex;
    align-items: center;
    cursor: pointer;
    border: 1px solid #4A4A55;
    height: fit-content;
    border-radius: 8px;
    font-size: 12px;
    width: 221px;
    padding: 5px 5px 5px 10px;
    transition: 0.4s ease-in-out;
    justify-content: space-between;
    font-weight: normal;
    color: white
}

.dropdown_search_text
{
    background: transparent;
    flex-grow: 1;
    margin: 2px 0 0 4px;
    border: none;
    color: white;
    outline: none;
    font-style: normal;
    font-weight: 400;
    font-size: 12px;
    line-height: 16px;
    transition: 0.4s ease-in-out;
}

.custom_select_container:focus {
    outline: none;
    border: 1px solid #494856;
    float: left;
}

.custom_select_container:hover {
    border: 1px solid #494856;
    transition: 0.4s ease-in-out;
}

.custom_select_container i {
    margin: 0 10px;
    float: right;
}

.custom_select_options {
    background: #2E2C40;
    border: none;
    border-radius: 8px;
    position: absolute;
    width: 235px;
    height: auto;
    z-index: 10;
    vertical-align: middle;
    align-self: stretch;
    margin-top: 2px;
    max-height: 200px;
    overflow-y: auto;
    box-shadow: 0 2px 7px rgba(0,0,0,.4), 0 0 2px rgba(0,0,0,.22);
}

.custom_select_options::-webkit-scrollbar {
    width: 6px;
}

.custom_select_options::-webkit-scrollbar-thumb {
    background-color: rgba(0,0,0,0.2);
}

.custom_select_options::-webkit-scrollbar-track {
    background-color: transparent;
}

.custom_select_option, .create_agent_dropdown_options {
    cursor: pointer;
    font-size: 12px;
    color: white;
    font-weight: normal;
    height: auto;
    max-width: 240px;
    white-space: nowrap;
    overflow: hidden;
    text-overflow: ellipsis;
}

.custom_select_option:hover, .create_agent_dropdown_options:hover {
    background: #3B3B49;
    border-radius: 8px;
}

.custom_select_option:hover {
    background: #3B3B49;
    border-radius: 8px;
}

.custom_select_option:active, .create_agent_dropdown_options:active {
    background: #3B3B49;
    border-radius: 8px;
}

.create_agent_dropdown_options{
    background: #3B3B49;
    border-radius: 8px;
    position: absolute;
    top: -40px;
    right: 0;
    box-shadow: 0 2px 7px rgba(0,0,0,.4), 0 0 2px rgba(0,0,0,.22);
    height: 40px;
    width: 150px;
    padding-top: 10px;
    text-align: center;
}

@keyframes scale-in {
    from {
        opacity: 0;
        transform: scale(0.5);
    }
    to {
        opacity: 1;
        transform: scale(1);
    }
}

@keyframes scale-out {
    from {
        opacity: 1;
        transform: scale(1);
    }
    to {
        opacity: 0;
        transform: scale(0.5);
    }
}

.dropdown_container_search {
    display: inline-block;
    position: relative;
}

p {
    margin: 0;
    word-break: break-all;
}

.back_button {
    font-weight: 500;
    font-size: 12px;
    color: #888888;
    cursor: pointer;
    margin-bottom: 8px;
    display: inline-flex;
    align-items: center;
}

.primary_button, .primary_button_small{
    width: auto;
    border-radius: 8px;
    color: black;
    border: none;
    font-weight: 500;
    height: 32px;
    background: white;
    text-align: center;
    display: -webkit-inline-flex;
    justify-content: center;
    align-items: center;
    -webkit-box-orient: vertical;
    -webkit-line-clamp: 1;
    overflow: hidden;
    text-overflow: ellipsis;
    transition: 0.2s ease-in-out;
}

.primary_button{
    font-size: 14px;
    padding: 5px 15px;
}

.primary_button_small{
    font-size: 12px;
    padding: 0 12px;
}

.primary_button:disabled, .primary_button_small:disabled {
    opacity: 50%;
    cursor: not-allowed;
}

.primary_button:hover, .primary_button_small:hover {
    background-color: rgba(255, 255, 255, 0.8);
}

.secondary_button, .secondary_button_small {
    width: auto;
    border-radius: 8px;
    color: white;
    height: 32px;
    background: #4D4A5A;
    border: 1px solid rgba(255, 255, 255, 0.14);
    text-align: center;
    display: -webkit-flex;
    flex-direction: row;
    align-items: center;
    justify-content: center;
    gap: 6px;
    -webkit-box-orient: vertical;
    -webkit-line-clamp: 1;
    overflow: hidden;
    text-overflow: ellipsis;
    transition: 0.2s ease-in-out;
}

.secondary_button{
    font-size: 14px;
    padding: 7px 15px;
}

.secondary_button_small{
    font-size: 12px;
    padding: 0 12px;
}

.secondary_button:disabled, .secondary_button_small:disabled{
    opacity: 50%;
    cursor: not-allowed;
}

.secondary_button:hover, .secondary_button_small:hover {
    background-color: transparent;
}

.three_dots_vertical {
    width: 32px;
    border: none;
    font-size: 14px;
    color: white;
    height: 32px;
    background: transparent;
    padding: 15px;
    display: -webkit-flex;
    flex-direction: row;
    align-items: center;
    justify-content: center;
    gap: 6px;
    -webkit-box-orient: vertical;
    -webkit-line-clamp: 1;
    overflow: hidden;
    text-overflow: ellipsis;
}

.sideBarStyle {
    height: 100vh;
    width: 6.5vw;
    border-right: 1px solid #33303F;
    overflow-y: scroll;
    padding: 0 6px;
}

.contentStyle {
    height: 93.5vh;
    width: 100%;
}

.projectStyle {
    height: 100vh;
    width: 100vw;
    display: flex;
    background-color: #1B192C;
}

.workSpaceStyle {
    height: 100vh;
    width: 93.5vw;
}

.topBarStyle {
    height: 6.5vh;
    width: 100%;
}

.signInStyle {
    background: #21173A;
    width: 100vw;
    height: 100vh;
}

.signInTopBar {
    width: 100%;
    height: 10vh;
}

.superAgiLogo {
    padding-left: 30px;
    display: flex;
    align-items: center;
}

.signInCenter {
    width: 100%;
    height: 90vh;
    display: flex;
    align-items: center;
    justify-content: center;
}

.signInWrapper {
    height: fit-content;
    width: 25vw;
    padding: 25px 20px;
    background: #3A2E57;
    border-radius: 8px;
    margin-top: -30px;
}

.signInButton {
    color: black;
    width: 100%;
    border: none;
    background: white;
    border-radius: 8px;
    padding: 7px;
    font-weight: 500;
    display: flex;
    align-items: center;
    justify-content: center;
}

.signInInfo {
    color: white;
    font-size: 10px;
    text-align: center;
    margin-top: 15px;
    opacity: 0.7;
}

.history_permission
{
    display: flex;
    flex-direction: row;
    align-items: center;
    padding: 6px 8px;
    gap: 6px;
    width: fit-content;
    height: fit-content;
    background: rgba(255, 255, 255, 0.14);
    border: 1px solid rgba(255, 255, 255, 0.08);
    border-radius: 16px;
}

.cancel_action {
    margin-top: 10px;
    width: fit-content;
    color: #888888;
    font-size: 12px;
    cursor: pointer;
}

.resource_manager_tip{
    display: flex;
    padding: 2px 4px;
    align-items: center;
    border-radius: 8px;
    background: rgba(255, 255, 255, 0.10);
}

.title_wrapper {
    display: flex;
    justify-content: space-between;
    align-items: center;
}

.database_box {
    display: flex;
    justify-content: space-between;
    align-items: center;
    border-radius: 8px;
    background-color: #282437;
}

.index_options {
    padding: 12px 14px;
    max-width: 100%;
    display: flex;
    justify-content: space-between;
}

.mt_4{margin-top: 4px;}
.mt_5{margin-top: 5px;}
.mt_6{margin-top: 6px;}
.mt_8{margin-top: 8px;}
.mt_10{margin-top: 10px;}
.mt_12{margin-top: 12px;}
.mt_14{margin-top: 14px;}
.mt_15{margin-top: 15px;}
.mt_16{margin-top: 16px;}
.mt_20{margin-top: 20px;}
.mt_24{margin-top: 24px;}
.mt_30{margin-top: 30px;}
.mt_40{margin-top: 40px;}
.mt_50{margin-top: 50px;}
.mt_60{margin-top: 60px;}
.mt_70{margin-top: 70px;}
.mt_74{margin-top: 74px;}
.mt_80{margin-top: 80px;}

.mb_1{margin-bottom: 1px;}
.mb_2{margin-bottom: 2px;}
.mb_3{margin-bottom: 3px;}
.mb_4{margin-bottom: 4px;}
.mb_5{margin-bottom: 5px;}
.mb_6{margin-bottom: 6px;}
.mb_7{margin-bottom: 7px;}
.mb_8{margin-bottom: 8px;}
.mb_9{margin-bottom: 9px;}
.mb_10{margin-bottom: 10px;}
.mb_11{margin-bottom: 11px;}
.mb_12{margin-bottom: 12px;}
.mb_13{margin-bottom: 13px;}
.mb_14{margin-bottom: 14px;}
.mb_15{margin-bottom: 15px;}
.mb_16{margin-bottom: 16px;}
.mb_17{margin-bottom: 17px;}
.mb_18{margin-bottom: 18px;}
.mb_19{margin-bottom: 19px;}
.mb_20{margin-bottom: 20px;}
.mb_21{margin-bottom: 21px;}
.mb_22{margin-bottom: 22px;}
.mb_23{margin-bottom: 23px;}
.mb_24{margin-bottom: 24px;}
.mb_25{margin-bottom: 25px;}
.mb_26{margin-bottom: 26px;}
.mb_27{margin-bottom: 27px;}
.mb_28{margin-bottom: 28px;}
.mb_29{margin-bottom: 29px;}
.mb_30{margin-bottom: 30px;}
.mb_31{margin-bottom: 31px;}
.mb_32{margin-bottom: 32px;}
.mb_33{margin-bottom: 33px;}
.mb_34{margin-bottom: 34px;}
.mb_35{margin-bottom: 35px;}
.mb_36{margin-bottom: 36px;}
.mb_37{margin-bottom: 37px;}
.mb_38{margin-bottom: 38px;}
.mb_39{margin-bottom: 39px;}
.mb_40{margin-bottom: 40px;}
.mb_50{margin-bottom: 50px;}
.mb_60{margin-bottom: 60px;}
.mb_70{margin-bottom: 70px;}
.mb_74{margin-bottom: 74px;}


.ml_1{margin-left: 1px;}
.ml_2{margin-left: 2px;}
.ml_3{margin-left: 3px;}
.ml_4{margin-left: 4px;}
.ml_5{margin-left: 5px;}
.ml_6{margin-left: 6px;}
.ml_7{margin-left: 7px;}
.ml_8{margin-left: 8px;}
.ml_9{margin-left: 9px;}
.ml_10{margin-left: 10px;}
.ml_11{margin-left: 11px;}
.ml_12{margin-left: 12px;}
.ml_13{margin-left: 13px;}
.ml_14{margin-left: 14px;}
.ml_15{margin-left: 15px;}
.ml_16{margin-left: 16px;}
.ml_17{margin-left: 17px;}
.ml_18{margin-left: 18px;}
.ml_19{margin-left: 19px;}
.ml_20{margin-left: 20px;}
.ml_21{margin-left: 21px;}
.ml_22{margin-left: 22px;}
.ml_23{margin-left: 23px;}
.ml_24{margin-left: 24px;}
.ml_25{margin-left: 25px;}
.ml_26{margin-left: 26px;}
.ml_27{margin-left: 27px;}
.ml_28{margin-left: 28px;}
.ml_29{margin-left: 29px;}
.ml_30{margin-left: 30px;}
.ml_31{margin-left: 31px;}
.ml_32{margin-left: 32px;}
.ml_33{margin-left: 33px;}
.ml_34{margin-left: 34px;}
.ml_35{margin-left: 35px;}
.ml_36{margin-left: 36px;}
.ml_37{margin-left: 37px;}
.ml_38{margin-left: 38px;}
.ml_39{margin-left: 39px;}
.ml_40{margin-left: 40px;}


.mr_1{margin-right: 1px;}
.mr_2{margin-right: 2px;}
.mr_3{margin-right: 3px;}
.mr_4{margin-right: 4px;}
.mr_5{margin-right: 5px;}
.mr_6{margin-right: 6px;}
.mr_7{margin-right: 7px;}
.mr_8{margin-right: 8px;}
.mr_9{margin-right: 9px;}
.mr_10{margin-right: 10px;}
.mr_11{margin-right: 11px;}
.mr_12{margin-right: 12px;}
.mr_13{margin-right: 13px;}
.mr_14{margin-right: 14px;}
.mr_15{margin-right: 15px;}
.mr_16{margin-right: 16px;}
.mr_17{margin-right: 17px;}
.mr_18{margin-right: 18px;}
.mr_19{margin-right: 19px;}
.mr_20{margin-right: 20px;}
.mr_21{margin-right: 21px;}
.mr_22{margin-right: 22px;}
.mr_23{margin-right: 23px;}
.mr_24{margin-right: 24px;}
.mr_25{margin-right: 25px;}
.mr_26{margin-right: 26px;}
.mr_27{margin-right: 27px;}
.mr_28{margin-right: 28px;}
.mr_29{margin-right: 29px;}
.mr_30{margin-right: 30px;}
.mr_31{margin-right: 31px;}
.mr_32{margin-right: 32px;}
.mr_33{margin-right: 33px;}
.mr_34{margin-right: 34px;}
.mr_35{margin-right: 35px;}
.mr_36{margin-right: 36px;}
.mr_37{margin-right: 37px;}
.mr_38{margin-right: 38px;}
.mr_39{margin-right: 39px;}
.mr_40{margin-right: 40px;}
.mr_70{margin-right: 70px;}
.mr_74{margin-right: 74px;}
.mr_80{margin-right: 80px;}

.fw_500{font-weight: 500;}

.text_9{
    color: #FFF;
    font-family: Inter;
    font-size: 9px;
    font-style: normal;
    font-weight: 400;
    line-height: normal;
}

.text_10{
    font-style: normal;
    font-weight: 400;
    font-size: 10px;
    line-height: 12px;
    color: #888888;
}

.text_12{
    color: #888;
    font-size: 12px;
    font-style: normal;
    font-weight: 400;
    line-height: normal;
}

.text_13{
    font-style: normal;
    font-weight: 400;
    font-size: 13px;
    line-height: 15px;
    align-items: center;
}

.text_14
{
    color: #FFF;
    font-size: 14px;
    font-weight: 400;
}
.text_16{
    color: #FFF;
    font-size: 16px;
    font-style: normal;
    font-weight: 400;
    line-height: normal;
}

.text_17{
    color: #FFF;
    font-size: 17px;
    font-style: normal;
    font-weight: 400;
    line-height: normal;
}

.text_20 {
    color: #FFF;
    font-size: 20px;
    font-style: normal;
    font-weight: 400;
    line-height: normal;
}

.text_20_bold{
    color: #FFF;
    font-size: 20px;
    font-style: normal;
    font-weight: 500;
    line-height: normal;
    text-align: left;
}

.text_60_bold
{
    color: #FFF;
    font-size: 60px;
    font-weight: 500;
}

.horizontal_container{
    display: inline-flex;
    align-items: center;
    width: 100%;
}

.horizontal_container_center{
    display: inline-flex;
    align-items: center;
    justify-content: center;
    width: 100%;
}

.vertical_containers{
    display: flex;
    flex-direction: column;
}

.vertical_container{
    display: flex;
    flex-direction: column;
    width: 100%;
    align-items: center;
}

.display_column_container
{
    display: flex;
    flex-direction: column;
    align-items: flex-start;
    border-radius: 8px;
    background: rgba(0, 0, 0, 0.20);
    padding: 8px;
    width: 100%;
    height: fit-content;
}

.horizontal_space_between{
    display: inline-flex;
    justify-content: space-between;
    flex-direction: row;
    width: 100%;
}

.horizontal_container{
    display: inline-flex;
    align-items: center;
}

.vertical_container{
    display: flex;
    flex-direction: column;
}

.center_container{
    display: flex;
    flex-direction: column;
    align-items: center;
    justify-content: center;
    width: 100%;
}

.margin_0{margin: 0}

.r_0{right: 0}

.w_120p{width: 120px}
.w_4{width: 4%}
.w_6{width: 6%}
.w_10{width: 10%}
.w_12{width: 12%}
.w_18{width: 18%}
.w_20{width: 20%}
.w_22{width: 22%}
.w_35{width: 35%}
.w_50{width: 50%}
.w_56{width: 56%}
.w_60{width: 60%}
.w_100{width: 100%}
.w_inherit{width: inherit}
.w_fit_content{width:fit-content}
.w_inherit{width: inherit}

.mxw_100{max-width: 100%}
.mxw_360{max-width: 360px}

.h_32p{height: 32px}
.h_44p{height: 44px}
.h_100{height: 100%}
.h_auto{height: auto}
.h_60vh{height: 60vh}
.h_75vh{height: 75vh}

.mxh_78vh{max-height: 78vh}

.flex_dir_col{flex-direction: column}

.justify_center{justify-content: center}
.justify_end{justify-content: flex-end}
.justify_start{justify-content: flex-start}
.justify_space_between{justify-content: space-between}

.display_flex{display: inline-flex}

.align_center{align-items: center}
.align_start{align-items: flex-start}
.align_end{align-items: flex-end}

.align_self_end{align-self: flex-end}

.text_align_right{text-align: right}
.text_align_center{text-align: center}
.text_align_left{text-align: left}

.position_relative{position: relative}
.position_absolute{position: absolute}

.cursor_pointer{cursor: pointer}
.cursor_default{cursor: default}

.overflow_auto{overflow: auto}
.overflowY_scroll{overflow-y: scroll}
.overflowY_auto{overflow-y: auto}
.overflowX_scroll{overflow-x: scroll}
.overflowX_auto{overflow-x: auto}

.gap_4{gap:4px;}
.gap_6{gap:6px;}
.gap_8{gap:8px;}
.gap_16{gap:16px;}
.gap_20{gap:20px;}

.border_top_none{border-top: none;}
.border_radius_8{border-radius: 8px;}
.border_radius_25{border-radius: 25px;}

.bt_white{border-top: 1px solid rgba(255, 255, 255, 0.08);}

.color_white{color:#FFFFFF}
.color_gray{color:#888888}

.lh_16{line-height: 16px;}
.lh_17{line-height: 17px;}
.lh_18{line-height: 18px;}

.padding_0{padding: 0}
.padding_5{padding: 5px;}
.padding_8{padding: 8px;}
.padding_10{padding: 10px;}
.padding_12{padding: 12px;}
.padding_16{padding: 16px;}

.padding_8_6{padding: 8px 6px;}
.padding_2_8{padding: 2px 8px;}
.padding_0_8{padding: 0px 8px;}
.padding_16_8{padding: 16px 8px;}
.padding_12_14{padding: 12px 14px;}
.padding_0_15{padding: 0px 15px;}

.flex_1{flex: 1}
.flex_wrap{flex-wrap: wrap;}

.mix_blend_mode{mix-blend-mode: exclusion;}

.ff_sourceCode{font-family: 'Source Code Pro'}
.ff_robotoFlex{font-family: 'Roboto Flex'}

.model_options{
    max-height: 200px;
    overflow-y: auto;
}
.sticky_option{
    position: sticky;
    bottom: 0;
}

.rotate_90{transform: rotate(90deg)}

/*------------------------------- My ROWS AND COLUMNS -------------------------------*/
.my_rows {
    display: flex;
    flex-direction: row;
    flex-wrap: wrap;
    justify-content: space-between;
    align-items: flex-start;
    width: 100%;
    height: fit-content;
    gap: 8px;
}

.my_col {
    display: flex;
    flex-direction: column;
}

.my_col_12 {
    width: 100%;
}

.my_col_10 {
    width: calc(83.33% - 6px);
}

.my_col_8 {
    width: calc(66.67% - 3px);
}

.my_col_7 {
    width: calc(58.33% - 6px);
}

.my_col_6 {
    width: calc(50% - 4px);
}

.my_col_5 {
    width: calc(41.67% - 6px);
}

.my_col_4 {
    width: calc(33.33% - 6px);
}

.my_col_3 {
    width: calc(25% - 6px);
}

.my_col_2 {
    width: calc(16.67% - 3px);
}

.my_col_1 {
    width: calc(8.34% - 6px);
}

@media screen and (max-width: 768px) {
    .my_col_1, .my_col_2, .my_col_3, .my_col_4,
    .my_col_5, .my_col_6, .my_col_7, .my_col_8 {
        width: calc(100% - 8px);
    }
}

.scrollable_container{
    display:flex;
    flex-direction:column;
    width:100%;
    overflow: auto;
    align-items: center;
}

.progress-bar {
    width: 100%;
    height: 20px;
    border-radius: 4px;
    background: rgba(255, 255, 255, 0.10);
}

.filled {
    height: 20px;
    background: linear-gradient(90deg, #7491EA 0%, #9865D9 100%);
    border-radius: 4px;
    position: relative;
    overflow: hidden;
}

.shine {
    position: absolute;
    top: -10%;
    left: -50%;
    height: 120%;
    width: 25%;
    background: linear-gradient(45deg, transparent, rgba(255, 255, 255, 0.5), transparent);
    animation: shine 1.5s ease-in-out infinite;
}

@keyframes shine {
    0% { left: -50%; opacity: 0; }
    10% { left: 0%; opacity: 0.3; }
    90% { left: 100%; opacity: 0.3; }
    100% { left: 150%; opacity: 0; }
}

.bar-chart {
    display: flex;
    flex-direction: column;
    align-items: flex-start;
}

.bar {
    width: 0;
    height: 40px;
    background: linear-gradient(90deg, #7491EA 0%, #9865D9 100%);
    border-radius: 10px;
    line-height: 40px;
    color: white;
    padding-left: 10px;
    text-align: left;
    transition: width 2s;
}

.active_runs{
    display: flex;
    width: 100%;
    padding: 8px;
    flex-direction: column;
    align-items: flex-start;
    gap: 2px;
    border-radius: 8px;
    background: rgba(255, 255, 255, 0.06);
}

.table_css{
    border-bottom: 1px solid rgba(255, 255, 255, 0.08);
    width: 100%;
}

.table_header{
    color: #888;
    font-size: 12px;
    font-weight: 500;
    padding: 8px;
    align-items: center;
}

.table_data{
    gap: 10px;
    color: #FFF;
    font-size: 12px;
    font-weight: 400;
    padding: 8px;
}

tr{
    border: 1px solid rgba(255, 255, 255, 0.08);
    border-right: none;
    border-left: none;
}

.table_border{border-right: 1px solid rgba(255, 255, 255, 0.08);}

.bar_label_dot{
    display: inline-block;
    width: 12px;
    height: 12px;
    border-radius: 10px;
}

.bar_label_text{
    color: #888;
    font-size: 12px;
    font-style: normal;
    font-weight: 400;
    line-height: normal;
    margin-left: 8px;
}

.tools_used{
    border-radius: 16px;
    border: 1px solid rgba(255, 255, 255, 0.08);
    background: rgba(255, 255, 255, 0.14);
    display: inline-flex;
    height: 20px;
    padding: 3px 8px;
    align-items: center;
    gap: 6px;
    color: #FFF;
    font-size: 11px;
    font-style: normal;
    font-weight: 400;
    line-height: normal;
    margin: 2px;
}

.tools_used_tooltip{
    position: absolute;
    transform: translateX(-50%);
    padding: 6px;
    color: #fff;
    font-size: 12px;
    white-space: pre;
    z-index: 100;
    border-radius: 8px;
    background: #2E293F;
    margin-top: -40px;
}

.image_class{
    background: #FFFFFF80;
    border-radius: 20px;
}

.tool_icon{
    border-radius: 25px;
    background: black;
    position: relative;
}

.loader {
    font-size: 2px;
    width: 1em;
    height: 1em;
    border-radius: 50%;
    position: relative;
    text-indent: -9999em;
    -webkit-animation: load5 1.1s infinite ease;
    animation: load5 1.1s infinite ease;
    -webkit-transform: translateZ(0);
    -ms-transform: translateZ(0);
    transform: translateZ(0);
}

@-webkit-keyframes load5 {
    0%,
    100% {
        box-shadow: 0em -2.6em 0em 0em #231f1f, 1.8em -1.8em 0 0em rgba(35,31,31, 0.2), 2.5em 0em 0 0em rgba(35,31,31, 0.2), 1.75em 1.75em 0 0em rgba(35,31,31, 0.2), 0em 2.5em 0 0em rgba(35,31,31, 0.2), -1.8em 1.8em 0 0em rgba(35,31,31, 0.2), -2.6em 0em 0 0em rgba(35,31,31, 0.5), -1.8em -1.8em 0 0em rgba(35,31,31, 0.7);
    }
    12.5% {
        box-shadow: 0em -2.6em 0em 0em rgba(35,31,31, 0.7), 1.8em -1.8em 0 0em #231f1f, 2.5em 0em 0 0em rgba(35,31,31, 0.2), 1.75em 1.75em 0 0em rgba(35,31,31, 0.2), 0em 2.5em 0 0em rgba(35,31,31, 0.2), -1.8em 1.8em 0 0em rgba(35,31,31, 0.2), -2.6em 0em 0 0em rgba(35,31,31, 0.2), -1.8em -1.8em 0 0em rgba(35,31,31, 0.5);
    }
    25% {
        box-shadow: 0em -2.6em 0em 0em rgba(35,31,31, 0.5), 1.8em -1.8em 0 0em rgba(35,31,31, 0.7), 2.5em 0em 0 0em #231f1f, 1.75em 1.75em 0 0em rgba(35,31,31, 0.2), 0em 2.5em 0 0em rgba(35,31,31, 0.2), -1.8em 1.8em 0 0em rgba(35,31,31, 0.2), -2.6em 0em 0 0em rgba(35,31,31, 0.2), -1.8em -1.8em 0 0em rgba(35,31,31, 0.2);
    }
    37.5% {
        box-shadow: 0em -2.6em 0em 0em rgba(35,31,31, 0.2), 1.8em -1.8em 0 0em rgba(35,31,31, 0.5), 2.5em 0em 0 0em rgba(35,31,31, 0.7), 1.75em 1.75em 0 0em #231f1f, 0em 2.5em 0 0em rgba(35,31,31, 0.2), -1.8em 1.8em 0 0em rgba(35,31,31, 0.2), -2.6em 0em 0 0em rgba(35,31,31, 0.2), -1.8em -1.8em 0 0em rgba(35,31,31, 0.2);
    }
    50% {
        box-shadow: 0em -2.6em 0em 0em rgba(35,31,31, 0.2), 1.8em -1.8em 0 0em rgba(35,31,31, 0.2), 2.5em 0em 0 0em rgba(35,31,31, 0.5), 1.75em 1.75em 0 0em rgba(35,31,31, 0.7), 0em 2.5em 0 0em #231f1f, -1.8em 1.8em 0 0em rgba(35,31,31, 0.2), -2.6em 0em 0 0em rgba(35,31,31, 0.2), -1.8em -1.8em 0 0em rgba(35,31,31, 0.2);
    }
    62.5% {
        box-shadow: 0em -2.6em 0em 0em rgba(35,31,31, 0.2), 1.8em -1.8em 0 0em rgba(35,31,31, 0.2), 2.5em 0em 0 0em rgba(35,31,31, 0.2), 1.75em 1.75em 0 0em rgba(35,31,31, 0.5), 0em 2.5em 0 0em rgba(35,31,31, 0.7), -1.8em 1.8em 0 0em #231f1f, -2.6em 0em 0 0em rgba(35,31,31, 0.2), -1.8em -1.8em 0 0em rgba(35,31,31, 0.2);
    }
    75% {
        box-shadow: 0em -2.6em 0em 0em rgba(35,31,31, 0.2), 1.8em -1.8em 0 0em rgba(35,31,31, 0.2), 2.5em 0em 0 0em rgba(35,31,31, 0.2), 1.75em 1.75em 0 0em rgba(35,31,31, 0.2), 0em 2.5em 0 0em rgba(35,31,31, 0.5), -1.8em 1.8em 0 0em rgba(35,31,31, 0.7), -2.6em 0em 0 0em #231f1f, -1.8em -1.8em 0 0em rgba(35,31,31, 0.2);
    }
    87.5% {
        box-shadow: 0em -2.6em 0em 0em rgba(35,31,31, 0.2), 1.8em -1.8em 0 0em rgba(35,31,31, 0.2), 2.5em 0em 0 0em rgba(35,31,31, 0.2), 1.75em 1.75em 0 0em rgba(35,31,31, 0.2), 0em 2.5em 0 0em rgba(35,31,31, 0.2), -1.8em 1.8em 0 0em rgba(35,31,31, 0.5), -2.6em 0em 0 0em rgba(35,31,31, 0.7), -1.8em -1.8em 0 0em #231f1f;
    }
}
@keyframes load5 {
    0%,
    100% {
        box-shadow: 0em -2.6em 0em 0em #231f1f, 1.8em -1.8em 0 0em rgba(35,31,31, 0.2), 2.5em 0em 0 0em rgba(35,31,31, 0.2), 1.75em 1.75em 0 0em rgba(35,31,31, 0.2), 0em 2.5em 0 0em rgba(35,31,31, 0.2), -1.8em 1.8em 0 0em rgba(35,31,31, 0.2), -2.6em 0em 0 0em rgba(35,31,31, 0.5), -1.8em -1.8em 0 0em rgba(35,31,31, 0.7);
    }
    12.5% {
        box-shadow: 0em -2.6em 0em 0em rgba(35,31,31, 0.7), 1.8em -1.8em 0 0em #231f1f, 2.5em 0em 0 0em rgba(35,31,31, 0.2), 1.75em 1.75em 0 0em rgba(35,31,31, 0.2), 0em 2.5em 0 0em rgba(35,31,31, 0.2), -1.8em 1.8em 0 0em rgba(35,31,31, 0.2), -2.6em 0em 0 0em rgba(35,31,31, 0.2), -1.8em -1.8em 0 0em rgba(35,31,31, 0.5);
    }
    25% {
        box-shadow: 0em -2.6em 0em 0em rgba(35,31,31, 0.5), 1.8em -1.8em 0 0em rgba(35,31,31, 0.7), 2.5em 0em 0 0em #231f1f, 1.75em 1.75em 0 0em rgba(35,31,31, 0.2), 0em 2.5em 0 0em rgba(35,31,31, 0.2), -1.8em 1.8em 0 0em rgba(35,31,31, 0.2), -2.6em 0em 0 0em rgba(35,31,31, 0.2), -1.8em -1.8em 0 0em rgba(35,31,31, 0.2);
    }
    37.5% {
        box-shadow: 0em -2.6em 0em 0em rgba(35,31,31, 0.2), 1.8em -1.8em 0 0em rgba(35,31,31, 0.5), 2.5em 0em 0 0em rgba(35,31,31, 0.7), 1.75em 1.75em 0 0em #231f1f, 0em 2.5em 0 0em rgba(35,31,31, 0.2), -1.8em 1.8em 0 0em rgba(35,31,31, 0.2), -2.6em 0em 0 0em rgba(35,31,31, 0.2), -1.8em -1.8em 0 0em rgba(35,31,31, 0.2);
    }
    50% {
        box-shadow: 0em -2.6em 0em 0em rgba(35,31,31, 0.2), 1.8em -1.8em 0 0em rgba(35,31,31, 0.2), 2.5em 0em 0 0em rgba(35,31,31, 0.5), 1.75em 1.75em 0 0em rgba(35,31,31, 0.7), 0em 2.5em 0 0em #231f1f, -1.8em 1.8em 0 0em rgba(35,31,31, 0.2), -2.6em 0em 0 0em rgba(35,31,31, 0.2), -1.8em -1.8em 0 0em rgba(35,31,31, 0.2);
    }
    62.5% {
        box-shadow: 0em -2.6em 0em 0em rgba(35,31,31, 0.2), 1.8em -1.8em 0 0em rgba(35,31,31, 0.2), 2.5em 0em 0 0em rgba(35,31,31, 0.2), 1.75em 1.75em 0 0em rgba(35,31,31, 0.5), 0em 2.5em 0 0em rgba(35,31,31, 0.7), -1.8em 1.8em 0 0em #231f1f, -2.6em 0em 0 0em rgba(35,31,31, 0.2), -1.8em -1.8em 0 0em rgba(35,31,31, 0.2);
    }
    75% {
        box-shadow: 0em -2.6em 0em 0em rgba(35,31,31, 0.2), 1.8em -1.8em 0 0em rgba(35,31,31, 0.2), 2.5em 0em 0 0em rgba(35,31,31, 0.2), 1.75em 1.75em 0 0em rgba(35,31,31, 0.2), 0em 2.5em 0 0em rgba(35,31,31, 0.5), -1.8em 1.8em 0 0em rgba(35,31,31, 0.7), -2.6em 0em 0 0em #231f1f, -1.8em -1.8em 0 0em rgba(35,31,31, 0.2);
    }
    87.5% {
        box-shadow: 0em -2.6em 0em 0em rgba(35,31,31, 0.2), 1.8em -1.8em 0 0em rgba(35,31,31, 0.2), 2.5em 0em 0 0em rgba(35,31,31, 0.2), 1.75em 1.75em 0 0em rgba(35,31,31, 0.2), 0em 2.5em 0 0em rgba(35,31,31, 0.2), -1.8em 1.8em 0 0em rgba(35,31,31, 0.5), -2.6em 0em 0 0em rgba(35,31,31, 0.7), -1.8em -1.8em 0 0em #231f1f;
    }
}

.bg_black{background: black}
.bg_white{background: white}

.container {
    height: 100%;
    width: 100%;
    padding: 0 0 0 8px;
}

.title_box {
    width: 100%;
    padding: 8px;
    display: flex;
    align-items: center;
    justify-content: center;
}

.item_container{
    display: flex;
    align-items: center;
    justify-content: flex-start;
}

.item_name {
    font-style: normal;
    font-weight: 500;
    font-size: 12px;
    line-height: 21px;
    color: #FEFEFE;
    margin-top: -2px;
    display: -webkit-box;
    -webkit-box-orient: vertical;
    -webkit-line-clamp: 1;
    overflow: hidden;
    text-overflow: ellipsis;
}

.item_publisher {
    font-style: normal;
    font-weight: 500;
    font-size: 9px;
    line-height: 12px;
    display: flex;
    align-items: center;
    color: #666666;
    margin-top: 2px;
    display: -webkit-box;
    -webkit-box-orient: vertical;
    -webkit-line-clamp: 1;
    overflow: hidden;
    text-overflow: ellipsis;
}

.item_box {
    cursor: pointer;
    width: 100%;
    border-radius: 8px;
}

.item_box:hover{
    background-color: #494856;
}

.vertical_selection_scroll{
    overflow-y: scroll;
    height: 80vh;
}

.agent_text {
    font-style: normal;
    font-weight: 400;
    font-size: 13px;
    line-height: 15px;
    align-items: center;
    color: white;
    flex: none;
    order: 1;
    flex-grow: 0;
}

.agent_box {
    display: inline-flex;
    flex-direction: row;
    align-items: center;
    justify-content: flex-start;
    padding: 10px 8px;
    gap: 6px;
    border-radius: 8px;
    flex: none;
    order: 0;
    flex-grow: 0;
    cursor: pointer;
    height: 35px;
}

.agent_box:hover, .sidebar_box:hover {
    background-color: #494856;
}

.sidebar_box{
    display: flex;
    padding: 10px 8px;
    gap: 6px;
    border-radius: 8px;
    flex: none;
    order: 0;
    flex-grow: 0;
    cursor: pointer;
    height: fit-content;
}

.text_ellipsis{
    display: -webkit-box;
    -webkit-box-orient: vertical;
    -webkit-line-clamp: 1;
    overflow: hidden;
    text-overflow: ellipsis;
}

.tab_button, .tab_button_selected{
    background: transparent;
    border: none;
    font-style: normal;
    font-weight: 400;
    font-size: 12px;
    line-height: 15px;
    color: #FFFFFF;
    border-radius: 8px;
    padding: 5px 10px;
    display: -webkit-inline-flex;
    align-items: center;
    justify-content: center;
    gap: 6px;
}

.tab_button{
    background: transparent;
}

.tab_button_selected{
    background: #454254;
}

.tab_button_small, .tab_button_small_selected{
    height: 30px;
    font-size: 12px;
    text-align: center;
    display: flex;
    align-items: center;
    padding: 8px;
    border-radius: 8px;
    cursor: pointer;
}

.tab_button_small{
    background: transparent;
}

.tab_button_small_selected{
    background: #454254;
}

.detail_top {
    width: 100%;
    height: fit-content;
    display: inline-flex;
    align-items: center;
    padding-right: 10px;
}

.detail_body{
    overflow-y: auto;
    max-height: 80vh;
    position: relative;
    width: 100%;
    padding-right: 10px;
}

.detail_content {
    height: calc(100vh - 140px);
    border-radius: 8px;
    overflow-y: scroll;
    padding-bottom: 0;
}

.feed_title {
    font-family: 'Source Code Pro';
    margin-left: 10px;
    font-style: normal;
    font-weight: 500;
    font-size: 12px;
    line-height: 15px;
    color: white;
    white-space: pre-line;
    word-wrap: break-word;
    max-width: 95%;
}


.top_bar {
    padding: 8px 10px;
    height: 100%;
    display: flex;
    align-items: center;
    justify-content: space-between;
}

.top_bar_section {
    display: flex;
    align-items: center;
    justify-content: space-between;
    padding: 2px 9px;
    gap: 8px;
    border-radius: 8px;
    cursor: pointer;
}

.top_bar_input{
    border: 1px solid rgba(255, 255, 255, 0.14);
    width: 150px;
}

.top_bar_font {
    display: flex;
    align-items: center;
    font-style: normal;
    font-weight: 400;
    font-size: 12px;
    color: white;
    margin-left: 5px;
    display: -webkit-box;
    -webkit-box-orient: vertical;
    -webkit-line-clamp: 1;
    overflow: hidden;
    text-overflow: ellipsis;
}


.top_right {
    display: flex;
    flex-direction: row;
    align-items: center;
    justify-content: flex-end;
    width: fit-content;
    order: 1;
    height: 100%;
}

.top_left {
    display: flex;
    order: 0;
    justify-content: flex-start;
    align-items: center;
}

.top_right_icon {
    margin-right: 10px;
    cursor: pointer;
    display: flex;
    order: 1;
    justify-content: flex-end;
    align-items: center;
    height: 100%;
}

.horizontal_bar{
    background: rgba(255, 255, 255, 0.10);
    width: 4px;
    height: 80%;
    border-radius: 8px;
    border: rgba(255, 255, 255, 0.10);
}

.side_bar {
    display: flex;
    flex-direction: column;
    align-items: center;
    position: relative;
    height: 100%;
    color: white;
}

.col-6-scrollable {
    overflow-y: scroll;
    height: calc(100vh - 92px);
    padding: 25px 20px;
}

.market_tool, .market_containers {
    display: flex;
    height: fit-content;
    color: white;
    font-size: small;
    padding: 12px;
    background-color: rgb(39, 35, 53);
    border-radius: 8px;
    flex-direction: column;
}

.marketplaceGrid {
    display: grid;
    grid-template-columns: repeat(2,1fr);
    grid-gap: 6px;
}

.marketplaceGrid3 {
    display: grid;
    grid-template-columns: repeat(3,1fr);
    grid-gap: 6px;
}

.market_tool{
    width: 33% !important;
}

.history_box, .history_box_selected {
    width: 100%;
    padding: 10px;
    color: white;
    font-style: normal;
    font-weight: 400;
    font-size: 12px;
    line-height: 14px;
    border-radius: 8px;
    cursor: pointer;
    margin-bottom: 7px;
}

.history_box{
    background: #272335;
}

.history_box_selected{
    background: #474255;
}

<<<<<<< HEAD
.error_box{
    border-radius: 8px;
    border-left: 4px solid rgba(255, 65, 65, 0.60);
    background: rgba(255, 65, 65, 0.16);
    padding: 12px;
}

.info_box{
    border-radius: 8px;
    border-left: 4px solid rgba(255, 255, 255, 0.60);
    background: rgba(255, 255, 255, 0.08);
    padding: 12px;
}

.horizontal_line {
    margin: 16px 0 16px -16px;
    border: 1px solid #ffffff20;
    width: calc(100% + 32px);
    display: flex;
    height: 0;
}

.gridContainer {
    display: grid;
    grid-template-columns: repeat(12, 1fr);
    gap: 8px;
}

.col_1 {grid-column: span 1;}
.col_2 {grid-column: span 2;}
.col_3 {grid-column: span 3;}
.col_4 {grid-column: span 4;}
.col_5 {grid-column: span 5;}
.col_6 {grid-column: span 6;}
.col_7 {grid-column: span 7;}
.col_8 {grid-column: span 8;}
.col_9 {grid-column: span 9;}
.col_10 {grid-column: span 10;}
.col_11 {grid-column: span 11;}
.col_12 {grid-column: span 12;}

.tag_container {
    border-radius: 8px;
    background: rgba(0, 0, 0, 0.20);
    padding: 16px;
}

.tags {
    border-radius: 16px;
    border: 1px solid rgba(255, 255, 255, 0.08);
    background: rgba(255, 255, 255, 0.14);
    display: flex;
    flex-direction: row;
    align-items: center;
    padding: 2px 8px;
}
=======
.loading_container{
    display: flex;
    justify-content: center;
    align-items: center;
    height: 50vh
}

.loading_text{
    font-size: 16px;
    font-family: 'Source Code Pro';
}

.table_container{
    background: #272335;
    border-radius: 8px;
    margin-top:15px
}

>>>>>>> e19a7e91
.top_bar_profile_dropdown{
    display: flex;
    flex-direction: row;
    justify-content: center;
}<|MERGE_RESOLUTION|>--- conflicted
+++ resolved
@@ -1786,7 +1786,24 @@
     background: #474255;
 }
 
-<<<<<<< HEAD
+.loading_container{
+    display: flex;
+    justify-content: center;
+    align-items: center;
+    height: 50vh
+}
+
+.loading_text{
+    font-size: 16px;
+    font-family: 'Source Code Pro';
+}
+
+.table_container{
+    background: #272335;
+    border-radius: 8px;
+    margin-top:15px
+}
+
 .error_box{
     border-radius: 8px;
     border-left: 4px solid rgba(255, 65, 65, 0.60);
@@ -1843,26 +1860,6 @@
     align-items: center;
     padding: 2px 8px;
 }
-=======
-.loading_container{
-    display: flex;
-    justify-content: center;
-    align-items: center;
-    height: 50vh
-}
-
-.loading_text{
-    font-size: 16px;
-    font-family: 'Source Code Pro';
-}
-
-.table_container{
-    background: #272335;
-    border-radius: 8px;
-    margin-top:15px
-}
-
->>>>>>> e19a7e91
 .top_bar_profile_dropdown{
     display: flex;
     flex-direction: row;
