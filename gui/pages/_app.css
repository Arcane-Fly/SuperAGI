--- conflicted
+++ resolved
@@ -1056,11 +1056,8 @@
 .w_12{width: 12%}
 .w_20{width: 20%}
 .w_22{width: 22%}
-<<<<<<< HEAD
+.w_35{width: 35%}
 .w_50{width: 50%}
-=======
-.w_35{width: 35%}
->>>>>>> 240cccbe
 .w_56{width: 56%}
 .w_100{width: 100%}
 .w_inherit{width: inherit}
@@ -1069,14 +1066,13 @@
 
 .mxw_100{max-width: 100%}
 .mxw_360{max-width: 360px}
-.mxw_100{max-width: 100%}
-
+
+.h_32p{height: 32px}
 .h_44p{height: 44px}
 .h_100{height: 100%}
 .h_auto{height: auto}
 .h_60vh{height: 60vh}
 .h_75vh{height: 75vh}
-.h_32p{height: 32px}
 
 .mxh_78vh{max-height: 78vh}
 
@@ -1138,14 +1134,10 @@
 
 .padding_8_6{padding: 8px 6px;}
 .padding_2_8{padding: 2px 8px;}
-.padding_12_14{padding: 12px 14px;}
 .padding_0_8{padding: 0px 8px;}
-<<<<<<< HEAD
 .padding_16_8{padding: 16px 8px;}
 .padding_12_14{padding: 12px 14px;}
-=======
 .padding_0_15{padding: 0px 15px;}
->>>>>>> 240cccbe
 
 .flex_wrap{flex-wrap: wrap;}
 
@@ -1781,7 +1773,6 @@
     background: #474255;
 }
 
-<<<<<<< HEAD
 .error_box{
     border-radius: 8px;
     border-left: 4px solid rgba(255, 65, 65, 0.60);
@@ -1837,10 +1828,9 @@
     flex-direction: row;
     align-items: center;
     padding: 2px 8px;
-=======
+}
 .top_bar_profile_dropdown{
     display: flex;
     flex-direction: row;
     justify-content: center;
->>>>>>> 240cccbe
 }