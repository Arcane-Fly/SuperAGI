--- conflicted
+++ resolved
@@ -57,16 +57,6 @@
       value: config.value,
     }));
 
-<<<<<<< HEAD
-    useEffect(() => {
-      if(internalId !== null) {
-        const active_tab = localStorage.getItem('toolkit_tab_' + String(internalId));
-        if(active_tab) {
-          setActiveTab(active_tab);
-        }
-      }
-    }, [internalId]);
-=======
     updateToolConfig(toolkitDetails.name, updatedConfigData)
       .then((response) => {
         toast.success('Toolkit configuration updated', {autoClose: 1800});
@@ -99,12 +89,13 @@
   };
 
   useEffect(() => {
-    const active_tab = localStorage.getItem('toolkit_tab_' + String(internalId));
-    if(active_tab) {
-      setActiveTab(active_tab);
+    if(internalId !== null) {
+      const active_tab = localStorage.getItem('toolkit_tab_' + String(internalId));
+      if(active_tab) {
+        setActiveTab(active_tab);
+      }
     }
   }, [internalId]);
->>>>>>> 19b7632b
 
   return (<>
     <div className="row">
@@ -153,11 +144,7 @@
             {apiConfigs.length > 0 && (
               <div style={{ marginLeft: 'auto', display: 'flex', justifyContent:'space-between'}}>
                 <div>{authenticateToolkits.includes(toolkitDetails.name) &&
-<<<<<<< HEAD
-                  <button style={{width:'fit-content'}} className={styles.primary_button} onClick={() => handleAuthenticateClick(toolkitDetails.name)}>Authenticate Tool</button>
-=======
                   <button style={{width:'fit-content'}} className="primary_button" onClick={() => handleAuthenticateClick(toolkitDetails.name)}>Authenticate Tool</button>
->>>>>>> 19b7632b
                 }</div>
                 <div style={{ display: 'flex', justifyContent: 'flex-end' }}>
                   <button className="primary_button" onClick={handleUpdateChanges} >Update Changes</button>
