--- conflicted
+++ resolved
@@ -23,7 +23,6 @@
     updatedData[index].value = event.target.value;
     setLocalStorageArray('api_configs_' + String(internalId), updatedData, setApiConfigs);
   };
-<<<<<<< HEAD
 
   function getGoogleToken(client_data) {
     const client_id = client_data.client_id
@@ -36,20 +35,6 @@
     window.location.href = `https://api.twitter.com/oauth/authenticate?oauth_token=${oauth_data.oauth_token}`
   }
 
-=======
-
-  function getGoogleToken(client_data) {
-    const client_id = client_data.client_id
-    const scope = 'https://www.googleapis.com/auth/calendar';
-    const redirect_uri = 'http://localhost:3000/api/oauth-calendar';
-    window.location.href = `https://accounts.google.com/o/oauth2/v2/auth?client_id=${client_id}&redirect_uri=${redirect_uri}&access_type=offline&response_type=code&scope=${scope}`;
-  }
-
-  function getTwitterToken(oauth_data) {
-    window.location.href = `https://api.twitter.com/oauth/authenticate?oauth_token=${oauth_data.oauth_token}`
-  }
-
->>>>>>> fc580de1
   useEffect(() => {
     if (toolkitDetails !== null) {
       if (toolkitDetails.tools) {
@@ -76,7 +61,6 @@
       key: config.key,
       value: config.value,
     }));
-<<<<<<< HEAD
 
     updateToolConfig(toolkitDetails.name, updatedConfigData)
       .then((response) => {
@@ -88,19 +72,6 @@
       });
   };
 
-=======
-
-    updateToolConfig(toolkitDetails.name, updatedConfigData)
-      .then((response) => {
-        toast.success('Toolkit configuration updated', {autoClose: 1800});
-      })
-      .catch((error) => {
-        toast.error('Unable to update Toolkit configuration', {autoClose: 1800});
-        console.error('Error updating tool config:', error);
-      });
-  };
-
->>>>>>> fc580de1
   const handleAuthenticateClick = async (toolkitName) => {
     if (toolkitName === "Google Calendar Toolkit") {
       authenticateGoogleCred(toolkitDetails.id)
@@ -200,19 +171,11 @@
             {apiConfigs.length > 0 && (
               <div style={{marginLeft: 'auto', display: 'flex', justifyContent: 'space-between'}}>
                 <div>{authenticateToolkits.includes(toolkitDetails.name) &&
-<<<<<<< HEAD
-                  <button style={{width: 'fit-content'}} className={styles.primary_button}
-                          onClick={() => handleAuthenticateClick(toolkitDetails.name)}>Authenticate Tool</button>
-                }</div>
-                <div style={{display: 'flex', justifyContent: 'flex-end'}}>
-                  <button className={styles.primary_button} onClick={handleUpdateChanges}>Update Changes</button>
-=======
                   <button style={{width: 'fit-content'}} className="primary_button"
                           onClick={() => handleAuthenticateClick(toolkitDetails.name)}>Authenticate Tool</button>
                 }</div>
                 <div style={{display: 'flex', justifyContent: 'flex-end'}}>
                   <button className="primary_button" onClick={handleUpdateChanges}>Update Changes</button>
->>>>>>> fc580de1
                 </div>
               </div>)}
           </div>}
