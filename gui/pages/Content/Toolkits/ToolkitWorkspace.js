import React, {useEffect, useState} from 'react';
import Image from 'next/image';
import {ToastContainer, toast} from 'react-toastify';
import {updateToolConfig, getToolConfig, authenticateGoogleCred, authenticateTwitterCred} from "@/pages/api/DashboardService";
import styles from './Tool.module.css';
import {setLocalStorageValue, setLocalStorageArray, returnToolkitIcon, convertToTitleCase} from "@/utils/utils";

export default function ToolkitWorkspace({toolkitDetails, internalId}){
    const [activeTab,setActiveTab] = useState('configuration')
    const [showDescription,setShowDescription] = useState(false)
    const [apiConfigs, setApiConfigs] = useState([]);
    const [toolsIncluded, setToolsIncluded] = useState([]);
    const [loading, setLoading] = useState(true);
    const authenticateToolkits = ['Google Calendar Toolkit', 'Twitter Toolkit'];

    let handleKeyChange = (event, index) => {
      const updatedData = [...apiConfigs];
      updatedData[index].value = event.target.value;
      setLocalStorageArray('api_configs_' + String(internalId), updatedData, setApiConfigs);
    };
    
    function getGoogleToken(client_data){
      const client_id = client_data.client_id 
      const scope = 'https://www.googleapis.com/auth/calendar';
      const redirect_uri = 'http://localhost:3000/api/google/oauth-tokens';
      window.location.href = `https://accounts.google.com/o/oauth2/v2/auth?client_id=${client_id}&redirect_uri=${redirect_uri}&access_type=offline&response_type=code&scope=${scope}`;
    }
    
    function getTwitterToken(oauth_data){
      window.location.href = `https://api.twitter.com/oauth/authenticate?oauth_token=${oauth_data.oauth_token}`
    }

    useEffect(() => {
      if(toolkitDetails !== null) {
        if (toolkitDetails.tools) {
          setToolsIncluded(toolkitDetails.tools);
        }

        getToolConfig(toolkitDetails.name)
          .then((response) => {
            const localStoredConfigs = localStorage.getItem('api_configs_' + String(internalId));
            const apiConfigs = response.data || [];
            setApiConfigs(localStoredConfigs ? JSON.parse(localStoredConfigs) : apiConfigs);
          })
          .catch((errPor) => {
            console.log('Error fetching API data:', error);
          })
          .finally(() => {
            setLoading(false);
          });
      }
    }, [toolkitDetails]);

    const handleUpdateChanges = async () => {
      const updatedConfigData = apiConfigs.map((config) => ({
        key: config.key,
        value: config.value,
      }));
      
      updateToolConfig(toolkitDetails.name, updatedConfigData)
        .then((response) => {
            toast.success('Toolkit configuration updated', {autoClose: 1800});
        })
        .catch((error) => {
          toast.error('Unable to update Toolkit configuration', {autoClose: 1800});
          console.error('Error updating tool config:', error);
        });
    };

<<<<<<< HEAD
    const handleAuthenticateClick = async (toolkitName) => {
      if(toolkitName === 'Google Calendar Toolkit') {
        authenticateGoogleCred(toolkitDetails.id)
          .then((response) => {
            getGoogleToken(response.data);
          })
          .catch((error) => {
            console.error('Error fetching data:', error);
          });
      } else if(toolkitName === 'Twitter Toolkit') {
        authenticateTwitterCred(toolkitDetails.id)
          .then((response) => {
            localStorage.setItem("twitter_toolkit_id", toolkitDetails.id)
            getTwitterToken(response.data);
          })
          .catch((error) => {
            console.error('Error fetching data: ', error);
          });
      }
=======
    const handleAuthenticateClick = async () => {
      authenticateGoogleCred(toolkitDetails.id)
        .then((response) => {
          localStorage.setItem("google_calendar_toolkit_id", toolkitDetails.id)
            getGoogleToken(response.data);
        })
        .catch((error) => {
          console.error('Error fetching data:', error);
        });
    };

    const handleTwitterAuthClick = async () => {
      authenticateTwitterCred(toolkitDetails.id)
      .then((response) => {
        localStorage.setItem("twitter_toolkit_id", toolkitDetails.id)
          getTwitterToken(response.data);
      })
      .catch((error) => {
        console.error('Error fetching data: ', error);
      });
>>>>>>> e87c70e0
    };

    useEffect(() => {
      const active_tab = localStorage.getItem('toolkit_tab_' + String(internalId));
      if(active_tab) {
        setActiveTab(active_tab);
      }
    }, [internalId]);

    return (<>
      <div className="row">
        <div className="col-3"></div>
        <div className="col-6" style={{overflowY:'scroll',height:'calc(100vh - 92px)',padding:'25px 20px'}}>
          <div className={styles.tools_container}>
          <div style={{display: 'flex',justifyContent:'flex-start',marginBottom:'20px',width:'95%'}}>
            <div>
              <Image src={returnToolkitIcon(toolkitDetails?.name)} alt="toolkit-icon" width={45} height={45} style={{borderRadius:'25px',background: 'black'}} />
            </div>
            <div style={{ display: 'flex', alignItems: 'center' }}>
              <div style={{ marginLeft: '15px',textAlign:'left',paddingRight:'10px' }}>
                <div style={{fontSize:'17px',marginTop:'-3px'}}>{toolkitDetails.name}</div>
                <div className={styles.toolkit_description} style={!showDescription ? { overflow: 'hidden' } : {display:'block'}}>
                  {`${showDescription ? toolkitDetails.description : toolkitDetails.description.slice(0, 70)}`}
                  {toolkitDetails.description.length > 70 && <span className={styles.show_more_button} onClick={() => setShowDescription(!showDescription)}>
                      {showDescription ? '...less' : '...more'}
                  </span>}
                </div>
              </div>
            </div>
          </div>
          <div style={{ display: 'flex', alignItems: 'center',marginBottom:'20px' }}>
            <div className={styles.tool1_box} onClick={() => setLocalStorageValue('toolkit_tab_' + String(internalId), 'configuration', setActiveTab)} style={activeTab === 'configuration' ? { background: '#454254'} : { background: 'transparent'}}>
              <div className={styles.tab_text}>Configuration</div>
            </div>
            <div className={styles.tool1_box} onClick={() => setLocalStorageValue('toolkit_tab_' + String(internalId), 'tools_included', setActiveTab)} style={activeTab === 'tools_included' ? { background: '#454254' } : { background: 'transparent' }}>
              <div className={styles.tab_text}>Tools Included</div>
            </div>
          </div>
          {!loading && activeTab === 'configuration' && <div>
            {apiConfigs.length > 0 ? (apiConfigs.map((config, index) => (
              <div key={index}>
                <div style={{ color: '#888888', display: 'flex', flexDirection: 'column', alignItems: 'flex-start', marginBottom: '20px' }}>
                  <label style={{ marginBottom: '6px' }}>{convertToTitleCase(config.key)}</label>
                  <div className={styles.search_box}>
                    <input type="text" style={{ color: 'white',width:'100%' }} value={config.value || ''} onChange={(event) => handleKeyChange(event, index)}/>
                  </div>
                </div>
              </div>
            ))) : (<div style={{display:'flex',flexDirection:'column',alignItems:'center',justifyContent:'center',marginTop:'40px',width:'100%'}}>
              <Image width={150} height={60} src="/images/no_permissions.svg" alt="no-permissions" />
              <span className={styles.feed_title} style={{marginTop: '8px'}}>No Keys found!</span>
            </div>)}

            {apiConfigs.length > 0 && (
              <div style={{ marginLeft: 'auto', display: 'flex', justifyContent:'space-between'}}>
                {authenticateToolkits.includes(toolkitDetails.name) && <div>
                  <button style={{width:'fit-content'}} className={styles.primary_button} onClick={() => handleAuthenticateClick(toolkitDetails.name)}>Authenticate Tool</button>
                </div>}
                <div style={{ display: 'flex', justifyContent: 'flex-end' }}>
                  <button className={styles.primary_button} onClick={handleUpdateChanges} >Update Changes</button>
                </div>
              </div>)}
          </div>}
          {activeTab === 'tools_included' && <div>
            {toolsIncluded.map((tool, index) => (
              <div key={index} className={styles.tools_included}>
                <div>
                  <div style={{color:'white'}}>{tool.name}</div>
                  <div style={{color:'#888888',marginTop:'5px'}}>{tool.description}</div>
                </div>
              </div>
            ))}
          </div>}
        </div>
        </div>
        <div className="col-3"></div>
      </div>
      <ToastContainer/>
    </>);
}




<|MERGE_RESOLUTION|>--- conflicted
+++ resolved
@@ -67,28 +67,8 @@
         });
     };
 
-<<<<<<< HEAD
     const handleAuthenticateClick = async (toolkitName) => {
-      if(toolkitName === 'Google Calendar Toolkit') {
-        authenticateGoogleCred(toolkitDetails.id)
-          .then((response) => {
-            getGoogleToken(response.data);
-          })
-          .catch((error) => {
-            console.error('Error fetching data:', error);
-          });
-      } else if(toolkitName === 'Twitter Toolkit') {
-        authenticateTwitterCred(toolkitDetails.id)
-          .then((response) => {
-            localStorage.setItem("twitter_toolkit_id", toolkitDetails.id)
-            getTwitterToken(response.data);
-          })
-          .catch((error) => {
-            console.error('Error fetching data: ', error);
-          });
-      }
-=======
-    const handleAuthenticateClick = async () => {
+        if (toolkitName === "Google Calendar Toolkit"){
       authenticateGoogleCred(toolkitDetails.id)
         .then((response) => {
           localStorage.setItem("google_calendar_toolkit_id", toolkitDetails.id)
@@ -97,18 +77,16 @@
         .catch((error) => {
           console.error('Error fetching data:', error);
         });
-    };
-
-    const handleTwitterAuthClick = async () => {
-      authenticateTwitterCred(toolkitDetails.id)
-      .then((response) => {
-        localStorage.setItem("twitter_toolkit_id", toolkitDetails.id)
-          getTwitterToken(response.data);
-      })
-      .catch((error) => {
-        console.error('Error fetching data: ', error);
-      });
->>>>>>> e87c70e0
+    }else if(toolkitName === "Twitter Toolkit"){
+        authenticateTwitterCred(toolkitDetails.id)
+            .then((response) => {
+                localStorage.setItem("twitter_toolkit_id", toolkitDetails.id)
+                getTwitterToken(response.data);
+            })
+            .catch((error) => {
+                console.error('Error fetching data: ', error);
+            });
+    }
     };
 
     useEffect(() => {
