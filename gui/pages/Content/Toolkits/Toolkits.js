--- conflicted
+++ resolved
@@ -5,25 +5,10 @@
 export default function Toolkits({sendToolkitData, toolkits, env}) {
   return (
     <>
-<<<<<<< HEAD
       <div className={styles1.container}>
         <div className={styles1.title_box}>
           <p className={styles1.title_text}>Toolkits</p>
         </div>
-=======
-      <div className="container">
-        <p className="text_14 mt_8 mb_12 ml_8">Toolkits</p>
-        {env !== 'PROD' && <div className="w_100 mb_10">
-          <button className="secondary_button w_100" onClick={() => sendToolkitData({
-            id: -2,
-            name: "new tool",
-            contentType: "Add_Toolkit",
-            internalId: createInternalId()
-          })}>
-            + Add Tool
-          </button>
-        </div>}
->>>>>>> b69fbdbc
         {toolkits && toolkits.length > 0 ? (
           <div className="vertical_selection_scroll">
           {toolkits.map((tool, index) =>
