--- conflicted
+++ resolved
@@ -1,19 +1,18 @@
 import React from 'react';
 import Image from "next/image";
-<<<<<<< HEAD
-=======
 import styles from './Tool.module.css';
 import styles1 from '../Agents/Agents.module.css'
->>>>>>> 0ceb9eb6
 import {createInternalId, returnToolkitIcon, excludedToolkits} from "@/utils/utils";
 
 export default function Toolkits({sendToolkitData, toolkits, env}) {
   return (
     <>
-      <div className="container">
-        <p className="text_14 mt_8 mb_12 ml_8">Toolkits</p>
-        {env !== 'PROD' && <div className="w_100 mb_10">
-          <button className="secondary_button w_100" onClick={() => sendToolkitData({
+      <div className={styles1.container}>
+        <div className={styles1.title_box}>
+          <p className={styles1.title_text}>Toolkits</p>
+        </div>
+        {env !== 'PROD' && <div className={styles1.wrapper} style={{marginBottom: '10px', marginTop: '4px'}}>
+          <button style={{width: '100%'}} className="secondary_button" onClick={() => sendToolkitData({
             id: -2,
             name: "new tool",
             contentType: "Add_Toolkit",
@@ -23,29 +22,38 @@
           </button>
         </div>}
         {toolkits && toolkits.length > 0 ? (
-          <div className="vertical_selection_scroll">
-          {toolkits.map((tool, index) =>
-              tool.name !== null && !excludedToolkits().includes(tool.name) && (
-                <div key={index} className="item_box mb_10" onClick={() => sendToolkitData(tool)}>
-                  <div className="row">
-                    <div className="col-12">
-                      <div className="item_container padding_5">
-                         <Image className="image_class bg_black" width={30} height={30}
-                             src={returnToolkitIcon(tool.name)}
-                             alt="tool-icon"/>
-                        <div className="ml_8">
-                          <div className="item_name">{tool.name}</div>
-                          <div className="item_publisher">by SuperAGI</div>
+          <div style={{overflowY: 'scroll', height: '80vh'}}>
+            <div className={styles.tool_container}>
+              {toolkits.map((tool, index) =>
+                  tool.name !== null && !excludedToolkits().includes(tool.name) && (
+                    <div key={index} className={styles.tool_box} onClick={() => sendToolkitData(tool)}>
+                      <div className="row">
+                        <div className="col-12">
+                          <div
+                            style={{display: 'flex', alignItems: 'center', justifyContent: 'flex-start', padding: '5px'}}>
+                            <div>
+                              <Image className={styles.image_class} style={{background: 'black'}} width={30} height={30}
+                                     src={returnToolkitIcon(tool.name)}
+                                     alt="tool-icon"/>
+                            </div>
+                            <div style={{marginLeft: '8px'}}>
+                              <div className={styles.tool_name}>{tool.name}</div>
+                              <div className={styles.tool_publisher}>by SuperAGI</div>
+                            </div>
+                          </div>
                         </div>
                       </div>
                     </div>
-                  </div>
-                </div>
-              )
-          )}
+                  )
+              )}
+            </div>
           </div>
         ) : (
-          <div className="form_label mt_20 horizontal_container justify_center">No Toolkits found</div>
+          <div style={{
+            marginTop: '30px', display: 'flex', alignItems: 'center', justifyContent: 'center'
+          }} className="form_label">
+            No Toolkits found
+          </div>
         )}
       </div>
     </>
