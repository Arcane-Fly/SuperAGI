import React, { useState, useEffect, useRef } from 'react';
import Image from "next/image";
import {ToastContainer, toast} from 'react-toastify';
import 'react-toastify/dist/ReactToastify.css';
import styles from '../Agents/Agents.module.css';
import {createAgent, fetchAgentTemplateConfigLocal, getOrganisationConfig, uploadFile} from "@/pages/api/DashboardService";
import {formatBytes, openNewTab, removeTab, setLocalStorageValue, setLocalStorageArray} from "@/utils/utils";
import {EventBus} from "@/utils/eventBus";

export default function AgentCreate({sendAgentData, selectedProjectId, fetchAgents, toolkits, organisationId, template, internalId, isCluster, agents}) {
  const [advancedOptions, setAdvancedOptions] = useState(false);
  const [agentName, setAgentName] = useState("");
  const [agentDescription, setAgentDescription] = useState("");
  const [longTermMemory, setLongTermMemory] = useState(true);
  const [addResources, setAddResources] = useState(true);
  const [input, setInput] = useState([]);
  const [isDragging, setIsDragging] = useState(false);
  const [createClickable, setCreateClickable] = useState(true);
  const fileInputRef = useRef(null);
  const pdf_icon = '/images/pdf_file.svg';
  const txt_icon = '/images/txt_file.svg';
  const img_icon = '/images/img_file.svg';
  const [maxIterations, setIterations] = useState(25);
  const [toolkitList, setToolkitList] = useState(toolkits)
  const [searchValue, setSearchValue] = useState('');

  const constraintsArray = [
    "If you are unsure how you previously did something or want to recall past events, thinking about similar events will help you remember.",
    "Ensure the tool and args are as per current plan and reasoning",
    'Exclusively use the tools listed under "TOOLS"',
    "REMEMBER to format your response as JSON, using double quotes (\"\") around keys and string values, and commas (,) to separate items in arrays and objects. IMPORTANTLY, to use a JSON object as a string in another JSON object, you need to escape the double quotes."
  ];
  const [constraints, setConstraints] = useState(constraintsArray);

  const [goals, setGoals] = useState(['Describe the agent goals here']);
  const [instructions, setInstructions] = useState(['']);

  const models = ['gpt-4', 'gpt-3.5-turbo','gpt-3.5-turbo-16k', 'gpt-4-32k']
  const [model, setModel] = useState(models[1]);
  const modelRef = useRef(null);
  const [modelDropdown, setModelDropdown] = useState(false);

  const agentTypes = ["Don't Maintain Task Queue", "Maintain Task Queue"]
  const [agentType, setAgentType] = useState(agentTypes[0]);
  const agentRef = useRef(null);
  const [agentDropdown, setAgentDropdown] = useState(false);

  const exitCriteria = ["No exit criterion", "System defined", "User defined", "Number of steps/tasks"]
  const [exitCriterion, setExitCriterion] = useState(exitCriteria[0]);
  const exitRef = useRef(null);
  const [exitDropdown, setExitDropdown] = useState(false);

  const [stepTime, setStepTime] = useState(500);

  const rollingWindows = ["5", "10", "15", "20"]
  const [rollingWindow, setRollingWindow] = useState(rollingWindows[1]);
  const rollingRef = useRef(null);
  const [rollingDropdown, setRollingDropdown] = useState(false);

  const databases = ["Pinecone"]
  const [database, setDatabase] = useState(databases[0]);
  const databaseRef = useRef(null);
  const [databaseDropdown, setDatabaseDropdown] = useState(false);

  const permissions = ["God Mode","RESTRICTED (Will ask for permission before using any tool)"]
  const [permission, setPermission] = useState(permissions[0]);
  const permissionRef = useRef(null);
  const [permissionDropdown, setPermissionDropdown] = useState(false);

  const [selectedTools, setSelectedTools] = useState([]);
  const [toolNames, setToolNames] = useState(['SearxSearch', 'Read File', 'Write File']);
  const toolkitRef = useRef(null);
  const [toolkitDropdown, setToolkitDropdown] = useState(false);

  const excludedToolkits = ["Thinking Toolkit", "Human Input Toolkit"];
  const [myAgents, setMyAgents] = useState([]);
  const [agentNames, setAgentNames] = useState([]);
  const agentRef1 = useRef(null);
  const [agentDropdown1, setAgentDropdown1] = useState(false);

  const [hasAPIkey, setHasAPIkey] = useState(false);
  const [pageTitle, setPageTitle] = useState('');

  useEffect(() => {
    getOrganisationConfig(organisationId, "model_api_key")
      .then((response) => {
        const apiKey = response.data.value
        setHasAPIkey(!(apiKey === null || apiKey.replace(/\s/g, '') === ''));
      })
      .catch((error) => {
        console.error('Error fetching project:', error);
      });
  }, [organisationId]);

  const filterToolsByNames = () => {
    if(toolkitList) {
      const selectedToolIds = toolkits
        .flatMap(toolkit => toolkit.tools)
        .filter(tool => toolNames.includes(tool.name))
        .map(tool => tool.id);

      setLocalStorageArray("tool_ids_" + String(internalId), selectedToolIds, setSelectedTools);
    }
  };

  const handleIterationChange = (event) => {
    setLocalStorageValue("agent_iterations_" + String(internalId), parseInt(event.target.value), setIterations);
  };
  useEffect(() => {
    setPageTitle(isCluster ? 'Create new cluster' : 'Create new agent');
    setGoals(['Enter agent cluster goals here'])
  }, []);

  useEffect(() => {
    filterToolsByNames();
  }, [toolNames]);

  useEffect(() => {
    if(template !== null && !isCluster) {
      setLocalStorageValue("agent_name_" + String(internalId), template.name, setAgentName);
      setLocalStorageValue("agent_description_" + String(internalId), template.description, setAgentDescription);
      setLocalStorageValue("advanced_options_" + String(internalId), true, setAdvancedOptions);

      fetchAgentTemplateConfigLocal(template.id)
          .then((response) => {
            const data = response.data || [];
            setLocalStorageArray("agent_goals_" + String(internalId), data.goal, setGoals);
            setLocalStorageValue("agent_type_" + String(internalId), data.agent_type, setAgentType);
            setLocalStorageArray("agent_constraints_" + String(internalId), data.constraints, setConstraints);
            setLocalStorageValue("agent_iterations_" + String(internalId), data.max_iterations, setIterations);
            setLocalStorageValue("agent_step_time_" + String(internalId), data.iteration_interval, setStepTime);
            setLocalStorageValue("agent_rolling_window_" + String(internalId), data.memory_window, setRollingWindow);
            setLocalStorageValue("agent_permission_" + String(internalId), data.permission_type, setPermission);
            setLocalStorageArray("agent_instructions_" + String(internalId), data.instruction, setInstructions);
            setLocalStorageValue("agent_database_" + String(internalId), data.LTM_DB, setDatabase);
            setLocalStorageValue("agent_model_" + String(internalId), data.model, setModel);
            setLocalStorageArray("tool_names_" + String(internalId), data.tools, setToolNames);
          })
          .catch((error) => {
            console.error('Error fetching template details:', error);
          });
    }
  }, []);

  useEffect(() => {
    function handleClickOutside(event) {
      if (modelRef.current && !modelRef.current.contains(event.target)) {
        setModelDropdown(false)
      }

      if (agentRef.current && !agentRef.current.contains(event.target)) {
        setAgentDropdown(false)
      }

      if (exitRef.current && !exitRef.current.contains(event.target)) {
        setExitDropdown(false)
      }

      if (rollingRef.current && !rollingRef.current.contains(event.target)) {
        setRollingDropdown(false)
      }

      if (databaseRef.current && !databaseRef.current.contains(event.target)) {
        setDatabaseDropdown(false)
      }

      if (permissionRef.current && !permissionRef.current.contains(event.target)) {
        setPermissionDropdown(false)
      }

      if (toolkitRef.current && !toolkitRef.current.contains(event.target)) {
        setToolkitDropdown(false)
      }
    }

    document.addEventListener('mousedown', handleClickOutside);
    return () => {
      document.removeEventListener('mousedown', handleClickOutside);
    };
  }, []);

  const addAgent = (agent) => {
    if (!agentNames.includes(agent.id) && !agentNames.includes(agent.name)) {
      const updatedAgents = [...agentNames, agent];
      setAgentNames(updatedAgents)
    }
  };


  const addTool = (tool) => {
    if (!selectedTools.includes(tool.id) && !toolNames.includes(tool.name)) {
      const updatedToolIds = [...selectedTools, tool.id];
      setLocalStorageArray("tool_ids_" + String(internalId), updatedToolIds, setSelectedTools);

      const updatedToolNames = [...toolNames, tool.name];
      setLocalStorageArray("tool_names_" + String(internalId), updatedToolNames, setToolNames);
    }
    setSearchValue('');
  };

  const removeAgent = (indexToDelete) => {
    const updatedAgents = [...agentNames];
    updatedAgents.splice(indexToDelete, 1);
    setAgentNames(updatedAgents)
  };

  const addToolkit = (toolkit) => {
    const updatedToolIds = [...selectedTools];
    const updatedToolNames = [...toolNames];

    toolkit.tools.map((tool) => {
      if (!selectedTools.includes(tool.id) && !toolNames.includes(tool.name)) {
        updatedToolIds.push(tool.id);
        updatedToolNames.push(tool.name);
      }
    });

    setLocalStorageArray("tool_ids_" + String(internalId), updatedToolIds, setSelectedTools);
    setLocalStorageArray("tool_names_" + String(internalId), updatedToolNames, setToolNames);
    setSearchValue('');
  }
  
  const removeTool = (indexToDelete) => {
    const updatedToolIds = [...selectedTools];
    updatedToolIds.splice(indexToDelete, 1);
    setLocalStorageArray("tool_ids_" + String(internalId), updatedToolIds, setSelectedTools);

    const updatedToolNames = [...toolNames];
    updatedToolNames.splice(indexToDelete, 1);
    setLocalStorageArray("tool_names_" + String(internalId), updatedToolNames, setToolNames);
  };

  const handlePermissionSelect = (index) => {
    setLocalStorageValue("agent_permission_" + String(internalId), permissions[index], setPermission);
    setPermissionDropdown(false);
  };

  const handleDatabaseSelect = (index) => {
    setLocalStorageValue("agent_database_" + String(internalId), databases[index], setDatabase);
    setDatabaseDropdown(false);
  };

  const handleWindowSelect = (index) => {
    setLocalStorageValue("agent_rolling_window_" + String(internalId), rollingWindows[index], setRollingWindow);
    setRollingDropdown(false);
  };

  const handleStepChange = (event) => {
    setLocalStorageValue("agent_step_time_" + String(internalId), event.target.value, setStepTime);
  };

  const handleExitSelect = (index) => {
    setLocalStorageValue("agent_exit_criterion_" + String(internalId), exitCriteria[index], setExitCriterion);
    setExitDropdown(false);
  };

  const handleAgentSelect = (index) => {
    setLocalStorageValue("agent_type_" + String(internalId), agentTypes[index], setAgentType);
    setAgentDropdown(false);
  };

  const handleModelSelect = (index) => {
    setLocalStorageValue("agent_model_" + String(internalId), models[index], setModel);
    setModelDropdown(false);
  };

  const handleGoalChange = (index, newValue) => {
    const updatedGoals = [...goals];
    updatedGoals[index] = newValue;
    setLocalStorageArray("agent_goals_" + String(internalId), updatedGoals, setGoals);
  };

  const handleInstructionChange = (index, newValue) => {
    const updatedInstructions = [...instructions];
    updatedInstructions[index] = newValue;
    setLocalStorageArray("agent_instructions_" + String(internalId), updatedInstructions, setInstructions);
  };

  const handleConstraintChange = (index, newValue) => {
    const updatedConstraints = [...constraints];
    updatedConstraints[index] = newValue;
    setLocalStorageArray("agent_constraints_" + String(internalId), updatedConstraints, setConstraints);
  };

  const handleGoalDelete = (index) => {
    const updatedGoals = [...goals];
    updatedGoals.splice(index, 1);
    setLocalStorageArray("agent_goals_" + String(internalId), updatedGoals, setGoals);
  };

  const handleInstructionDelete = (index) => {
    const updatedInstructions = [...instructions];
    updatedInstructions.splice(index, 1);
    setLocalStorageArray("agent_instructions_" + String(internalId), updatedInstructions, setInstructions);
  };

  const handleConstraintDelete = (index) => {
    const updatedConstraints = [...constraints];
    updatedConstraints.splice(index, 1);
    setLocalStorageArray("agent_constraints_" + String(internalId), updatedConstraints, setConstraints);
  };

  const addGoal = () => {
    setLocalStorageArray("agent_goals_" + String(internalId), [...goals, 'new goal'], setGoals);
  };

  const addInstruction = () => {
    setLocalStorageArray("agent_instructions_" + String(internalId), [...instructions, 'new instructions'], setInstructions);
  };

  const addConstraint = () => {
    setLocalStorageArray("agent_constraints_" + String(internalId), [...constraints, 'new constraint'], setConstraints);
  };

  const handleNameChange = (event) => {
    setLocalStorageValue("agent_name_" + String(internalId), event.target.value, setAgentName);
  };

  const handleDescriptionChange = (event) => {
    setLocalStorageValue("agent_description_" + String(internalId), event.target.value, setAgentDescription);
  };

  const preventDefault = (e) => {
    e.stopPropagation();
  };

  function uploadResource(agentId, fileData) {
    const formData = new FormData();
    formData.append('file', fileData.file);
    formData.append('name', fileData.name);
    formData.append('size', fileData.size);
    formData.append('type', fileData.type);

    return uploadFile(agentId, formData);
  }

  useEffect(() => {
    const keySet = (eventData) => {
      setHasAPIkey(true);
    };

    EventBus.on('keySet', keySet);

    return () => {
      EventBus.off('keySet', keySet);
    };
  });

  const handleAddAgent = () => {
    if(!hasAPIkey) {
      toast.error("Your OpenAI API key is empty!", {autoClose: 1800});
      openNewTab(-3, "Settings", "Settings");
      return
    }

    if (agentName.replace(/\s/g, '') === '') {
      toast.error("Agent name can't be blank", {autoClose: 1800});
      return
    }

    if (agentDescription.replace(/\s/g, '') === '') {
      toast.error("Agent description can't be blank", {autoClose: 1800});
      return
    }

    const isEmptyGoal = goals.some((goal) => goal.replace(/\s/g, '') === '');
    if (isEmptyGoal) {
      toast.error("Goal can't be empty", { autoClose: 1800 });
      return;
    }

    if (selectedTools.length <= 0 && !isCluster) {
      toast.error("Add atleast one tool", {autoClose: 1800});
      return
    }

    setCreateClickable(false);

    let permission_type = permission;
    if (permission.includes("RESTRICTED")) {
      permission_type = "RESTRICTED";
    }

    const agentData = {
      "name": agentName,
      "project_id": selectedProjectId,
      "description": agentDescription,
      "goal": goals,
      "instruction":instructions,
      "agent_type": agentType,
      "constraints": constraints,
      "toolkits": [],
      "tools": selectedTools,
      "exit": exitCriterion,
      "iteration_interval": stepTime,
      "model": model,
      "max_iterations": maxIterations,
      "permission_type": permission_type,
      "LTM_DB": longTermMemory ? database : null,
      "memory_window": rollingWindow
    };

    createAgent(agentData)
      .then((response) => {
        const agent_id = response.data.id;
        fetchAgents();
        removeTab(-1, "new agent", "Create_Agent");
        sendAgentData({ id: agent_id, name: response.data.name, contentType: "Agents", execution_id: response.data.execution_id });
        if(addResources) {
          input.forEach((fileData) => {
            input.forEach(fileData => {
              uploadResource(agent_id, fileData)
                .then(response => {})
                .catch(error => {
                  console.error('Error uploading resource:', error);
                });
            });
          });
        }
        toast.success('Agent created successfully', {autoClose: 1800});
        setCreateClickable(true);
      })
      .catch((error) => {
        console.error('Error creating agent:', error);
        setCreateClickable(true);
      });
  };

  const toggleToolkit = (e, id) => {
    e.stopPropagation();
    const toolkitToUpdate = toolkitList.find(toolkit => toolkit.id === id);
    if (toolkitToUpdate) {
      const newOpenValue = !toolkitToUpdate.isOpen;
      setToolkitOpen(id, newOpenValue);
    }
  };

  const setToolkitOpen = (id, isOpen) => {
    const updatedToolkits = toolkitList.map(toolkit =>
      toolkit.id === id ? { ...toolkit, isOpen: isOpen } : { ...toolkit, isOpen: false }
    );
    setToolkitList(updatedToolkits);
  };

  const clearTools = (e) => {
    e.stopPropagation();
    setLocalStorageArray("tool_names_" + String(internalId), [], setToolNames);
    setLocalStorageArray("tool_ids_" + String(internalId), [], setSelectedTools);
  };

  const handleFileInputChange = (event) => {
    const files = event.target.files;
    setFileData(files);
  };

  const handleDropAreaClick = () => {
    fileInputRef.current.click();
  };

  const handleDragEnter = (event) => {
    event.preventDefault();
    setIsDragging(true);
  };

  const handleDragLeave = () => {
    setIsDragging(false);
  };

  const handleDragOver = (event) => {
    event.preventDefault();
  };

  function setFileData(files) {
    if (files.length > 0) {
      const fileData = {
        "file": files[0],
        "name": files[0].name,
        "size": files[0].size,
        "type": files[0].type,
      };
      const updatedFiles = [...input, fileData];
      setLocalStorageArray('agent_files_' + String(internalId), updatedFiles, setInput);
    }
  }

  function checkSelectedToolkit(toolkit) {
    const toolIds = toolkit.tools.map((tool) => tool.id);
    const toolNameList = toolkit.tools.map((tool) => tool.name);
    return toolIds.every((toolId) => selectedTools.includes(toolId)) && toolNameList.every((toolName) => toolNames.includes(toolName));
  }

  const handleDrop = (event) => {
    event.preventDefault();
    setIsDragging(false);
    const files = event.dataTransfer.files;
    setFileData(files);
  };

  const removeFile = (index) => {
    const updatedFiles = input.filter((file) => input.indexOf(file) !== index);
    setLocalStorageArray('agent_files_' + String(internalId), updatedFiles, setInput);
  };

  const ResourceItem = ({ file, index }) => {
    const isPDF = file.type === 'application/pdf';
    const isTXT = file.type === 'application/txt' || file.type === 'text/plain';
    const isIMG = file.type.includes('image');

    return (
      <div className={styles.history_box} style={{ background: '#272335', padding: '0px 10px', width: '100%', cursor: 'default' }}>
        <div style={{ display: 'flex', alignItems: 'center', justifyContent: 'flex-start' }}>
          {isPDF && <div><Image width={28} height={46} src={pdf_icon} alt="pdf-icon" /></div>}
          {isTXT && <div><Image width={28} height={46} src={txt_icon} alt="txt-icon" /></div>}
          {isIMG && <div><Image width={28} height={46} src={img_icon} alt="img-icon" /></div>}
          {!isTXT && !isIMG && !isPDF && <div><Image width={28} height={46} src="/images/default_file.svg" alt="file-icon" /></div>}
          <div style={{ marginLeft: '5px', width:'100%' }}>
            <div style={{ fontSize: '11px' }} className={styles.single_line_block}>{file.name}</div>
            <div style={{ color: '#888888', fontSize: '9px' }}>{file.type.split("/")[1]}{file.size !== '' ? ` • ${formatBytes(file.size)}` : ''}</div>
          </div>
          <div style={{cursor:'pointer'}} onClick={() => removeFile(index)}><Image width={20} height={20} src='/images/close_light.svg' alt="close-icon" /></div>
        </div>
      </div>
    );
  };

  const ResourceList = ({ files }) => (
    <div className={styles.agent_resources}>
      {files.map((file, index) => (
        <ResourceItem key={index} file={file} index={index} />
      ))}
    </div>
  );

  useEffect(() => {
    const has_resource = localStorage.getItem("has_resource_" + String(internalId));
    if(has_resource) {
      setAddResources(JSON.parse(has_resource));
    }

    const has_LTM = localStorage.getItem("has_LTM_" + String(internalId));
    if(has_LTM) {
      setLongTermMemory(JSON.parse(has_LTM));
    }

    const advanced_options = localStorage.getItem("advanced_options_" + String(internalId));
    if(advanced_options) {
      setAdvancedOptions(JSON.parse(advanced_options));
    }

    const agent_name = localStorage.getItem("agent_name_" + String(internalId));
    if(agent_name) {
      setAgentName(agent_name);
    }

    const agent_description = localStorage.getItem("agent_description_" + String(internalId));
    if(agent_description) {
      setAgentDescription(agent_description);
    }

    const agent_goals = localStorage.getItem("agent_goals_" + String(internalId));
    if(agent_goals) {
      setGoals(JSON.parse(agent_goals));
    }

    const tool_ids = localStorage.getItem("tool_ids_" + String(internalId));
    if(tool_ids) {
      setSelectedTools(JSON.parse(tool_ids));
    }

    const tool_names = localStorage.getItem("tool_names_" + String(internalId));
    if(tool_names) {
      setToolNames(JSON.parse(tool_names));
    }

    const agent_instructions = localStorage.getItem("agent_instructions_" + String(internalId));
    if(agent_instructions) {
      setInstructions(JSON.parse(agent_instructions));
    }

    const agent_constraints = localStorage.getItem("agent_constraints_" + String(internalId));
    if(agent_constraints) {
      setConstraints(JSON.parse(agent_constraints));
    }

    const agent_model = localStorage.getItem("agent_model_" + String(internalId));
    if(agent_model) {
      setModel(agent_model);
    }

    const agent_type = localStorage.getItem("agent_type_" + String(internalId));
    if(agent_type) {
      setAgentType(agent_type);
    }

    const agent_rolling_window = localStorage.getItem("agent_rolling_window_" + String(internalId));
    if(agent_rolling_window) {
      setRollingWindow(agent_rolling_window);
    }

    const agent_database = localStorage.getItem("agent_database_" + String(internalId));
    if(agent_database) {
      setDatabase(agent_database);
    }

    const agent_permission = localStorage.getItem("agent_permission_" + String(internalId));
    if(agent_permission) {
      setPermission(agent_permission);
    }

    const exit_criterion = localStorage.getItem("agent_exit_criterion_" + String(internalId));
    if(exit_criterion) {
      setExitCriterion(exit_criterion);
    }

    const iterations = localStorage.getItem("agent_iterations_" + String(internalId));
    if(iterations) {
      setIterations(Number(iterations));
    }

    const step_time = localStorage.getItem("agent_step_time_" + String(internalId));
    if(step_time) {
      setStepTime(Number(step_time));
    }

    const agent_files = localStorage.getItem("agent_files_" + String(internalId));
    if(agent_files) {
      setInput(JSON.parse(agent_files));
    }
  }, [internalId])

  return (<>
    <div className="row">
      <div className="col-3"></div>
      <div className="col-6" style={{overflowY:'scroll',height:'calc(100vh - 92px)',padding:'25px 20px'}}>
        <div>
          <div className={styles.page_title}>{pageTitle}</div>
        </div>
        <div style={{marginTop:'10px'}}>
          <div>
            <label className={styles.form_label}>Name</label>
            <input className="input_medium" type="text" value={agentName} onChange={handleNameChange}/>
          </div>
          <div style={{marginTop: '15px'}}>
            <label className={styles.form_label}>Description</label>
            <textarea className="textarea_medium" rows={3} value={agentDescription} onChange={handleDescriptionChange}/>
          </div>
          {isCluster && <div style={{marginTop: '15px'}}>
            <label className={styles.form_label}>Agents</label>
            <div className="dropdown_container_search" style={{width:'100%'}}>
              <div className="custom_select_container" onClick={() => setAgentDropdown1(!agentDropdown1)} style={{width:'100%'}}>
                {agentNames && agentNames.length > 0 ? <div style={{display:'flex',overflowX:'scroll'}}>
                  {agentNames.map((tool, index) => (<div key={index} className="tool_container" style={{marginTop:'0'}} onClick={preventDefault}>
                    <div className={styles.tool_text}>{tool.name}</div>
                    <div><Image width={12} height={12} src='/images/close_light.svg' alt="close-icon" style={{margin:'-2px -5px 0 2px'}} onClick={() => removeAgent(index)}/></div>
                  </div>))}
                </div> : <div style={{color:'#666666'}}>Select Agents</div>}
                <Image width={20} height={21} src={!agentDropdown1 ? '/images/dropdown_down.svg' : '/images/dropdown_up.svg'} alt="expand-icon"/>
              </div>
              <div>
                {agentDropdown1 && <div className="custom_select_options" ref={agentRef1} style={{width:'100%'}}>
                  {agents && agents.map((agent, index) => (<div key={index}>
                    {agent.name !== null && <div className="custom_select_option" style={{padding: '12px 14px', maxWidth: '100%'}} onClick={() => addAgent(agent)}>
                      {agent.name}
                    </div>}
                  </div>))}
                </div>}
              </div>
            </div>
          </div>}
          <div style={{marginTop: '15px'}}>
            <div><label className={styles.form_label}>Goals</label></div>
            {goals.map((goal, index) => (<div key={index} style={{marginBottom:'10px',display:'flex',alignItems:'center',justifyContent:'space-between'}}>
              <div style={{flex:'1'}}><input className="input_medium" type="text" value={goal} onChange={(event) => handleGoalChange(index, event.target.value)}/></div>
              {goals.length > 1 && <div>
                <button className="secondary_button" style={{marginLeft: '4px', padding: '5px'}}
                        onClick={() => handleGoalDelete(index)}>
                  <Image width={20} height={21} src="/images/close_light.svg" alt="close-icon"/>
                </button>
              </div>}
            </div>))}
            <div><button className="secondary_button" onClick={addGoal}>+ Add</button></div>
          </div>

          <div style={{marginTop: '15px'}}>
            <div><label className={styles.form_label}>Instructions<span style={{fontSize:'9px'}}>&nbsp;(optional)</span></label></div>
              {instructions?.map((goal, index) => (<div key={index} style={{marginBottom: '10px', display: 'flex', alignItems: 'center', justifyContent: 'space-between'}}>
                <div style={{flex: '1'}}><input className="input_medium" type="text" value={goal} onChange={(event) => handleInstructionChange(index, event.target.value)}/>
                </div>{instructions.length > 1 && <div>
                  <button className="secondary_button" style={{marginLeft: '4px', padding: '5px'}} onClick={() => handleInstructionDelete(index)}>
                    <Image width={20} height={21} src="/images/close_light.svg" alt="close-icon"/>
                  </button>
                </div>}
              </div>))}
              <div>
                <button className="secondary_button" onClick={addInstruction}>+ Add</button>
              </div>
          </div>

          <div style={{marginTop: '15px'}}>
            <label className={styles.form_label}>Model</label><br/>
            <div className="dropdown_container_search" style={{width:'100%'}}>
                <div className="custom_select_container" onClick={() => setModelDropdown(!modelDropdown)} style={{width:'100%'}}>
                  {model}<Image width={20} height={21} src={!modelDropdown ? '/images/dropdown_down.svg' : '/images/dropdown_up.svg'} alt="expand-icon"/>
                </div>
                <div>
                  {modelDropdown && <div className="custom_select_options" ref={modelRef} style={{width:'100%'}}>
                  {models.map((model, index) => (<div key={index} className="custom_select_option" onClick={() => handleModelSelect(index)} style={{padding:'12px 14px',maxWidth:'100%'}}>
                    {model}
                  </div>))}
                </div>}
              </div>
            </div>
          </div>
<<<<<<< HEAD
          { !isCluster && <div style={{marginTop: '15px'}}>
=======
          {!isCluster && <div style={{marginTop: '15px'}}>
>>>>>>> 51e2fc19
            <label className={styles.form_label}>Tools</label>
            <div className="dropdown_container_search" style={{width:'100%'}}>
              <div className="custom_select_container" onClick={() => setToolkitDropdown(!toolkitDropdown)} style={{width:'100%',alignItems:'flex-start'}}>
                {toolNames && toolNames.length > 0 ? <div style={{display: 'flex', flexWrap: 'wrap', width: '100%'}}>
                  {toolNames.map((tool, index) => (<div key={index} className="tool_container" style={{margin:'2px'}} onClick={preventDefault}>
                    <div className={styles.tool_text}>{tool}</div>
                    <div><Image width={12} height={12} src='/images/close_light.svg' alt="close-icon" style={{margin:'-2px -5px 0 2px'}} onClick={() => removeTool(index)}/></div>
                  </div>))}
                  <input type="text" className="dropdown_search_text" value={searchValue} onChange={(e) => setSearchValue(e.target.value)} onFocus={() => setToolkitDropdown(true)} onClick={(e) => e.stopPropagation()}/>
                </div> : <div style={{color:'#666666'}}>Select Tools</div>}
                <div style={{display:'inline-flex'}}>
                  <Image width={20} height={21} onClick={(e) => clearTools(e)} src='/images/clear_input.svg' alt="clear-input"/>
                  <Image width={20} height={21} src={!toolkitDropdown ? '/images/dropdown_down.svg' : '/images/dropdown_up.svg'} alt="expand-icon"/>
                </div>
              </div>
              <div>
                {toolkitDropdown && <div className="custom_select_options" ref={toolkitRef} style={{width:'100%'}}>
                  {toolkitList && toolkitList.filter((toolkit) => toolkit.tools ? toolkit.tools.some((tool) => tool.name.toLowerCase().includes(searchValue.toLowerCase())) : false).map((toolkit, index) => (<div key={index}>
                    {toolkit.name !== null && !excludedToolkits.includes(toolkit.name) && <div>
                        <div onClick={() => addToolkit(toolkit)} className="custom_select_option" style={{padding:'10px 14px',maxWidth:'100%',display:'flex',alignItems:'center',justifyContent:'space-between'}}>
                          <div style={{display:'flex',alignItems:'center',justifyContent:'flex-start'}}>
                            <div onClick={(e) => toggleToolkit(e, toolkit.id)} style={{marginLeft:'-8px',marginRight:'8px'}}>
                              <Image src={toolkit.isOpen ? "/images/arrow_down.svg" : "/images/arrow_forward.svg"} width={11} height={11} alt="expand-arrow"/>
                            </div>
                            <div style={{width:'100%'}}>{toolkit.name}</div>
                          </div>
                          {checkSelectedToolkit(toolkit) && <div style={{order:'1',marginLeft:'10px'}}>
                            <Image src="/images/tick.svg" width={17} height={17} alt="selected-toolkit"/>
                          </div>}
                        </div>
                        {toolkit.isOpen && toolkit.tools.filter((tool) => tool.name ? tool.name.toLowerCase().includes(searchValue.toLowerCase()) : true).map((tool, index) => (<div key={index} className="custom_select_option" onClick={() => addTool(tool)} style={{padding:'10px 14px 10px 40px',maxWidth:'100%',display:'flex',alignItems:'center',justifyContent:'space-between'}}>
                          <div>{tool.name}</div>
                          {(selectedTools.includes(tool.id) || toolNames.includes(tool.name)) && <div style={{order:'1',marginLeft:'10px'}}>
                            <Image src="/images/tick.svg" width={17} height={17} alt="selected-tool"/>
                          </div>}
                        </div>))}
                      </div>}
                  </div>))}
                </div>}
              </div>
            </div>
          </div>}
          {!isCluster && <div style={{marginTop: '15px'}}>
            <button className="medium_toggle"
                    onClick={() => setLocalStorageValue("advanced_options_" + String(internalId), !advancedOptions, setAdvancedOptions)}
                    style={advancedOptions ? {background: '#494856'} : {}}>
              {advancedOptions ? 'Hide Advanced Options' : 'Show Advanced Options'}{advancedOptions ?
                <Image style={{marginLeft: '10px'}} width={20} height={21} src="/images/dropdown_up.svg"
                       alt="expand-icon"/> :
                <Image style={{marginLeft: '10px'}} width={20} height={21} src="/images/dropdown_down.svg"
                       alt="expand-icon"/>}
            </button>
          </div>}
          {!isCluster && advancedOptions &&
            <div>
              {!isCluster && <div style={{marginTop: '15px'}}>
                <label className={styles.form_label}>Agent Type</label><br/>
                <div className="dropdown_container_search" style={{width:'100%'}}>
                  <div className="custom_select_container" onClick={() => setAgentDropdown(!agentDropdown)} style={{width:'100%'}}>
                    {agentType}<Image width={20} height={21} src={!agentDropdown ? '/images/dropdown_down.svg' : '/images/dropdown_up.svg'} alt="expand-icon"/>
                  </div>
                  <div>
                    {agentDropdown && <div className="custom_select_options" ref={agentRef} style={{width:'100%'}}>
                      {agentTypes.map((agent, index) => (<div key={index} className="custom_select_option" onClick={() => handleAgentSelect(index)} style={{padding:'12px 14px',maxWidth:'100%'}}>
                        {agent}
                      </div>))}
                    </div>}
                  </div>
                </div>
              </div>}
              {!isCluster && <div style={{marginTop: '15px'}}>
                <div style={{display:'flex'}}>
                  <input className="checkbox" type="checkbox" checked={addResources} onChange={() => setLocalStorageValue("has_resource_" + String(internalId), !addResources, setAddResources)} />
                  <label className={styles.form_label} style={{marginLeft:'7px',cursor:'pointer'}} onClick={() => setLocalStorageValue("has_resource_" + String(internalId), !addResources, setAddResources)}>
                    Add Resources
                  </label>
                </div>
              </div>}
              <div style={{width:'100%',height:'auto',marginTop:'10px'}}>
                {addResources && <div style={{paddingBottom:'10px'}}>
                  <div className={`file-drop-area ${isDragging ? 'dragging' : ''}`} onDragEnter={handleDragEnter} onDragLeave={handleDragLeave} onDragOver={handleDragOver} onDrop={handleDrop} onClick={handleDropAreaClick}>
                    <div><p style={{textAlign:'center',color:'white',fontSize:'14px'}}>+ Choose or drop a file here</p>
                      <p style={{textAlign:'center',color:'#888888',fontSize:'12px'}}>Supported file format .txt</p>
                      <input type="file" ref={fileInputRef} style={{ display: 'none' }} onChange={handleFileInputChange}/></div>
                  </div>
                  <ResourceList files={input}/>
                </div>}
              </div>
              <div style={{marginTop: '5px'}}>
                <div><label className={styles.form_label}>Constraints</label></div>
                {constraints.map((constraint, index) => (<div key={index} style={{marginBottom:'10px',display:'flex',alignItems:'center',justifyContent:'space-between'}}>
                  <div style={{flex:'1'}}><input className="input_medium" type="text" value={constraint} onChange={(event) => handleConstraintChange(index, event.target.value)}/></div>
                  <div>
                    <button className="secondary_button" style={{marginLeft:'4px',padding:'5px'}} onClick={() => handleConstraintDelete(index)}>
                      <Image width={20} height={21} src="/images/close_light.svg" alt="close-icon"/>
                    </button>
                  </div>
                </div>))}
                <div><button className="secondary_button" onClick={addConstraint}>+ Add</button></div>
              </div>
              <div style={{marginTop: '15px'}}>
                <label className={styles.form_label}>Exit criterion</label>
                <input className="input_medium" type="number" value={stepTime} onChange={handleStepChange}/>
              </div>
              <div style={{marginTop: '15px'}}>
                <label className={styles.form_label}>Max iterations</label>
                <div style={{display:'flex',alignItems:'center',justifyContent:'space-between'}}>
                  <input style={{width:'90%'}} type="range" min={5} max={100} value={maxIterations} onChange={handleIterationChange}/>
                  <input style={{width:'9%',order:'1',textAlign:'center',paddingLeft:'0',paddingRight:'0'}} disabled={true} className="input_medium" type="text" value={maxIterations}/>
                </div>
              </div>
              <div style={{marginTop: '15px'}}>
                <label className={styles.form_label}>Exit criterion</label>
                <div className="dropdown_container_search" style={{width: '100%'}}>
                  <div className="custom_select_container" onClick={() => setExitDropdown(!exitDropdown)}
                       style={{width: '100%'}}>
                    {exitCriterion}<Image width={20} height={21}
                                          src={!exitDropdown ? '/images/dropdown_down.svg' : '/images/dropdown_up.svg'}
                                          alt="expand-icon"/>
                  </div>
                  <div>
                    {exitDropdown && <div className="custom_select_options" ref={exitRef} style={{width: '100%'}}>
                      {exitCriteria.map((exit, index) => (
                          <div key={index} className="custom_select_option" onClick={() => handleExitSelect(index)}
                               style={{padding: '12px 14px', maxWidth: '100%'}}>
                            {exit}
                          </div>))}
                    </div>}
                  </div>
                </div>
              </div>
              <div style={{marginTop: '15px'}}>
                <label className={styles.form_label}>Time between steps (in milliseconds)</label>
                <input className="input_medium" type="number" value={stepTime} onChange={handleStepChange}/>
              </div>
              <div style={{marginTop: '15px'}}>
                <label className={styles.form_label}>Short term memory - Rolling window</label>
                <div className="dropdown_container_search" style={{width:'100%'}}>
                  <div className="custom_select_container" onClick={() => setRollingDropdown(!rollingDropdown)} style={{width:'100%'}}>
                    {rollingWindow} messages<Image width={20} height={21} src={!rollingDropdown ? '/images/dropdown_down.svg' : '/images/dropdown_up.svg'} alt="expand-icon"/>
                  </div>
                  <div>
                    {rollingDropdown && <div className="custom_select_options" ref={rollingRef} style={{width:'100%'}}>
                      {rollingWindows.map((window, index) => (<div key={index} className="custom_select_option" onClick={() => handleWindowSelect(index)} style={{padding:'12px 14px',maxWidth:'100%'}}>
                        {window}
                      </div>))}
                    </div>}
                  </div>
                </div>
              </div>
              <div style={{marginTop: '15px'}}>
                <div style={{display:'flex'}}>
                  <input className="checkbox" type="checkbox" checked={longTermMemory} onChange={() => setLocalStorageValue("has_LTM_" + String(internalId), !longTermMemory, setLongTermMemory)} />
                  <label className={styles.form_label} style={{marginLeft:'7px',cursor:'pointer'}} onClick={() => setLocalStorageValue("has_LTM_" + String(internalId), !longTermMemory, setLongTermMemory)}>
                    Long term memory
                  </label>
                </div>
              </div>
              {longTermMemory === true && <div style={{marginTop: '10px'}}>
                <label className={styles.form_label}>Choose an LTM database</label>
                <div className="dropdown_container_search" style={{width:'100%'}}>
                  <div className="custom_select_container" onClick={() => setDatabaseDropdown(!databaseDropdown)} style={{width:'100%'}}>
                    {database}<Image width={20} height={21} src={!databaseDropdown ? '/images/dropdown_down.svg' : '/images/dropdown_up.svg'} alt="expand-icon"/>
                  </div>
                  <div>
                    {databaseDropdown && <div className="custom_select_options" ref={databaseRef} style={{width:'100%'}}>
                      {databases.map((data, index) => (<div key={index} className="custom_select_option" onClick={() => handleDatabaseSelect(index)} style={{padding:'12px 14px',maxWidth:'100%'}}>
                        {data}
                      </div>))}
                    </div>}
                  </div>
                </div>
              </div>}
              <div style={{marginTop: '15px'}}>
                <label className={styles.form_label}>Permission Type</label>
                <div className="dropdown_container_search" style={{width:'100%'}}>
                  <div className="custom_select_container" onClick={() => setPermissionDropdown(!permissionDropdown)} style={{width:'100%'}}>
                    {permission}<Image width={20} height={21} src={!permissionDropdown ? '/images/dropdown_down.svg' : '/images/dropdown_up.svg'} alt="expand-icon"/>
                  </div>
                  <div style={{marginBottom: '20px'}}>
                    {permissionDropdown && <div className="custom_select_options" ref={permissionRef} style={{width:'100%'}}>
                      {permissions.map((permit, index) => (<div key={index} className="custom_select_option" onClick={() => handlePermissionSelect(index)} style={{padding:'12px 14px',maxWidth:'100%'}}>
                        {permit}
                      </div>))}
                    </div>}
                  </div>
                </div>
              </div>
            </div>
          }
          <div style={{marginTop: '15px', display: 'flex', justifyContent: 'flex-end'}}>
            <button style={{marginRight:'7px'}} className="secondary_button" onClick={() => removeTab(-1, "new agent", "Create_Agent")}>Cancel</button>
            <button disabled={!createClickable} className="primary_button" onClick={handleAddAgent}>Create and Run</button>
          </div>
        </div>
      </div>
      <div className="col-3"></div>
    </div>
    <ToastContainer/>
  </>)
}<|MERGE_RESOLUTION|>--- conflicted
+++ resolved
@@ -108,7 +108,7 @@
   };
   useEffect(() => {
     setPageTitle(isCluster ? 'Create new cluster' : 'Create new agent');
-    setGoals(['Enter agent cluster goals here'])
+    setAdvancedOptions(isCluster ? true : false)
   }, []);
 
   useEffect(() => {
@@ -711,11 +711,7 @@
               </div>
             </div>
           </div>
-<<<<<<< HEAD
-          { !isCluster && <div style={{marginTop: '15px'}}>
-=======
           {!isCluster && <div style={{marginTop: '15px'}}>
->>>>>>> 51e2fc19
             <label className={styles.form_label}>Tools</label>
             <div className="dropdown_container_search" style={{width:'100%'}}>
               <div className="custom_select_container" onClick={() => setToolkitDropdown(!toolkitDropdown)} style={{width:'100%',alignItems:'flex-start'}}>
@@ -771,7 +767,7 @@
           </div>}
           {!isCluster && advancedOptions &&
             <div>
-              {!isCluster && <div style={{marginTop: '15px'}}>
+              <div style={{marginTop: '15px'}}>
                 <label className={styles.form_label}>Agent Type</label><br/>
                 <div className="dropdown_container_search" style={{width:'100%'}}>
                   <div className="custom_select_container" onClick={() => setAgentDropdown(!agentDropdown)} style={{width:'100%'}}>
@@ -785,15 +781,15 @@
                     </div>}
                   </div>
                 </div>
-              </div>}
-              {!isCluster && <div style={{marginTop: '15px'}}>
+              </div>
+              <div style={{marginTop: '15px'}}>
                 <div style={{display:'flex'}}>
                   <input className="checkbox" type="checkbox" checked={addResources} onChange={() => setLocalStorageValue("has_resource_" + String(internalId), !addResources, setAddResources)} />
                   <label className={styles.form_label} style={{marginLeft:'7px',cursor:'pointer'}} onClick={() => setLocalStorageValue("has_resource_" + String(internalId), !addResources, setAddResources)}>
                     Add Resources
                   </label>
                 </div>
-              </div>}
+              </div>
               <div style={{width:'100%',height:'auto',marginTop:'10px'}}>
                 {addResources && <div style={{paddingBottom:'10px'}}>
                   <div className={`file-drop-area ${isDragging ? 'dragging' : ''}`} onDragEnter={handleDragEnter} onDragLeave={handleDragLeave} onDragOver={handleDragOver} onDrop={handleDrop} onClick={handleDropAreaClick}>
