import React, {useState, useEffect, useRef} from 'react';
import Image from "next/image";
import {ToastContainer, toast} from 'react-toastify';
import 'react-toastify/dist/ReactToastify.css';
import {
  createAgent,
  editAgentTemplate,
  fetchAgentTemplateConfigLocal,
  getOrganisationConfig,
  getLlmModels,
  updateExecution,
  uploadFile,
  getAgentDetails, addAgentRun,
  getAgentWorkflows, publishTemplateToMarketplace, fetchModels
} from "@/pages/api/DashboardService";
import {
  formatBytes,
  openNewTab,
  removeTab,
  setLocalStorageValue,
  setLocalStorageArray, returnResourceIcon, getUserTimezone, createInternalId, preventDefault, excludedToolkits
} from "@/utils/utils";
import {EventBus} from "@/utils/eventBus";
import styles from "@/pages/Content/Agents/Agents.module.css";
import styles1 from "@/pages/Content/Knowledge/Knowledge.module.css";
import 'moment-timezone';
import AgentSchedule from "@/pages/Content/Agents/AgentSchedule";

export default function AgentCreate({
                                      sendAgentData,
                                      knowledge,
                                      selectedProjectId,
                                      fetchAgents,
                                      toolkits,
                                      organisationId,
                                      template,
                                      internalId,
                                      sendKnowledgeData,
                                      env,
                                      edit,
                                      editAgentId,
                                      agents
                                    }) {
  const [advancedOptions, setAdvancedOptions] = useState(false);
  const [agentName, setAgentName] = useState("");
  const [agentTemplateId, setAgentTemplateId] = useState(null);
  const [agentDescription, setAgentDescription] = useState("");
  const [longTermMemory, setLongTermMemory] = useState(true);
  const [addResources, setAddResources] = useState(true);
  const [input, setInput] = useState([]);
  const [isDragging, setIsDragging] = useState(false);
  const [createClickable, setCreateClickable] = useState(true);
  const fileInputRef = useRef(null);
  const [maxIterations, setIterations] = useState(25);
  const [toolkitList, setToolkitList] = useState(toolkits)
  const [searchValue, setSearchValue] = useState('');
  const [showButton, setShowButton] = useState(false);
  const [showPlaceholder, setShowPlaceholder] = useState(true);
  const [modelsArray, setModelsArray] = useState([]);

  const constraintsArray = [
    "If you are unsure how you previously did something or want to recall past events, thinking about similar events will help you remember.",
    "Ensure the tool and args are as per current plan and reasoning",
    'Exclusively use the tools listed under "TOOLS"',
    "REMEMBER to format your response as JSON, using double quotes (\"\") around keys and string values, and commas (,) to separate items in arrays and objects. IMPORTANTLY, to use a JSON object as a string in another JSON object, you need to escape the double quotes."
  ];
  const [constraints, setConstraints] = useState(constraintsArray);

  const [goals, setGoals] = useState(['Describe the agent goals here']);
  const [instructions, setInstructions] = useState(['']);

  const models = ['gpt-4', 'gpt-3.5-turbo', 'gpt-3.5-turbo-16k', 'gpt-4-32k', 'google-palm-bison-001', 'replicate-llama13b-v2-chat']
  const [model, setModel] = useState(models[1]);
  const modelRef = useRef(null);
  const [modelDropdown, setModelDropdown] = useState(false);

  const [agentWorkflows, setAgentWorkflows] = useState('');
  const [agentWorkflow, setAgentWorkflow] = useState(agentWorkflows[0]);

  const agentRef = useRef(null);
  const [agentDropdown, setAgentDropdown] = useState(false);

  const exitCriteria = ["No exit criterion", "System defined", "User defined", "Number of steps/tasks"]
  const [exitCriterion, setExitCriterion] = useState(exitCriteria[0]);
  const exitRef = useRef(null);
  const [exitDropdown, setExitDropdown] = useState(false);

  const [stepTime, setStepTime] = useState(500);

  const rollingRef = useRef(null);
  const [rollingDropdown, setRollingDropdown] = useState(false);

  const [selectedKnowledge, setSelectedKnowledge] = useState('');
  const [selectedKnowledgeId, setSelectedKnowledgeId] = useState(null);
  const knowledgeRef = useRef(null);
  const [knowledgeDropdown, setKnowledgeDropdown] = useState(false);

  const databases = ["Pinecone"]
  const [database, setDatabase] = useState(databases[0]);
  const databaseRef = useRef(null);
  const [databaseDropdown, setDatabaseDropdown] = useState(false);

  const permissions = ["God Mode", "RESTRICTED (Will ask for permission before using any tool)"]
  const [permission, setPermission] = useState(permissions[0]);
  const permissionRef = useRef(null);
  const [permissionDropdown, setPermissionDropdown] = useState(false);

  const [selectedTools, setSelectedTools] = useState([]);
  const [toolNames, setToolNames] = useState(['SearxSearch', 'Read File', 'Write File']);
  const toolkitRef = useRef(null);
  const [toolkitDropdown, setToolkitDropdown] = useState(false);

  const [hasAPIkey, setHasAPIkey] = useState(false);

  const [createDropdown, setCreateDropdown] = useState(false);
  const [createModal, setCreateModal] = useState(false);

  const [scheduleData, setScheduleData] = useState(null);
  const [editModal, setEditModal] = useState(false)
  const [editButtonClicked, setEditButtonClicked] = useState(false);

  const [dropdown, setDropdown] = useState(false);
  const [publishModal, setPublishModal] = useState(false);


  useEffect(() => {
    getOrganisationConfig(organisationId, "model_api_key")
      .then((response) => {
        const apiKey = response.data.value
        setHasAPIkey(!(apiKey === null || apiKey.replace(/\s/g, '') === ''));
      })
      .catch((error) => {
        console.error('Error fetching project:', error);
      });
  }, [organisationId]);

  const filterToolsByNames = () => {
    if (toolkitList) {
      const selectedToolIds = toolkits
        .flatMap(toolkit => toolkit.tools)
        .filter(tool => toolNames.includes(tool.name))
        .map(tool => tool.id);

      setLocalStorageArray("tool_ids_" + String(internalId), selectedToolIds, setSelectedTools);
    }
  };

  const handleIterationChange = (event) => {
    setLocalStorageValue("agent_iterations_" + String(internalId), parseInt(event.target.value), setIterations);
  };

  useEffect(() => {
    filterToolsByNames();
  }, [toolNames]);

  useEffect(() => {
    fetchModels()
      .then((response) => {
        const models = response.data.map(model => model.name) || [];
        const selected_model = localStorage.getItem("agent_model_" + String(internalId)) || '';
        setModelsArray(models);
        if (models.length > 0 && !selected_model) {
          setLocalStorageValue("agent_model_" + String(internalId), models[0], setModel);
        } else {
          setModel(selected_model);
        }
      })
      .catch((error) => {
        console.error('Error fetching models:', error);
      });

    getAgentWorkflows()
      .then((response) => {
        const agentWorkflows = response.data || [];
        const selectedAgentWorkflow = localStorage.getItem("agent_workflow_" + String(internalId)) || '';
        setAgentWorkflows(agentWorkflows);
        if (agentWorkflows.length > 0 && !selectedAgentWorkflow) {
          setLocalStorageValue("agent_workflow_" + String(internalId), agentWorkflows[0], setAgentWorkflow);
        } else {
          setAgentWorkflow(selectedAgentWorkflow);
        }
      })
      .catch((error) => {
        console.error('Error fetching agent workflows:', error);
      });
    if (edit) {
      editingAgent();
    }

    if (template !== null) {
      fillDetails(template)
      setLocalStorageValue("agent_template_id_" + String(internalId), template.id, setAgentTemplateId);

      fetchAgentTemplateConfigLocal(template.id)
        .then((response) => {
          const data = response.data || [];
          fillAdvancedDetails(data)
          setLocalStorageArray("tool_names_" + String(internalId), data.tools, setToolNames);
          setLocalStorageValue("is_agent_template_" + String(internalId), true, setShowButton);
          setShowButton(true);
        })
        .catch((error) => {
          console.error('Error fetching template details:', error);
        });
    }
  }, []);

  useEffect(() => {
    function handleClickOutside(event) {
      if (modelRef.current && !modelRef.current.contains(event.target)) {
        setModelDropdown(false)
      }

      if (agentRef.current && !agentRef.current.contains(event.target)) {
        setAgentDropdown(false)
      }

      if (exitRef.current && !exitRef.current.contains(event.target)) {
        setExitDropdown(false)
      }

      if (rollingRef.current && !rollingRef.current.contains(event.target)) {
        setRollingDropdown(false)
      }

      if (knowledgeRef.current && !knowledgeRef.current.contains(event.target)) {
        setKnowledgeDropdown(false)
      }

      if (databaseRef.current && !databaseRef.current.contains(event.target)) {
        setDatabaseDropdown(false)
      }

      if (permissionRef.current && !permissionRef.current.contains(event.target)) {
        setPermissionDropdown(false)
      }

      if (toolkitRef.current && !toolkitRef.current.contains(event.target)) {
        setToolkitDropdown(false)
      }
    }

    document.addEventListener('mousedown', handleClickOutside);
    return () => {
      document.removeEventListener('mousedown', handleClickOutside);
    };
  }, []);

  const addTool = (tool) => {
    if (!selectedTools.includes(tool.id) && !toolNames.includes(tool.name)) {
      const updatedToolIds = [...selectedTools, tool.id];
      setLocalStorageArray("tool_ids_" + String(internalId), updatedToolIds, setSelectedTools);

      const updatedToolNames = [...toolNames, tool.name];
      setLocalStorageArray("tool_names_" + String(internalId), updatedToolNames, setToolNames);
    }
    setSearchValue('');
  };

  const editingAgent = () => {
    const isLoaded = localStorage.getItem('is_editing_agent_' + String(internalId));
    const agent = agents.find(agent => agent.id === editAgentId);
    if (!isLoaded) {
      fillDetails(agent)
    }
    getAgentDetails(editAgentId, -1)
        .then((response) => {
          const data = response.data || []
          if (!isLoaded) {
            fillAdvancedDetails(data)
            setLocalStorageArray("tool_names_" + String(internalId), data.tools.map(tool => tool.name), setToolNames);
          }
        })
        .catch((error) => {
          console.error('Error fetching agent details:', error);
        });
    localStorage.setItem('is_editing_agent_' + String(internalId), true);
  };

  const fillDetails = (agent) => {
    setLocalStorageValue("agent_name_" + String(internalId), agent.name, setAgentName);
    setLocalStorageValue("agent_description_" + String(internalId), agent.description, setAgentDescription);
    setLocalStorageValue("advanced_options_" + String(internalId), true, setAdvancedOptions);
  }
  const fillAdvancedDetails = (data) => {
    setLocalStorageArray("agent_goals_" + String(internalId), data.goal, setGoals);
    setLocalStorageValue("agent_workflow_" + String(internalId), data.agent_workflow, setAgentWorkflow);
    setLocalStorageArray("agent_constraints_" + String(internalId), data.constraints, setConstraints);
    setLocalStorageValue("agent_iterations_" + String(internalId), data.max_iterations, setIterations);
    setLocalStorageValue("agent_step_time_" + String(internalId), data.iteration_interval, setStepTime);
    setLocalStorageValue("agent_permission_" + String(internalId), data.permission_type, setPermission);
    setLocalStorageArray("agent_instructions_" + String(internalId), data.instruction, setInstructions);
    setLocalStorageValue("agent_database_" + String(internalId), data.LTM_DB, setDatabase);
    setLocalStorageValue("agent_model_" + String(internalId), data.model, setModel);
  }


  const addToolkit = (toolkit) => {
    const updatedToolIds = [...selectedTools];
    const updatedToolNames = [...toolNames];

    toolkit.tools.map((tool) => {
      if (!selectedTools.includes(tool.id) && !toolNames.includes(tool.name)) {
        updatedToolIds.push(tool.id);
        updatedToolNames.push(tool.name);
      }
    });

    setLocalStorageArray("tool_ids_" + String(internalId), updatedToolIds, setSelectedTools);
    setLocalStorageArray("tool_names_" + String(internalId), updatedToolNames, setToolNames);
    setSearchValue('');
  }

  const removeTool = (indexToDelete) => {
    const updatedToolIds = [...selectedTools];
    updatedToolIds.splice(indexToDelete, 1);
    setLocalStorageArray("tool_ids_" + String(internalId), updatedToolIds, setSelectedTools);

    const updatedToolNames = [...toolNames];
    updatedToolNames.splice(indexToDelete, 1);
    setLocalStorageArray("tool_names_" + String(internalId), updatedToolNames, setToolNames);
  };

  const handlePermissionSelect = (index) => {
    setLocalStorageValue("agent_permission_" + String(internalId), permissions[index], setPermission);
    setPermissionDropdown(false);
  };

  const handleDatabaseSelect = (index) => {
    setLocalStorageValue("agent_database_" + String(internalId), databases[index], setDatabase);
    setDatabaseDropdown(false);
  };


  const handleKnowledgeSelect = (index) => {
    setLocalStorageValue("agent_knowledge_" + String(internalId), knowledge[index].name, setSelectedKnowledge);
    setLocalStorageValue("agent_knowledge_id_" + String(internalId), knowledge[index].id, setSelectedKnowledgeId);
    setKnowledgeDropdown(false);
  };

  const handleStepChange = (event) => {
    setLocalStorageValue("agent_step_time_" + String(internalId), event.target.value, setStepTime);
  };

  const handleExitSelect = (index) => {
    setLocalStorageValue("agent_exit_criterion_" + String(internalId), exitCriteria[index], setExitCriterion);
    setExitDropdown(false);
  };

  const handleAgentSelect = (index) => {
    setLocalStorageValue("agent_workflow_" + String(internalId), agentWorkflows[index], setAgentWorkflow);
    setAgentDropdown(false);
  };

  const handleModelSelect = (index) => {
    setLocalStorageValue("agent_model_" + String(internalId), modelsArray[index], setModel);
    if (modelsArray[index] === "google-palm-bison-001" || modelsArray[index] === "replicate-llama13b-v2-chat") {
      setAgentType("Fixed Task Queue")
    }
    setModelDropdown(false);
  };

  const handleGoalChange = (index, newValue) => {
    const updatedGoals = [...goals];
    updatedGoals[index] = newValue;
    setLocalStorageArray("agent_goals_" + String(internalId), updatedGoals, setGoals);
  };

  const handleInstructionChange = (index, newValue) => {
    const updatedInstructions = [...instructions];
    updatedInstructions[index] = newValue;
    setLocalStorageArray("agent_instructions_" + String(internalId), updatedInstructions, setInstructions);
  };

  const handleConstraintChange = (index, newValue) => {
    const updatedConstraints = [...constraints];
    updatedConstraints[index] = newValue;
    setLocalStorageArray("agent_constraints_" + String(internalId), updatedConstraints, setConstraints);
  };

  const handleGoalDelete = (index) => {
    const updatedGoals = [...goals];
    updatedGoals.splice(index, 1);
    setLocalStorageArray("agent_goals_" + String(internalId), updatedGoals, setGoals);
  };

  const handleInstructionDelete = (index) => {
    const updatedInstructions = [...instructions];
    updatedInstructions.splice(index, 1);
    setLocalStorageArray("agent_instructions_" + String(internalId), updatedInstructions, setInstructions);
  };

  const handleConstraintDelete = (index) => {
    const updatedConstraints = [...constraints];
    updatedConstraints.splice(index, 1);
    setLocalStorageArray("agent_constraints_" + String(internalId), updatedConstraints, setConstraints);
  };

  const addGoal = () => {
    setLocalStorageArray("agent_goals_" + String(internalId), [...goals, 'new goal'], setGoals);
  };

  const addInstruction = () => {
    setLocalStorageArray("agent_instructions_" + String(internalId), [...instructions, 'new instructions'], setInstructions);
  };

  const addConstraint = () => {
    setLocalStorageArray("agent_constraints_" + String(internalId), [...constraints, 'new constraint'], setConstraints);
  };

  const handleNameChange = (event) => {
    setLocalStorageValue("agent_name_" + String(internalId), event.target.value, setAgentName);
  };

  const handleDescriptionChange = (event) => {
    setLocalStorageValue("agent_description_" + String(internalId), event.target.value, setAgentDescription);
  };

  const closeCreateModal = () => {
    setCreateModal(false);
    setCreateDropdown(false);
  };

  function uploadResource(agentId, fileData) {
    const formData = new FormData();
    formData.append('file', fileData.file);
    formData.append('name', fileData.name);
    formData.append('size', fileData.size);
    formData.append('type', fileData.type);

    return uploadFile(agentId, formData);
  }

  useEffect(() => {
    const keySet = (eventData) => {
      setHasAPIkey(true);
    };

    const handleAgentScheduling = (item) => {
      setScheduleData(item)
    };

    EventBus.on('keySet', keySet);
    EventBus.on('handleAgentScheduling', handleAgentScheduling);

    return () => {
      EventBus.off('keySet', keySet);
      EventBus.off('handleAgentScheduling', handleAgentScheduling);
    };
  });

  useEffect(() => {
    if (scheduleData) {
      handleAddAgent()
    }
  }, [scheduleData]);

  const validateAgentData = (isNewAgent) => {
    if (isNewAgent && !hasAPIkey) {
      toast.error("Your OpenAI/Palm API key is empty!", {autoClose: 1800});
      openNewTab(-3, "Settings", "Settings", false);
      return false;
    }

    if (agentName?.replace(/\s/g, '') === '') {
      toast.error("Agent name can't be blank", {autoClose: 1800});
      return false;
    }

    if (agentDescription?.replace(/\s/g, '') === '') {
      toast.error("Agent description can't be blank", {autoClose: 1800});
      return false;
    }

    const isEmptyGoal = goals.some((goal) => goal.replace(/\s/g, '') === '');
    if (isEmptyGoal) {
      toast.error("Goal can't be empty", {autoClose: 1800});
      return false;
    }

    if (selectedTools.length <= 0) {
      toast.error("Add atleast one tool", {autoClose: 1800});
      return false;
    }

    if (!modelsArray.includes(model)) {
      toast.error("Your key does not have access to the selected model", {autoClose: 1800});
      return false;
    }

    if (toolNames.includes('Knowledge Search') && !selectedKnowledge) {
      toast.error("Add atleast one knowledge", {autoClose: 1800});
      return;
    }

    return true;
  }

  const handleAddAgent = () => {
    if (!validateAgentData(true)) {
      return;
    }

    setCreateClickable(false);

    const agentData = setAgentData()

    const scheduleAgentData = {
      "agent_config": agentData,
      "schedule": scheduleData,
    }

    if(edit){
      if (editButtonClicked) return;
      setEditButtonClicked(true);
      agentData.agent_id = editAgentId;
      const name = agentData.name
      const adjustedDate = new Date((new Date()).getTime());
      const formattedDate = `${adjustedDate.getDate()} ${['January', 'February', 'March', 'April', 'May', 'June', 'July', 'August', 'September', 'October', 'November', 'December'][adjustedDate.getMonth()]} ${adjustedDate.getFullYear()} ${adjustedDate.getHours().toString().padStart(2, '0')}:${adjustedDate.getMinutes().toString().padStart(2, '0')}`;
      agentData.name = "Run " + formattedDate
      addAgentRun(agentData)
        .then((response) => {
        if(response){
          fetchAgents();
          uploadResources(editAgentId, name)
        }
      })
    }
    else
      {
        createAgent(createModal ? scheduleAgentData : agentData, createModal)
            .then((response) => {
              const agentId = response.data.id;
              const name = response.data.name;
              const executionId = response.data.execution_id;
              fetchAgents();
              uploadResources(agentId, name, executionId)
            })
            .catch((error) => {
              console.error('Error creating agent:', error);
              setCreateClickable(true);
            });
      }
  };
  const setAgentData= () => {
    let permission_type = permission;
    if (permission.includes("RESTRICTED")) {
      permission_type = "RESTRICTED";
    }

    const agentData = {
      "name": agentName,
      "project_id": selectedProjectId,
      "description": agentDescription,
      "goal": goals,
      "instruction": instructions,
      "agent_workflow": agentWorkflow,
      "constraints": constraints,
      "toolkits": [],
      "tools": selectedTools,
      "exit": exitCriterion,
      "iteration_interval": stepTime,
      "model": model,
      "max_iterations": maxIterations,
      "permission_type": permission_type,
      "LTM_DB": longTermMemory ? database : null,
      "user_timezone": getUserTimezone(),
      "knowledge": toolNames.includes('Knowledge Search') ? selectedKnowledgeId : null,
    };

    return agentData
  }
  const uploadResources = (agentId, name, executionId) => {
    if (addResources && input.length > 0) {
      const uploadPromises = input.map(fileData => {
        return uploadResource(agentId, fileData)
            .catch(error => {
              console.error('Error uploading resource:', error);
              return Promise.reject(error);
            });
      });

      Promise.all(uploadPromises)
          .then(() => {
            runDecision(agentId, name, executionId)
          })
          .catch(error => {
            console.error('Error uploading files:', error);
            setCreateClickable(true);
          });
    } else {
      runDecision(agentId, name, executionId)
    }
  }

  const runDecision = (agentId, name, executionId) => {
    if(edit){
      setEditModal(false)
      sendAgentData({
        id: editAgentId,
        name: name,
        contentType: "Agents",
      });
      removeTab(editAgentId, name, "Agents", internalId)
    }
    else {
      runExecution(agentId, name, executionId, createModal);
    }
  }

  const finaliseAgentCreation = (agentId, name, executionId) => {
    toast.success('Agent created successfully', {autoClose: 1800});
    let timeoutValue = executionId ? 0 : 1500;

    setTimeout(() => {
      sendAgentData({
        id: agentId,
        name: name,
        contentType: "Agents",
        execution_id: executionId,
        internalId: createInternalId()
      });
      setCreateClickable(true);
      setCreateModal(false);
    }, timeoutValue)
  }

  function runExecution(agentId, name, executionId, createModal) {
    if (createModal) {
      finaliseAgentCreation(agentId, name, null);
      return;
    }

    updateExecution(executionId, {"status": 'RUNNING'})
      .then((response) => {
        finaliseAgentCreation(agentId, name, executionId);
      })
      .catch((error) => {
        setCreateClickable(true);
        console.error('Error updating execution:', error);
      });
  }

  const toggleToolkit = (e, id) => {
    e.stopPropagation();
    const toolkitToUpdate = toolkitList.find(toolkit => toolkit.id === id);
    if (toolkitToUpdate) {
      const newOpenValue = !toolkitToUpdate.isOpen;
      setToolkitOpen(id, newOpenValue);
    }
  };

  const setToolkitOpen = (id, isOpen) => {
    const updatedToolkits = toolkitList.map(toolkit =>
      toolkit.id === id ? {...toolkit, isOpen: isOpen} : {...toolkit, isOpen: false}
    );
    setToolkitList(updatedToolkits);
  };

  const clearTools = (e) => {
    e.stopPropagation();
    setLocalStorageArray("tool_names_" + String(internalId), [], setToolNames);
    setLocalStorageArray("tool_ids_" + String(internalId), [], setSelectedTools);
  };

  const handleFileInputChange = (event) => {
    const files = event.target.files;
    setFileData(files);
  };

  const handleDropAreaClick = () => {
    fileInputRef.current.click();
  };

  const handleDragEnter = (event) => {
    event.preventDefault();
    setIsDragging(true);
  };

  const handleDragLeave = () => {
    setIsDragging(false);
  };

  const handleDragOver = (event) => {
    event.preventDefault();
  };

  function updateTemplate() {

    if (!validateAgentData(false)) return;

    let permission_type = permission;
    if (permission.includes("RESTRICTED")) {
      permission_type = "RESTRICTED";
    }

    const agentTemplateConfigData = {
      "goal": goals,
      "instruction": instructions,
      "agent_workflow": agentWorkflow,
      "constraints": constraints,
      "tools": toolNames,
      "exit": exitCriterion,
      "iteration_interval": stepTime,
      "model": model,
      "max_iterations": maxIterations,
      "permission_type": permission_type,
      "LTM_DB": longTermMemory ? database : null,
    }
    const editTemplateData = {
      "name": agentName,
      "description": agentDescription,
      "agent_configs": agentTemplateConfigData
    }

    editAgentTemplate(agentTemplateId, editTemplateData)
      .then((response) => {
        if (response.status === 200) {
          toast.success('Agent template has been updated successfully!', {autoClose: 1800});
        }
      })
      .catch((error) => {
        toast.error("Error updating agent template")
        console.error('Error updating agent template:', error);
      });
  };

  function setFileData(files) {
    if (files.length > 0) {
      const fileData = {
        "file": files[0],
        "name": files[0].name,
        "size": files[0].size,
        "type": files[0].type,
      };
      const updatedFiles = [...input, fileData];
      setLocalStorageArray('agent_files_' + String(internalId), updatedFiles, setInput);
    }
  }

  function checkSelectedToolkit(toolkit) {
    const toolIds = toolkit.tools.map((tool) => tool.id);
    const toolNameList = toolkit.tools.map((tool) => tool.name);
    return toolIds.every((toolId) => selectedTools.includes(toolId)) && toolNameList.every((toolName) => toolNames.includes(toolName));
  }

  const handleDrop = (event) => {
    event.preventDefault();
    setIsDragging(false);
    const files = event.dataTransfer.files;
    setFileData(files);
  };

  const removeFile = (index) => {
    const updatedFiles = input.filter((file) => input.indexOf(file) !== index);
    setLocalStorageArray('agent_files_' + String(internalId), updatedFiles, setInput);
  };

  useEffect(() => {
    if (internalId !== null) {
      const has_resource = localStorage.getItem("has_resource_" + String(internalId)) || 'true';
      if (has_resource) {
        setAddResources(JSON.parse(has_resource));
      }

      const has_LTM = localStorage.getItem("has_LTM_" + String(internalId)) || 'true';
      if (has_LTM) {
        setLongTermMemory(JSON.parse(has_LTM));
      }

      const advanced_options = localStorage.getItem("advanced_options_" + String(internalId)) || 'false';
      if (advanced_options) {
        setAdvancedOptions(JSON.parse(advanced_options));
      }

      const is_agent_template = localStorage.getItem("is_agent_template_" + String(internalId));
      if (is_agent_template) {
        setShowButton(true);
      }

      const agent_name = localStorage.getItem("agent_name_" + String(internalId));
      if (agent_name) {
        setAgentName(agent_name);
      }

      const agent_template_id = localStorage.getItem("agent_template_id_" + String(internalId));
      if (agent_template_id) {
        setAgentTemplateId(agent_template_id)
      }

      const agent_description = localStorage.getItem("agent_description_" + String(internalId));
      if (agent_description) {
        setAgentDescription(agent_description);
      }

      const agent_goals = localStorage.getItem("agent_goals_" + String(internalId));
      if (agent_goals) {
        setGoals(JSON.parse(agent_goals));
      }

      const tool_ids = localStorage.getItem("tool_ids_" + String(internalId));
      if (tool_ids) {
        setSelectedTools(JSON.parse(tool_ids));
      }

      const tool_names = localStorage.getItem("tool_names_" + String(internalId));
      if (tool_names) {
        setToolNames(JSON.parse(tool_names));
      }

      const agent_instructions = localStorage.getItem("agent_instructions_" + String(internalId));
      if (agent_instructions) {
        setInstructions(JSON.parse(agent_instructions));
      }

      const agent_constraints = localStorage.getItem("agent_constraints_" + String(internalId));
      if (agent_constraints) {
        setConstraints(JSON.parse(agent_constraints));
      }

      const agent_model = localStorage.getItem("agent_model_" + String(internalId));
      if (agent_model) {
        setModel(agent_model);
      }

      const agent_workflow = localStorage.getItem("agent_workflow_" + String(internalId));
      if (agent_workflow) {
        setAgentWorkflow(agent_workflow);
      }

      const agent_database = localStorage.getItem("agent_database_" + String(internalId));
      if (agent_database) {
        setDatabase(agent_database);
      }

      const agent_permission = localStorage.getItem("agent_permission_" + String(internalId));
      if (agent_permission) {
        setPermission(agent_permission);
      }

      const exit_criterion = localStorage.getItem("agent_exit_criterion_" + String(internalId));
      if (exit_criterion) {
        setExitCriterion(exit_criterion);
      }

      const iterations = localStorage.getItem("agent_iterations_" + String(internalId));
      if (iterations) {
        setIterations(Number(iterations));
      }

      const step_time = localStorage.getItem("agent_step_time_" + String(internalId));
      if (step_time) {
        setStepTime(Number(step_time));
      }

      const agent_files = localStorage.getItem("agent_files_" + String(internalId));
      if (agent_files) {
        setInput(JSON.parse(agent_files));
      }
    }

    const agent_knowledge = localStorage.getItem("agent_knowledge_" + String(internalId));
    if (agent_knowledge) {
      setSelectedKnowledge(agent_knowledge);
    }
  }, [internalId])

  function openMarketplace() {
    openNewTab(-4, "Marketplace", "Marketplace", false);
    localStorage.setItem('marketplace_tab', 'market_knowledge');
  }

  const checkPermissionValidity = (permit) => {
   if(!(agentWorkflow === 'Fixed Task Workflow' || agentWorkflow === 'Dynamic Task Workflow' || agentWorkflow === 'Goal Based Workflow' ) && permit === 'RESTRICTED (Will ask for permission before using any tool)')
     return true;
   else
     return false;
  }

<<<<<<< HEAD
  const handleAddToMarketplace = () => {
    const agentData = setAgentData()
    agentData.agent_template_id = template.id
    publishTemplateToMarketplace(agentData)
      .then((response) => {
        setDropdown(false)
        setPublishModal(true)
      })
      .catch((error) => {
        toast.error("Error Publishing to marketplace")
        console.error('Error Publishing to marketplace:', error);
      });
=======
  const openModelMarket = () => {
    openNewTab(-4, "Marketplace", "Marketplace", false);
    localStorage.setItem('marketplace_tab', 'market_models');
>>>>>>> 556072ec
  }

  return (<>
    <div className="row" style={{overflowY: 'scroll', height: 'calc(100vh - 92px)'}}>
      <div className="col-3"></div>
      <div className="col-6" style={{padding: '25px 20px'}}>
        <div>
          {!edit ? <div className={styles.page_title}>Create new agent</div> : <div className={styles.page_title}>Edit agent</div>}
        </div>
        <div style={{marginTop: '10px'}}>
          <div>
            <label className={styles.form_label}>Name</label>
            <input className="input_medium" type="text" value={agentName} disabled={edit}  onChange={handleNameChange}/>
          </div>
          <div style={{marginTop: '15px'}}>
            <label className={styles.form_label}>Description</label>
            <textarea className="textarea_medium" rows={3} value={agentDescription} disabled={edit} onChange={handleDescriptionChange}/>
          </div>
          <div style={{marginTop: '15px'}}>
            <div><label className={styles.form_label}>Goals</label></div>
            {goals?.map((goal, index) => (<div key={index} style={{
              marginBottom: '10px',
              display: 'flex',
              alignItems: 'center',
              justifyContent: 'space-between'
            }}>
              <div style={{flex: '1'}}><input className="input_medium" type="text" value={goal}
                                              onChange={(event) => handleGoalChange(index, event.target.value)}/></div>
              {goals.length > 1 && <div>
                <button className="secondary_button" style={{marginLeft: '4px', padding: '5px'}}
                        onClick={() => handleGoalDelete(index)}>
                  <Image width={20} height={21} src="/images/close.svg" alt="close-icon"/>
                </button>
              </div>}
            </div>))}
            <div>
              <button className="secondary_button" onClick={addGoal}>+ Add</button>
            </div>
          </div>

          <div style={{marginTop: '15px'}}>
            <div><label className={styles.form_label}>Instructions<span
              style={{fontSize: '9px'}}>&nbsp;(optional)</span></label></div>
            {instructions?.map((goal, index) => (<div key={index} style={{
              marginBottom: '10px',
              display: 'flex',
              alignItems: 'center',
              justifyContent: 'space-between'
            }}>
              <div style={{flex: '1'}}><input className="input_medium" type="text" value={goal}
                                              onChange={(event) => handleInstructionChange(index, event.target.value)}/>
              </div>
              {instructions.length > 1 && <div>
                <button className="secondary_button" style={{marginLeft: '4px', padding: '5px'}}
                        onClick={() => handleInstructionDelete(index)}>
                  <Image width={20} height={21} src="/images/close.svg" alt="close-icon"/>
                </button>
              </div>}
            </div>))}
            <div>
              <button className="secondary_button" onClick={addInstruction}>+ Add</button>
            </div>
          </div>

          <div style={{marginTop: '15px'}}>
            <label className={styles.form_label}>Model</label><br/>
            <div className="dropdown_container_search" style={{width: '100%'}}>
              <div className="custom_select_container" onClick={() => setModelDropdown(!modelDropdown)}
                   style={{width: '100%'}}>
                {model}<Image width={20} height={21}
                              src={!modelDropdown ? '/images/dropdown_down.svg' : '/images/dropdown_up.svg'}
                              alt="expand-icon"/>
              </div>
              <div>
                {modelDropdown && (
                    <div className="custom_select_options" ref={modelRef} style={{width: '100%', maxHeight: '300px'}}>
                      <div className="model_options">
                        {modelsArray?.map((model, index) => (
                            <div key={index} className="custom_select_option" onClick={() => handleModelSelect(index)}
                                 style={{padding: '12px 14px', maxWidth: '100%'}}>
                              {model}
                            </div>
                        ))}
                      </div>
                      <div className="vertical_containers sticky_option">
                        <div onClick={() => openModelMarket()} className="custom_select_option horizontal_container mxw_100 padding_12_14 gap_6 bt_white">
                          <Image width={16} height={16} src="/images/marketplace_logo.png" alt="marketplace_logo" />
                          <span>Browse models from marketplace</span>
                        </div>
                        <div onClick={() => openNewTab(-5, "new model", "Add_Model", false)} className="custom_select_option horizontal_container mxw_100 padding_12_14 gap_6 bt_white">
                          <Image width={16} height={16} src="/images/plus.png" alt="plus_image" />
                          <span>Add new custom model</span>
                        </div>
                      </div>
                    </div>
                )}
              </div>
            </div>
          </div>
          <div style={{marginTop: '15px'}}>
            <label className={styles.form_label}>Tools</label>
            <div className="dropdown_container_search" style={{width: '100%'}}>
              <div className="custom_select_container" onClick={() => setToolkitDropdown(!toolkitDropdown)}
                   style={{width: '100%', alignItems: 'flex-start'}}>
                <div style={{display: 'flex', flexWrap: 'wrap', width: '100%', alignItems: 'start'}}>
                  {toolNames && toolNames.length > 0 && toolNames.map((tool, index) => (
                    <div key={index} className="tool_container" style={{margin: '2px'}} onClick={preventDefault}>
                      <div className={styles.tool_text}>{tool}</div>
                      <div><Image width={12} height={12} src='/images/close_light.svg' alt="close-icon"
                                  style={{margin: '-2px -5px 0 2px'}} onClick={() => removeTool(index)}/></div>
                    </div>
                  ))}
                  <input type="text" className="dropdown_search_text" value={searchValue} style={{flexGrow: 1}}
                         onChange={(e) => setSearchValue(e.target.value)}
                         onFocus={() => {
                           setToolkitDropdown(true);
                           setShowPlaceholder(false);
                         }} onBlur={() => {
                    setShowPlaceholder(true);
                  }}
                         onClick={(e) => e.stopPropagation()}/>
                  {toolNames && toolNames.length === 0 && showPlaceholder && searchValue.length === 0 &&
                    <div style={{color: '#666666', position: 'absolute'}}>Select Tools</div>}
                </div>
                <div style={{display: 'inline-flex'}}>
                  <Image width={20} height={21} onClick={(e) => clearTools(e)} src='/images/clear_input.svg'
                         alt="clear-input"/>
                  <Image width={20} height={21}
                         src={!toolkitDropdown ? '/images/dropdown_down.svg' : '/images/dropdown_up.svg'}
                         alt="expand-icon"/>
                </div>
              </div>
              <div>
                {toolkitDropdown && <div className="custom_select_options" ref={toolkitRef} style={{width: '100%'}}>
                  {toolkitList && toolkitList.filter((toolkit) => toolkit.tools ? toolkit.tools.some((tool) => tool.name.toLowerCase().includes(searchValue.toLowerCase())) : false).map((toolkit, index) => (
                    <div key={index}>
                      {toolkit.name !== null && !excludedToolkits().includes(toolkit.name) && <div>
                        <div onClick={() => addToolkit(toolkit)} className="custom_select_option" style={{
                          padding: '10px 14px',
                          maxWidth: '100%',
                          display: 'flex',
                          alignItems: 'center',
                          justifyContent: 'space-between'
                        }}>
                          <div style={{display: 'flex', alignItems: 'center', justifyContent: 'flex-start'}}>
                            <div onClick={(e) => toggleToolkit(e, toolkit.id)}
                                 style={{marginLeft: '-8px', marginRight: '8px'}}>
                              <Image src={toolkit.isOpen ? "/images/arrow_down.svg" : "/images/arrow_forward.svg"}
                                     width={11} height={11} alt="expand-arrow"/>
                            </div>
                            <div style={{width: '100%'}}>{toolkit.name}</div>
                          </div>
                          {checkSelectedToolkit(toolkit) && <div style={{order: '1', marginLeft: '10px'}}>
                            <Image src="/images/tick.svg" width={17} height={17} alt="selected-toolkit"/>
                          </div>}
                        </div>
                        {toolkit.isOpen && toolkit.tools.filter((tool) => tool.name ? tool.name.toLowerCase().includes(searchValue.toLowerCase()) : true).map((tool, index) => (
                          <div key={index} className="custom_select_option" onClick={() => addTool(tool)} style={{
                            padding: '10px 14px 10px 40px',
                            maxWidth: '100%',
                            display: 'flex',
                            alignItems: 'center',
                            justifyContent: 'space-between'
                          }}>
                            <div>{tool.name}</div>
                            {(selectedTools.includes(tool.id) || toolNames.includes(tool.name)) &&
                              <div style={{order: '1', marginLeft: '10px'}}>
                                <Image src="/images/tick.svg" width={17} height={17} alt="selected-tool"/>
                              </div>}
                          </div>))}
                      </div>}
                    </div>))}
                </div>}
              </div>
            </div>
          </div>
          {toolNames.includes("Knowledge Search") && <div style={{marginTop: '5px'}}>
            <label className={styles.form_label}>Add knowledge</label>
            <div className="dropdown_container_search" style={{width: '100%'}}>
              <div className="custom_select_container" onClick={() => setKnowledgeDropdown(!knowledgeDropdown)}
                   style={selectedKnowledge ? {width: '100%'} : {width: '100%', color: '#888888'}}>
                {selectedKnowledge || 'Select knowledge'}<Image width={20} height={21}
                                                                src={!knowledgeDropdown ? '/images/dropdown_down.svg' : '/images/dropdown_up.svg'}
                                                                alt="expand-icon"/>
              </div>
              <div>
                {knowledgeDropdown && knowledge && knowledge.length > 0 &&
                  <div className="custom_select_options" ref={knowledgeRef} style={{width: '100%'}}>
                    {knowledge.map((item, index) => (
                      <div key={index} className="custom_select_option" onClick={() => handleKnowledgeSelect(index)}
                           style={{padding: '12px 14px', maxWidth: '100%'}}>
                        {item.name}
                      </div>))}
                    <div className={styles1.knowledge_db}
                         style={{maxWidth: '100%', borderTop: '1px solid #3F3A4E'}}>
                      <div className="custom_select_option"
                           style={{padding: '12px 14px', maxWidth: '100%', borderRadius: '0'}}
                           onClick={() => sendKnowledgeData({
                             id: -6,
                             name: "new knowledge",
                             contentType: "Add_Knowledge",
                             internalId: createInternalId()
                           })}>
                        <Image width={15} height={15} src="/images/plus_symbol.svg" alt="add-icon"/>&nbsp;&nbsp;Add
                        new knowledge
                      </div>
                    </div>
                    <div className={styles1.knowledge_db}
                         style={{maxWidth: '100%', borderTop: '1px solid #3F3A4E'}}>
                      <div className="custom_select_option" style={{
                        padding: '12px 14px',
                        maxWidth: '100%',
                        borderTopLeftRadius: '0',
                        borderTopRightRadius: '0'
                      }}
                           onClick={openMarketplace}>
                        <Image width={15} height={15} src="/images/widgets.svg"
                               alt="marketplace"/>&nbsp;&nbsp;Browse knowledge from marketplace
                      </div>
                    </div>
                  </div>}
                {knowledgeDropdown && knowledge && knowledge.length <= 0 &&
                  <div className="custom_select_options" ref={knowledgeRef}
                       style={{width: '100%', maxHeight: '400px'}}>
                    <div style={{
                      display: 'flex',
                      flexDirection: 'column',
                      alignItems: 'center',
                      justifyContent: 'center',
                      marginTop: '30px',
                      marginBottom: '20px',
                      width: '100%'
                    }}>
                      <Image width={150} height={60} src="/images/no_permissions.svg" alt="no-permissions"/>
                      <span className={styles.feed_title} style={{marginTop: '8px'}}>No knowledge found</span>
                    </div>
                    <div className={styles1.knowledge_db}
                         style={{maxWidth: '100%', borderTop: '1px solid #3F3A4E'}}>
                      <div className="custom_select_option"
                           style={{padding: '12px 14px', maxWidth: '100%', borderRadius: '0'}}
                           onClick={() => sendKnowledgeData({
                             id: -6,
                             name: "new knowledge",
                             contentType: "Add_Knowledge",
                             internalId: createInternalId()
                           })}>
                        <Image width={15} height={15} src="/images/plus_symbol.svg" alt="add-icon"/>&nbsp;&nbsp;Add
                        new knowledge
                      </div>
                    </div>
                    <div className={styles1.knowledge_db}
                         style={{maxWidth: '100%', borderTop: '1px solid #3F3A4E'}}>
                      <div className="custom_select_option" style={{
                        padding: '12px 14px',
                        maxWidth: '100%',
                        borderTopLeftRadius: '0',
                        borderTopRightRadius: '0'
                      }}
                           onClick={openMarketplace}>
                        <Image width={15} height={15} src="/images/widgets.svg"
                               alt="marketplace"/>&nbsp;&nbsp;Browse knowledge from marketplace
                      </div>
                    </div>
                  </div>}
              </div>
            </div>
          </div>}
          <div style={{marginTop: '15px'}}>
            <button className="medium_toggle"
                    onClick={() => setLocalStorageValue("advanced_options_" + String(internalId), !advancedOptions, setAdvancedOptions)}
                    style={advancedOptions ? {background: '#494856'} : {}}>
              {advancedOptions ? 'Hide Advanced Options' : 'Show Advanced Options'}{advancedOptions ?
              <Image style={{marginLeft: '10px'}} width={20} height={21} src="/images/dropdown_up.svg"
                     alt="expand-icon"/> :
              <Image style={{marginLeft: '10px'}} width={20} height={21} src="/images/dropdown_down.svg"
                     alt="expand-icon"/>}
            </button>
          </div>
          {advancedOptions &&
            <div>
              <div style={{marginTop: '15px'}}>
                <label className={styles.form_label}>Agent Workflow</label><br/>
                <div className="dropdown_container_search" style={{width: '100%'}}>
                  <div className="custom_select_container" onClick={() => setAgentDropdown(!agentDropdown)}
                       style={{width: '100%'}}>
                    {agentWorkflow}<Image width={20} height={21}
                                      src={!agentDropdown ? '/images/dropdown_down.svg' : '/images/dropdown_up.svg'}
                                      alt="expand-icon"/>
                  </div>
                  <div>
                    {agentDropdown && <div className="custom_select_options" ref={agentRef} style={{width: '100%'}}>
                      {agentWorkflows.map((agent, index) => (
                        <div key={index} className="custom_select_option" onClick={() => handleAgentSelect(index)}
                             style={{padding: '12px 14px', maxWidth: '100%'}}>
                          {agent}
                        </div>))}
                    </div>}
                  </div>
                </div>
              </div>
              <div style={{marginTop: '15px'}}>
                <div style={{display: 'flex'}}>
                  <input className="checkbox" type="checkbox" checked={addResources}
                         onChange={() => setLocalStorageValue("has_resource_" + String(internalId), !addResources, setAddResources)}/>
                  <label className={styles.form_label} style={{marginLeft: '7px', cursor: 'pointer'}}
                         onClick={() => setLocalStorageValue("has_resource_" + String(internalId), !addResources, setAddResources)}>
                    Add Resources
                  </label>
                </div>
              </div>
              <div style={{width: '100%', height: 'auto', marginTop: '10px'}}>
                {addResources && <div style={{paddingBottom: '10px'}}>
                  <div className={`file-drop-area ${isDragging ? 'dragging' : ''}`} onDragEnter={handleDragEnter}
                       onDragLeave={handleDragLeave} onDragOver={handleDragOver} onDrop={handleDrop}
                       onClick={handleDropAreaClick}>
                    <div><p style={{textAlign: 'center', color: 'white', fontSize: '14px'}}>+ Choose or drop a file
                      here</p>
                      <p style={{textAlign: 'center', color: '#888888', fontSize: '12px'}}>Supported file formats are
                        txt, pdf, docx, epub, csv, pptx only</p>
                      <input type="file" ref={fileInputRef} style={{display: 'none'}} onChange={handleFileInputChange}/>
                    </div>
                  </div>
                  <div className={styles.agent_resources}>
                    {input.map((file, index) => (
                      <div key={index} className={styles.history_box}
                           style={{background: '#272335', padding: '0px 10px', width: '100%', cursor: 'default'}}>
                        <div style={{display: 'flex', alignItems: 'center', justifyContent: 'flex-start'}}>
                          <div><Image width={28} height={46} src={returnResourceIcon(file)} alt="pdf-icon"/></div>
                          <div style={{marginLeft: '5px', width: '100%'}}>
                            <div style={{fontSize: '11px'}} className={styles.single_line_block}>{file.name}</div>
                            <div style={{
                              color: '#888888',
                              fontSize: '9px'
                            }}>{file.type.split("/")[1]}{file.size !== '' ? ` • ${formatBytes(file.size)}` : ''}</div>
                          </div>
                          <div style={{cursor: 'pointer'}} onClick={() => removeFile(index)}><Image width={20}
                                                                                                    height={20}
                                                                                                    src='/images/close.svg'
                                                                                                    alt="close-icon"/>
                          </div>
                        </div>
                      </div>
                    ))}
                  </div>
                </div>}
              </div>
              <div style={{marginTop: '15px'}}>
                <div><label className={styles.form_label}>Constraints</label></div>
                {constraints?.map((constraint, index) => (<div key={index} style={{
                  marginBottom: '10px',
                  display: 'flex',
                  alignItems: 'center',
                  justifyContent: 'space-between'
                }}>
                  <div style={{flex: '1'}}><input className="input_medium" type="text" value={constraint}
                                                  onChange={(event) => handleConstraintChange(index, event.target.value)}/>
                  </div>
                  <div>
                    <button className="secondary_button" style={{marginLeft: '4px', padding: '5px'}}
                            onClick={() => handleConstraintDelete(index)}>
                      <Image width={20} height={21} src="/images/close.svg" alt="close-icon"/>
                    </button>
                  </div>
                </div>))}
                <div>
                  <button className="secondary_button" onClick={addConstraint}>+ Add</button>
                </div>
              </div>
              <div style={{marginTop: '15px'}}>
                <label className={styles.form_label}>Max iterations</label>
                <div style={{display: 'flex', alignItems: 'center', justifyContent: 'space-between'}}>
                  <input style={{width: '90%'}} type="range" min={5} max={100} value={maxIterations}
                         onChange={handleIterationChange}/>
                  <input style={{width: '9%', order: '1', textAlign: 'center', paddingLeft: '0', paddingRight: '0'}}
                         disabled={true} className="input_medium" type="text" value={maxIterations}/>
                </div>
              </div>
              {/*<div style={{marginTop: '15px'}}>*/}
              {/*  <label className={styles.form_label}>Exit criterion</label>*/}
              {/*  <div className="dropdown_container_search" style={{width:'100%'}}>*/}
              {/*    <div className="custom_select_container" onClick={() => setExitDropdown(!exitDropdown)} style={{width:'100%'}}>*/}
              {/*      {exitCriterion}<Image width={20} height={21} src={!exitDropdown ? '/images/dropdown_down.svg' : '/images/dropdown_up.svg'} alt="expand-icon"/>*/}
              {/*    </div>*/}
              {/*    <div>*/}
              {/*      {exitDropdown && <div className="custom_select_options" ref={exitRef} style={{width:'100%'}}>*/}
              {/*        {exitCriteria.map((exit, index) => (<div key={index} className="custom_select_option" onClick={() => handleExitSelect(index)} style={{padding:'12px 14px',maxWidth:'100%'}}>*/}
              {/*          {exit}*/}
              {/*        </div>))}*/}
              {/*      </div>}*/}
              {/*    </div>*/}
              {/*  </div>*/}
              {/*</div>*/}
              {/*<div style={{marginTop: '15px'}}>*/}
              {/*  <label className={styles.form_label}>Time between steps (in milliseconds)</label>*/}
              {/*  <input className="input_medium" type="number" value={stepTime} onChange={handleStepChange}/>*/}
              {/*</div>*/}
              {/*<div style={{marginTop: '15px'}}>*/}
              {/*  <div style={{display:'flex'}}>*/}
              {/*    <input className="checkbox" type="checkbox" checked={longTermMemory} onChange={() => setLocalStorageValue("has_LTM_" + String(internalId), !longTermMemory, setLongTermMemory)} />*/}
              {/*    <label className={styles.form_label} style={{marginLeft:'7px',cursor:'pointer'}} onClick={() => setLocalStorageValue("has_LTM_" + String(internalId), !longTermMemory, setLongTermMemory)}>*/}
              {/*      Long term memory*/}
              {/*    </label>*/}
              {/*  </div>*/}
              {/*</div>*/}
              {/*{longTermMemory === true && <div style={{marginTop: '10px'}}>*/}
              {/*  <label className={styles.form_label}>Choose an LTM database</label>*/}
              {/*  <div className="dropdown_container_search" style={{width:'100%'}}>*/}
              {/*    <div className="custom_select_container" onClick={() => setDatabaseDropdown(!databaseDropdown)} style={{width:'100%'}}>*/}
              {/*      {database}<Image width={20} height={21} src={!databaseDropdown ? '/images/dropdown_down.svg' : '/images/dropdown_up.svg'} alt="expand-icon"/>*/}
              {/*    </div>*/}
              {/*    <div>*/}
              {/*      {databaseDropdown && <div className="custom_select_options" ref={databaseRef} style={{width:'100%'}}>*/}
              {/*        {databases.map((data, index) => (<div key={index} className="custom_select_option" onClick={() => handleDatabaseSelect(index)} style={{padding:'12px 14px',maxWidth:'100%'}}>*/}
              {/*          {data}*/}
              {/*        </div>))}*/}
              {/*      </div>}*/}
              {/*    </div>*/}
              {/*  </div>*/}
              {/*</div>}*/}
              <div style={{marginTop: '15px'}}>
                <label className={styles.form_label}>Permission Type</label>
                <div className="dropdown_container_search" style={{width: '100%'}}>
                  <div className="custom_select_container" onClick={() => setPermissionDropdown(!permissionDropdown)}
                       style={{width: '100%'}}>
                    {permission}<Image width={20} height={21}
                                       src={!permissionDropdown ? '/images/dropdown_down.svg' : '/images/dropdown_up.svg'}
                                       alt="expand-icon"/>
                  </div>
                  <div className="mb_34">
                    {permissionDropdown &&
                      <div className="custom_select_options mb_30" ref={permissionRef} style={{width: '100%'}}>
                        {permissions.map((permit, index) => (<div key={index} className="custom_select_option padding_12_14 mxw_100"
                                                                  onClick={() => handlePermissionSelect(index)}  style={checkPermissionValidity(permit) ? {color: '#888888', textDecoration: 'line-through',pointerEvents: 'none'} : {}}>
                          {permit}
                        </div>))}
                      </div>}
                  </div>
                </div>
              </div>
            </div>
          }

          <div style={{marginTop: '10px', display: 'flex', justifyContent: 'flex-end'}}>
            <div className="display_flex_container position_relative mr_7">
              <div>
                {dropdown && (<div className={styles.dropdown_container_agent} onMouseOver={() => setDropdown(true)} onMouseOut={() => setDropdown(false)}>
                  <ul style={{padding: '0', margin:'0'}}>
                    <li className={`${styles.dropdown_item_agent} ${"dropdown_item"}`} onClick={() => updateTemplate()}>Update template</li>
                    {env === 'PROD' && <li className={`${styles.dropdown_item_agent} ${"dropdown_item"}`} onClick={() => handleAddToMarketplace()}>Publish to Marketplace</li>}
                </ul>
                </div>)}
              </div>
              {showButton && <div>
                  <button className="secondary_button padding_8" onClick={() => setDropdown(true)}>
                    <Image width={20} height={20} src="/images/three_dots.svg" alt="run-icon"/>
                  </button>
                </div>}
              </div>
            <button style={{marginRight: '7px'}} className="secondary_button"
                    onClick={() => removeTab(-1, "new agent", "Create_Agent", internalId)}>Cancel
            </button>
            {!edit ? <div style={{display: 'flex', position: 'relative'}}>
              {createDropdown && (<div className="create_agent_dropdown_options" onClick={() => {
                setCreateModal(true);
                setCreateDropdown(false);
              }}>Create & Schedule Run
              </div>)}
              <div className="primary_button"
                   style={{backgroundColor: 'white', marginBottom: '4px', paddingLeft: '0', paddingRight: '5px'}}>
                <button disabled={!createClickable} className="primary_button" style={{paddingRight: '5px'}}
                        onClick={handleAddAgent}>{createClickable ? 'Create and Run' : 'Creating Agent...'}</button>
                <button onClick={() => setCreateDropdown(!createDropdown)}
                        style={{border: 'none', backgroundColor: 'white'}}>
                  <Image width={20} height={21}
                         src={!createDropdown ? '/images/dropdown_down.svg' : '/images/dropdown_up.svg'}
                         alt="expand-icon"/>
                </button>
              </div>
            </div>: <div className="primary_button" style={{backgroundColor: 'white', marginBottom: '4px', paddingLeft: '0', paddingRight: '5px'}}>
              <button className="primary_button" style={{paddingRight: '5px'}}
                      onClick={() => setEditModal(true)}>Update changes</button> </div>}
          </div>

          {createModal && (
            <AgentSchedule env={env} internalId={internalId} closeCreateModal={closeCreateModal} type="create_agent"/>
          )}

          {editModal && (<div className="modal" onClick={() => setEditModal(!editModal)}>
            <div className="modal-content w_35" onClick={preventDefault}>
              <div className={styles.detail_name}>Update agent</div>
              <div><label className={styles.form_label}>All the new runs of this agent will be updated with the latest changes. Are you sure you want to update changes?</label></div>
              <div className="mt_20 justify_end display_flex">
                <button className="secondary_button mr_10" onClick={() => setEditModal(false)}>
                  Cancel
                </button>
                <button className={`${styles.run_button} h_32p padding_0_15 `} onClick={handleAddAgent}>
                  Update changes
                </button>
              </div>
            </div>
          </div>)}

          {publishModal && <div className="modal" onClick={() => {setPublishModal(false)}}>
            <div className="modal-content w_35" onClick={preventDefault}>
              <div className={styles.detail_name}>Template submitted successfully!</div>
              <div>
                <label className={styles.form_label}>Your template is under review. Please check the marketplace in 2-3 days. If your template is not visible on the marketplace, reach out to us on Discord&nbsp;
                  <a href="https://discord.com/channels/1107593006032355359/1143813784683692093" target="_blank" rel="noopener noreferrer">
                    #agent-templates-submission
                  </a> channel.</label>
              </div>
              <div className={styles.modal_buttons}>
                <button className="primary_button" onClick={() => {setPublishModal(false)}}>
                  Okay
                </button>
              </div>
            </div>
          </div>}

        </div>
      </div>
      <div className="col-3"></div>
    </div>
    <ToastContainer/>
  </>)
}<|MERGE_RESOLUTION|>--- conflicted
+++ resolved
@@ -877,7 +877,11 @@
      return false;
   }
 
-<<<<<<< HEAD
+  const openModelMarket = () => {
+    openNewTab(-4, "Marketplace", "Marketplace", false);
+    localStorage.setItem('marketplace_tab', 'market_models');
+  }
+
   const handleAddToMarketplace = () => {
     const agentData = setAgentData()
     agentData.agent_template_id = template.id
@@ -890,11 +894,6 @@
         toast.error("Error Publishing to marketplace")
         console.error('Error Publishing to marketplace:', error);
       });
-=======
-  const openModelMarket = () => {
-    openNewTab(-4, "Marketplace", "Marketplace", false);
-    localStorage.setItem('marketplace_tab', 'market_models');
->>>>>>> 556072ec
   }
 
   return (<>
