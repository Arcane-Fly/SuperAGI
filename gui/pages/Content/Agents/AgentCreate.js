--- conflicted
+++ resolved
@@ -24,9 +24,6 @@
 import 'moment-timezone';
 import AgentSchedule from "@/pages/Content/Agents/AgentSchedule";
 
-<<<<<<< HEAD
-export default function AgentCreate({sendAgentData, selectedProjectId, fetchAgents, toolkits, organisationId, template, internalId, env}) {
-=======
 export default function AgentCreate({
                                       sendAgentData,
                                       knowledge,
@@ -36,9 +33,9 @@
                                       organisationId,
                                       template,
                                       internalId,
-                                      sendKnowledgeData
+                                      sendKnowledgeData,
+                                      env
                                     }) {
->>>>>>> 44778339
   const [advancedOptions, setAdvancedOptions] = useState(false);
   const [agentName, setAgentName] = useState("");
   const [agentTemplateId, setAgentTemplateId] = useState(null);
@@ -426,19 +423,17 @@
       toast.error("Add atleast one tool", {autoClose: 1800});
       return false;
     }
-<<<<<<< HEAD
+
     if(!modelsArray.includes(model)) {
       toast.error("Your key does not have access to the selected model", {autoClose: 1800});
       return false;
     }
-=======
 
     if (toolNames.includes('Knowledge Search') && !selectedKnowledge) {
       toast.error("Add atleast one knowledge", {autoClose: 1800});
       return;
     }
 
->>>>>>> 44778339
     return true;
   }
 
