--- conflicted
+++ resolved
@@ -2,7 +2,6 @@
 import Image from "next/image";
 import {ToastContainer, toast} from 'react-toastify';
 import 'react-toastify/dist/ReactToastify.css';
-import styles from './Agents.module.css';
 import {
   createAgent,
   fetchAgentTemplateConfigLocal,
@@ -15,37 +14,24 @@
   openNewTab,
   removeTab,
   setLocalStorageValue,
-<<<<<<< HEAD
   setLocalStorageArray, returnResourceIcon, getUserTimezone, createInternalId,
 } from "@/utils/utils";
 import {EventBus} from "@/utils/eventBus";
+import styles from "@/pages/Content/Agents/Agents.module.css";
+import styles1 from "@/pages/Content/Knowledge/Knowledge.module.css";
 import 'moment-timezone';
 import AgentSchedule from "@/pages/Content/Agents/AgentSchedule";
-
-export default function AgentCreate({
-                                      sendAgentData,
-=======
-  setLocalStorageArray, returnResourceIcon, createInternalId,
-} from "@/utils/utils";
-import {EventBus} from "@/utils/eventBus";
-import styles1 from "@/pages/Content/Agents/Agents.module.css";
-import styles2 from "@/pages/Content/Knowledge/Knowledge.module.css";
 
 export default function AgentCreate({
                                       sendAgentData,
                                       knowledge,
->>>>>>> a367da70
                                       selectedProjectId,
                                       fetchAgents,
                                       toolkits,
                                       organisationId,
                                       template,
-<<<<<<< HEAD
-                                      internalId
-=======
                                       internalId,
                                       sendKnowledgeData
->>>>>>> a367da70
                                     }) {
   const [advancedOptions, setAdvancedOptions] = useState(false);
   const [agentName, setAgentName] = useState("");
@@ -509,13 +495,7 @@
 
     updateExecution(executionId, {"status": 'RUNNING'})
       .then((response) => {
-<<<<<<< HEAD
         finaliseAgentCreation(agentId, name, executionId);
-=======
-        toast.success('Agent created successfully', {autoClose: 1800});
-        sendAgentData({id: agentId, name: name, contentType: "Agents", execution_id: executionId});
-        setCreateClickable(true);
->>>>>>> a367da70
       })
       .catch((error) => {
         setCreateClickable(true);
@@ -755,11 +735,7 @@
               {instructions.length > 1 && <div>
                 <button className="secondary_button" style={{marginLeft: '4px', padding: '5px'}}
                         onClick={() => handleInstructionDelete(index)}>
-<<<<<<< HEAD
-                  <Image width={20} height={21} src="/images/close_light.svg" alt="close-icon"/>
-=======
                   <Image width={20} height={21} src="/images/close.svg" alt="close-icon"/>
->>>>>>> a367da70
                 </button>
               </div>}
             </div>))}
@@ -797,11 +773,7 @@
                   {toolNames.map((tool, index) => (
                     <div key={index} className="tool_container" style={{margin: '2px'}} onClick={preventDefault}>
                       <div className={styles.tool_text}>{tool}</div>
-<<<<<<< HEAD
-                      <div><Image width={12} height={12} src='/images/close_light.svg' alt="close-icon"
-=======
                       <div><Image width={12} height={12} src='/images/close.svg' alt="close-icon"
->>>>>>> a367da70
                                   style={{margin: '-2px -5px 0 2px'}} onClick={() => removeTool(index)}/></div>
                     </div>))}
                   <input type="text" className="dropdown_search_text" value={searchValue}
@@ -930,11 +902,7 @@
                           </div>
                           <div style={{cursor: 'pointer'}} onClick={() => removeFile(index)}><Image width={20}
                                                                                                     height={20}
-<<<<<<< HEAD
-                                                                                                    src='/images/close_light.svg'
-=======
                                                                                                     src='/images/close.svg'
->>>>>>> a367da70
                                                                                                     alt="close-icon"/>
                           </div>
                         </div>
@@ -960,7 +928,7 @@
                                style={{padding: '12px 14px', maxWidth: '100%'}}>
                             {item.name}
                           </div>))}
-                        <div className={styles2.knowledge_db}
+                        <div className={styles1.knowledge_db}
                              style={{maxWidth: '100%', borderTop: '1px solid #3F3A4E'}}>
                           <div className="custom_select_option"
                                style={{padding: '12px 14px', maxWidth: '100%', borderRadius: '0'}}
@@ -974,7 +942,7 @@
                             new knowledge
                           </div>
                         </div>
-                        <div className={styles2.knowledge_db}
+                        <div className={styles1.knowledge_db}
                              style={{maxWidth: '100%', borderTop: '1px solid #3F3A4E'}}>
                           <div className="custom_select_option" style={{
                             padding: '12px 14px',
@@ -1001,9 +969,9 @@
                           width: '100%'
                         }}>
                           <Image width={150} height={60} src="/images/no_permissions.svg" alt="no-permissions"/>
-                          <span className={styles1.feed_title} style={{marginTop: '8px'}}>No knowledge found</span>
+                          <span className={styles.feed_title} style={{marginTop: '8px'}}>No knowledge found</span>
                         </div>
-                        <div className={styles2.knowledge_db}
+                        <div className={styles1.knowledge_db}
                              style={{maxWidth: '100%', borderTop: '1px solid #3F3A4E'}}>
                           <div className="custom_select_option"
                                style={{padding: '12px 14px', maxWidth: '100%', borderRadius: '0'}}
@@ -1017,7 +985,7 @@
                             new knowledge
                           </div>
                         </div>
-                        <div className={styles2.knowledge_db}
+                        <div className={styles1.knowledge_db}
                              style={{maxWidth: '100%', borderTop: '1px solid #3F3A4E'}}>
                           <div className="custom_select_option" style={{
                             padding: '12px 14px',
@@ -1048,11 +1016,7 @@
                   <div>
                     <button className="secondary_button" style={{marginLeft: '4px', padding: '5px'}}
                             onClick={() => handleConstraintDelete(index)}>
-<<<<<<< HEAD
-                      <Image width={20} height={21} src="/images/close_light.svg" alt="close-icon"/>
-=======
                       <Image width={20} height={21} src="/images/close.svg" alt="close-icon"/>
->>>>>>> a367da70
                     </button>
                   </div>
                 </div>))}
@@ -1134,7 +1098,6 @@
               </div>
             </div>
           }
-<<<<<<< HEAD
 
           <div style={{marginTop: '10px', display: 'flex', justifyContent: 'flex-end'}}>
             <button style={{marginRight: '7px'}} className="secondary_button"
@@ -1171,14 +1134,6 @@
                 </button>
               </div>
             </div>
-=======
-          <div style={{marginTop: '15px', display: 'flex', justifyContent: 'flex-end'}}>
-            <button style={{marginRight: '7px'}} className="secondary_button"
-                    onClick={() => removeTab(-1, "new agent", "Create_Agent", internalId)}>Cancel
-            </button>
-            <button disabled={!createClickable} className="primary_button"
-                    onClick={handleAddAgent}>{createClickable ? 'Create and Run' : 'Creating Agent...'}</button>
->>>>>>> a367da70
           </div>
 
           {createModal && (
