import React, {useState, useEffect, useRef} from 'react';
import Image from "next/image";
import {ToastContainer, toast} from 'react-toastify';
import 'react-toastify/dist/ReactToastify.css';
import styles from './Agents.module.css';
import {
  createAgent,
  editAgentTemplate,
  fetchAgentTemplateConfigLocal,
  getOrganisationConfig,
  updateExecution,
  uploadFile
} from "@/pages/api/DashboardService";
import {
  formatBytes,
  openNewTab,
  removeTab,
  setLocalStorageValue,
  setLocalStorageArray, returnResourceIcon, getUserTimezone, createInternalId,
} from "@/utils/utils";
import {EventBus} from "@/utils/eventBus";
import 'moment-timezone';
import AgentSchedule from "@/pages/Content/Agents/AgentSchedule";

<<<<<<< HEAD
export default function AgentCreate({sendAgentData, selectedProjectId, fetchAgents, toolkits, organisationId, template, internalId, env}) {
=======
export default function AgentCreate({sendAgentData,selectedProjectId,fetchAgents,toolkits,organisationId,template,internalId}) {

>>>>>>> cdf34958
  const [advancedOptions, setAdvancedOptions] = useState(false);
  const [agentName, setAgentName] = useState("");
  const [agentTemplateId, setAgentTemplateId] = useState(null);
  const [agentDescription, setAgentDescription] = useState("");
  const [longTermMemory, setLongTermMemory] = useState(true);
  const [addResources, setAddResources] = useState(true);
  const [input, setInput] = useState([]);
  const [isDragging, setIsDragging] = useState(false);
  const [createClickable, setCreateClickable] = useState(true);
  const fileInputRef = useRef(null);
  const [maxIterations, setIterations] = useState(25);
  const [toolkitList, setToolkitList] = useState(toolkits)
  const [searchValue, setSearchValue] = useState('');
  const [showButton, setShowButton] = useState(false);

  const constraintsArray = [
    "If you are unsure how you previously did something or want to recall past events, thinking about similar events will help you remember.",
    "Ensure the tool and args are as per current plan and reasoning",
    'Exclusively use the tools listed under "TOOLS"',
    "REMEMBER to format your response as JSON, using double quotes (\"\") around keys and string values, and commas (,) to separate items in arrays and objects. IMPORTANTLY, to use a JSON object as a string in another JSON object, you need to escape the double quotes."
  ];
  const [constraints, setConstraints] = useState(constraintsArray);

  const [goals, setGoals] = useState(['Describe the agent goals here']);
  const [instructions, setInstructions] = useState(['']);

  const models = ['gpt-4', 'gpt-3.5-turbo', 'gpt-3.5-turbo-16k', 'gpt-4-32k', 'google-palm-bison-001']
  const [model, setModel] = useState(models[1]);
  const modelRef = useRef(null);
  const [modelDropdown, setModelDropdown] = useState(false);

  const agentTypes = ["Don't Maintain Task Queue", "Maintain Task Queue", "Fixed Task Queue"]
  const [agentType, setAgentType] = useState(agentTypes[0]);
  const agentRef = useRef(null);
  const [agentDropdown, setAgentDropdown] = useState(false);

  const exitCriteria = ["No exit criterion", "System defined", "User defined", "Number of steps/tasks"]
  const [exitCriterion, setExitCriterion] = useState(exitCriteria[0]);
  const exitRef = useRef(null);
  const [exitDropdown, setExitDropdown] = useState(false);

  const [stepTime, setStepTime] = useState(500);

  const rollingRef = useRef(null);
  const [rollingDropdown, setRollingDropdown] = useState(false);

  const databases = ["Pinecone"]
  const [database, setDatabase] = useState(databases[0]);
  const databaseRef = useRef(null);
  const [databaseDropdown, setDatabaseDropdown] = useState(false);

  const permissions = ["God Mode", "RESTRICTED (Will ask for permission before using any tool)"]
  const [permission, setPermission] = useState(permissions[0]);
  const permissionRef = useRef(null);
  const [permissionDropdown, setPermissionDropdown] = useState(false);

  const [selectedTools, setSelectedTools] = useState([]);
  const [toolNames, setToolNames] = useState(['SearxSearch', 'Read File', 'Write File']);
  const toolkitRef = useRef(null);
  const [toolkitDropdown, setToolkitDropdown] = useState(false);

  const excludedToolkits = ["Thinking Toolkit", "Human Input Toolkit", "Resource Toolkit"];
  const [hasAPIkey, setHasAPIkey] = useState(false);

  const [createDropdown, setCreateDropdown] = useState(false);
  const [createModal, setCreateModal] = useState(false);

  const [scheduleData, setScheduleData] = useState(null);
  const [col6ScrollTop, setCol6ScrollTop] = useState(0);

  const handleCol3Scroll = (event) => {
    setCol6ScrollTop(event.target.scrollTop);
  };

  useEffect(() => {
    getOrganisationConfig(organisationId, "model_api_key")
      .then((response) => {
        const apiKey = response.data.value
        setHasAPIkey(!(apiKey === null || apiKey.replace(/\s/g, '') === ''));
      })
      .catch((error) => {
        console.error('Error fetching project:', error);
      });
  }, [organisationId]);

  const filterToolsByNames = () => {
    if (toolkitList) {
      const selectedToolIds = toolkits
        .flatMap(toolkit => toolkit.tools)
        .filter(tool => toolNames.includes(tool.name))
        .map(tool => tool.id);

      setLocalStorageArray("tool_ids_" + String(internalId), selectedToolIds, setSelectedTools);
    }
  };

  const handleIterationChange = (event) => {
    setLocalStorageValue("agent_iterations_" + String(internalId), parseInt(event.target.value), setIterations);
  };

  useEffect(() => {
    filterToolsByNames();
  }, [toolNames]);

  useEffect(() => {
    if (template !== null) {
      setLocalStorageValue("agent_name_" + String(internalId), template.name, setAgentName);
      setLocalStorageValue("agent_description_" + String(internalId), template.description, setAgentDescription);
      setLocalStorageValue("advanced_options_" + String(internalId), true, setAdvancedOptions);
      setLocalStorageValue("agent_template_id_" + String(internalId), template.id, setAgentTemplateId);

      fetchAgentTemplateConfigLocal(template.id)
        .then((response) => {
          const data = response.data || [];
          setLocalStorageArray("agent_goals_" + String(internalId), data.goal, setGoals);
          setLocalStorageValue("agent_type_" + String(internalId), data.agent_type, setAgentType);
          setLocalStorageArray("agent_constraints_" + String(internalId), data.constraints, setConstraints);
          setLocalStorageValue("agent_iterations_" + String(internalId), data.max_iterations, setIterations);
          setLocalStorageValue("agent_step_time_" + String(internalId), data.iteration_interval, setStepTime);
          setLocalStorageValue("agent_permission_" + String(internalId), data.permission_type, setPermission);
          setLocalStorageArray("agent_instructions_" + String(internalId), data.instruction, setInstructions);
          setLocalStorageValue("agent_database_" + String(internalId), data.LTM_DB, setDatabase);
          setLocalStorageValue("agent_model_" + String(internalId), data.model, setModel);
          setLocalStorageArray("tool_names_" + String(internalId), data.tools, setToolNames);
          setLocalStorageValue("is_agent_template_" + String(internalId), true, setShowButton);
          setShowButton(true);
        })
        .catch((error) => {
          console.error('Error fetching template details:', error);
        });
    }
  }, []);

  useEffect(() => {
    function handleClickOutside(event) {
      if (modelRef.current && !modelRef.current.contains(event.target)) {
        setModelDropdown(false)
      }

      if (agentRef.current && !agentRef.current.contains(event.target)) {
        setAgentDropdown(false)
      }

      if (exitRef.current && !exitRef.current.contains(event.target)) {
        setExitDropdown(false)
      }

      if (rollingRef.current && !rollingRef.current.contains(event.target)) {
        setRollingDropdown(false)
      }

      if (databaseRef.current && !databaseRef.current.contains(event.target)) {
        setDatabaseDropdown(false)
      }

      if (permissionRef.current && !permissionRef.current.contains(event.target)) {
        setPermissionDropdown(false)
      }

      if (toolkitRef.current && !toolkitRef.current.contains(event.target)) {
        setToolkitDropdown(false)
      }
    }

    document.addEventListener('mousedown', handleClickOutside);
    return () => {
      document.removeEventListener('mousedown', handleClickOutside);
    };
  }, []);

  const addTool = (tool) => {
    if (!selectedTools.includes(tool.id) && !toolNames.includes(tool.name)) {
      const updatedToolIds = [...selectedTools, tool.id];
      setLocalStorageArray("tool_ids_" + String(internalId), updatedToolIds, setSelectedTools);

      const updatedToolNames = [...toolNames, tool.name];
      setLocalStorageArray("tool_names_" + String(internalId), updatedToolNames, setToolNames);
    }
    setSearchValue('');
  };

  const addToolkit = (toolkit) => {
    const updatedToolIds = [...selectedTools];
    const updatedToolNames = [...toolNames];

    toolkit.tools.map((tool) => {
      if (!selectedTools.includes(tool.id) && !toolNames.includes(tool.name)) {
        updatedToolIds.push(tool.id);
        updatedToolNames.push(tool.name);
      }
    });

    setLocalStorageArray("tool_ids_" + String(internalId), updatedToolIds, setSelectedTools);
    setLocalStorageArray("tool_names_" + String(internalId), updatedToolNames, setToolNames);
    setSearchValue('');
  }

  const removeTool = (indexToDelete) => {
    const updatedToolIds = [...selectedTools];
    updatedToolIds.splice(indexToDelete, 1);
    setLocalStorageArray("tool_ids_" + String(internalId), updatedToolIds, setSelectedTools);

    const updatedToolNames = [...toolNames];
    updatedToolNames.splice(indexToDelete, 1);
    setLocalStorageArray("tool_names_" + String(internalId), updatedToolNames, setToolNames);
  };

  const handlePermissionSelect = (index) => {
    setLocalStorageValue("agent_permission_" + String(internalId), permissions[index], setPermission);
    setPermissionDropdown(false);
  };

  const handleDatabaseSelect = (index) => {
    setLocalStorageValue("agent_database_" + String(internalId), databases[index], setDatabase);
    setDatabaseDropdown(false);
  };


  const handleStepChange = (event) => {
    setLocalStorageValue("agent_step_time_" + String(internalId), event.target.value, setStepTime);
  };

  const handleExitSelect = (index) => {
    setLocalStorageValue("agent_exit_criterion_" + String(internalId), exitCriteria[index], setExitCriterion);
    setExitDropdown(false);
  };

  const handleAgentSelect = (index) => {
    setLocalStorageValue("agent_type_" + String(internalId), agentTypes[index], setAgentType);
    setAgentDropdown(false);
  };

  const handleModelSelect = (index) => {
    setLocalStorageValue("agent_model_" + String(internalId), models[index], setModel);
    if (models[index] === "google-palm-bison-001") {
      setAgentType("Fixed Task Queue")
    }
    setModelDropdown(false);
  };

  const handleGoalChange = (index, newValue) => {
    const updatedGoals = [...goals];
    updatedGoals[index] = newValue;
    setLocalStorageArray("agent_goals_" + String(internalId), updatedGoals, setGoals);
  };

  const handleInstructionChange = (index, newValue) => {
    const updatedInstructions = [...instructions];
    updatedInstructions[index] = newValue;
    setLocalStorageArray("agent_instructions_" + String(internalId), updatedInstructions, setInstructions);
  };

  const handleConstraintChange = (index, newValue) => {
    const updatedConstraints = [...constraints];
    updatedConstraints[index] = newValue;
    setLocalStorageArray("agent_constraints_" + String(internalId), updatedConstraints, setConstraints);
  };

  const handleGoalDelete = (index) => {
    const updatedGoals = [...goals];
    updatedGoals.splice(index, 1);
    setLocalStorageArray("agent_goals_" + String(internalId), updatedGoals, setGoals);
  };

  const handleInstructionDelete = (index) => {
    const updatedInstructions = [...instructions];
    updatedInstructions.splice(index, 1);
    setLocalStorageArray("agent_instructions_" + String(internalId), updatedInstructions, setInstructions);
  };

  const handleConstraintDelete = (index) => {
    const updatedConstraints = [...constraints];
    updatedConstraints.splice(index, 1);
    setLocalStorageArray("agent_constraints_" + String(internalId), updatedConstraints, setConstraints);
  };

  const addGoal = () => {
    setLocalStorageArray("agent_goals_" + String(internalId), [...goals, 'new goal'], setGoals);
  };

  const addInstruction = () => {
    setLocalStorageArray("agent_instructions_" + String(internalId), [...instructions, 'new instructions'], setInstructions);
  };

  const addConstraint = () => {
    setLocalStorageArray("agent_constraints_" + String(internalId), [...constraints, 'new constraint'], setConstraints);
  };

  const handleNameChange = (event) => {
    setLocalStorageValue("agent_name_" + String(internalId), event.target.value, setAgentName);
  };

  const handleDescriptionChange = (event) => {
    setLocalStorageValue("agent_description_" + String(internalId), event.target.value, setAgentDescription);
  };
  const closeCreateModal = () => {
    setCreateModal(false);
    setCreateDropdown(false);
  };
  const preventDefault = (e) => {
    e.stopPropagation();
  };

  function uploadResource(agentId, fileData) {
    const formData = new FormData();
    formData.append('file', fileData.file);
    formData.append('name', fileData.name);
    formData.append('size', fileData.size);
    formData.append('type', fileData.type);

    return uploadFile(agentId, formData);
  }

  useEffect(() => {
    const keySet = (eventData) => {
      setHasAPIkey(true);
    };

    const handleAgentScheduling = (item) => {
      setScheduleData(item)
    };

    EventBus.on('keySet', keySet);
    EventBus.on('handleAgentScheduling', handleAgentScheduling);

    return () => {
      EventBus.off('keySet', keySet);
      EventBus.off('handleAgentScheduling', handleAgentScheduling);
    };
  });

  useEffect(() => {
    if (scheduleData) {
      handleAddAgent()
    }
  }, [scheduleData]);

  const validateAgentData = (isNewAgent) => {
    if (isNewAgent && !hasAPIkey) {
      toast.error("Your OpenAI/Palm API key is empty!", {autoClose: 1800});
      openNewTab(-3, "Settings", "Settings", false);
      return false;
    }
  
    if (agentName?.replace(/\s/g, '') === '') {
      toast.error("Agent name can't be blank", {autoClose: 1800});
      return false;
    }
    if (agentDescription?.replace(/\s/g, '') === '') {
      toast.error("Agent description can't be blank", {autoClose: 1800});
      return false;
    }
    const isEmptyGoal = goals.some((goal) => goal.replace(/\s/g, '') === '');
    if (isEmptyGoal) {
      toast.error("Goal can't be empty", {autoClose: 1800});
      return false;
    }
    if (selectedTools.length <= 0) {
      toast.error("Add atleast one tool", {autoClose: 1800});
      return false;
    }
    return true;
  }

  const handleAddAgent = () => {
    if (!validateAgentData(true)) return;

    setCreateClickable(false);

    let permission_type = permission;
    if (permission.includes("RESTRICTED")) {
      permission_type = "RESTRICTED";
    }

    const agentData = {
      "name": agentName,
      "project_id": selectedProjectId,
      "description": agentDescription,
      "goal": goals,
      "instruction": instructions,
      "agent_type": agentType,
      "constraints": constraints,
      "toolkits": [],
      "tools": selectedTools,
      "exit": exitCriterion,
      "iteration_interval": stepTime,
      "model": model,
      "max_iterations": maxIterations,
      "permission_type": permission_type,
      "LTM_DB": longTermMemory ? database : null,
      "user_timezone": getUserTimezone(),
    };
    const scheduleAgentData = {
      "agent_config": agentData,
      "schedule": scheduleData,
    }

    createAgent(createModal ? scheduleAgentData : agentData, createModal)
      .then((response) => {
        const agentId = response.data.id;
        const name = response.data.name;
        const executionId = response.data.execution_id;
        fetchAgents();

        if (addResources && input.length > 0) {
          const uploadPromises = input.map(fileData => {
            return uploadResource(agentId, fileData)
              .catch(error => {
                console.error('Error uploading resource:', error);
                return Promise.reject(error);
              });
          });

          Promise.all(uploadPromises)
            .then(() => {
              runExecution(agentId, name, executionId, createModal);
            })
            .catch(error => {
              console.error('Error uploading files:', error);
              setCreateClickable(true);
            });
        } else {
          runExecution(agentId, name, executionId, createModal);
        }
      })
      .catch((error) => {
        console.error('Error creating agent:', error);
        setCreateClickable(true);
      });
  };

  const finaliseAgentCreation = (agentId, name, executionId) => {
    toast.success('Agent created successfully', {autoClose: 1800});
    let timeoutValue = executionId ? 0 : 1500;

    setTimeout(() => {
      sendAgentData({
        id: agentId,
        name: name,
        contentType: "Agents",
        execution_id: executionId,
        internalId: createInternalId()
      });
      setCreateClickable(true);
      setCreateModal(false);
    }, timeoutValue)
  }

  function runExecution(agentId, name, executionId, createModal) {
    if (createModal) {
      finaliseAgentCreation(agentId, name, null);
      return;
    }

    updateExecution(executionId, {"status": 'RUNNING'})
      .then((response) => {
        finaliseAgentCreation(agentId, name, executionId);
      })
      .catch((error) => {
        setCreateClickable(true);
        console.error('Error updating execution:', error);
      });
  }

  const toggleToolkit = (e, id) => {
    e.stopPropagation();
    const toolkitToUpdate = toolkitList.find(toolkit => toolkit.id === id);
    if (toolkitToUpdate) {
      const newOpenValue = !toolkitToUpdate.isOpen;
      setToolkitOpen(id, newOpenValue);
    }
  };

  const setToolkitOpen = (id, isOpen) => {
    const updatedToolkits = toolkitList.map(toolkit =>
      toolkit.id === id ? {...toolkit, isOpen: isOpen} : {...toolkit, isOpen: false}
    );
    setToolkitList(updatedToolkits);
  };

  const clearTools = (e) => {
    e.stopPropagation();
    setLocalStorageArray("tool_names_" + String(internalId), [], setToolNames);
    setLocalStorageArray("tool_ids_" + String(internalId), [], setSelectedTools);
  };

  const handleFileInputChange = (event) => {
    const files = event.target.files;
    setFileData(files);
  };

  const handleDropAreaClick = () => {
    fileInputRef.current.click();
  };

  const handleDragEnter = (event) => {
    event.preventDefault();
    setIsDragging(true);
  };

  const handleDragLeave = () => {
    setIsDragging(false);
  };

  const handleDragOver = (event) => {
    event.preventDefault();
  };

  function updateTemplate() {

    if (!validateAgentData(false)) return;

    let permission_type = permission;
    if (permission.includes("RESTRICTED")) {
      permission_type = "RESTRICTED";
    }

    const agentTemplateConfigData = {
      "goal": goals,
      "instruction": instructions,
      "agent_type": agentType,
      "constraints": constraints,
      "tools": toolNames,
      "exit": exitCriterion,
      "iteration_interval": stepTime,
      "model": model,
      "max_iterations": maxIterations,
      "permission_type": permission_type,
      "LTM_DB": longTermMemory ? database : null,
    }
    const editTemplateData = {
      "name": agentName,
      "description": agentDescription,
      "agent_configs": agentTemplateConfigData
    }

    editAgentTemplate(agentTemplateId, editTemplateData)
      .then((response) => {
        if (response.status === 200) {
          toast.success('Agent template has been updated successfully!', {autoClose: 1800});
        }
      })
      .catch((error) => {
        toast.error("Error updating agent template")
        console.error('Error updating agent template:', error);
      });
  };

  function setFileData(files) {
    if (files.length > 0) {
      const fileData = {
        "file": files[0],
        "name": files[0].name,
        "size": files[0].size,
        "type": files[0].type,
      };
      const updatedFiles = [...input, fileData];
      setLocalStorageArray('agent_files_' + String(internalId), updatedFiles, setInput);
    }
  }

  function checkSelectedToolkit(toolkit) {
    const toolIds = toolkit.tools.map((tool) => tool.id);
    const toolNameList = toolkit.tools.map((tool) => tool.name);
    return toolIds.every((toolId) => selectedTools.includes(toolId)) && toolNameList.every((toolName) => toolNames.includes(toolName));
  }

  const handleDrop = (event) => {
    event.preventDefault();
    setIsDragging(false);
    const files = event.dataTransfer.files;
    setFileData(files);
  };

  const removeFile = (index) => {
    const updatedFiles = input.filter((file) => input.indexOf(file) !== index);
    setLocalStorageArray('agent_files_' + String(internalId), updatedFiles, setInput);
  };

  useEffect(() => {
    if (internalId !== null) {
      const has_resource = localStorage.getItem("has_resource_" + String(internalId)) || 'true';
      if (has_resource) {
        setAddResources(JSON.parse(has_resource));
      }

      const has_LTM = localStorage.getItem("has_LTM_" + String(internalId)) || 'true';
      if (has_LTM) {
        setLongTermMemory(JSON.parse(has_LTM));
      }

      const advanced_options = localStorage.getItem("advanced_options_" + String(internalId)) || 'false';
      if (advanced_options) {
        setAdvancedOptions(JSON.parse(advanced_options));
      }

      const is_agent_template = localStorage.getItem("is_agent_template_" + String(internalId));
      if (is_agent_template) {
        setShowButton(true);
      }

      const agent_name = localStorage.getItem("agent_name_" + String(internalId));
      if (agent_name) {
        setAgentName(agent_name);
      }

      const agent_template_id = localStorage.getItem("agent_template_id_"+ String(internalId));
      if(agent_template_id){
        setAgentTemplateId(agent_template_id)
      }

      const agent_description = localStorage.getItem("agent_description_" + String(internalId));
      if (agent_description) {
        setAgentDescription(agent_description);
      }

      const agent_goals = localStorage.getItem("agent_goals_" + String(internalId));
      if (agent_goals) {
        setGoals(JSON.parse(agent_goals));
      }

      const tool_ids = localStorage.getItem("tool_ids_" + String(internalId));
      if (tool_ids) {
        setSelectedTools(JSON.parse(tool_ids));
      }

      const tool_names = localStorage.getItem("tool_names_" + String(internalId));
      if (tool_names) {
        setToolNames(JSON.parse(tool_names));
      }

      const agent_instructions = localStorage.getItem("agent_instructions_" + String(internalId));
      if (agent_instructions) {
        setInstructions(JSON.parse(agent_instructions));
      }

      const agent_constraints = localStorage.getItem("agent_constraints_" + String(internalId));
      if (agent_constraints) {
        setConstraints(JSON.parse(agent_constraints));
      }

      const agent_model = localStorage.getItem("agent_model_" + String(internalId));
      if (agent_model) {
        setModel(agent_model);
      }

      const agent_type = localStorage.getItem("agent_type_" + String(internalId));
      if (agent_type) {
        setAgentType(agent_type);
      }

      const agent_database = localStorage.getItem("agent_database_" + String(internalId));
      if (agent_database) {
        setDatabase(agent_database);
      }

      const agent_permission = localStorage.getItem("agent_permission_" + String(internalId));
      if (agent_permission) {
        setPermission(agent_permission);
      }

      const exit_criterion = localStorage.getItem("agent_exit_criterion_" + String(internalId));
      if (exit_criterion) {
        setExitCriterion(exit_criterion);
      }

      const iterations = localStorage.getItem("agent_iterations_" + String(internalId));
      if (iterations) {
        setIterations(Number(iterations));
      }

      const step_time = localStorage.getItem("agent_step_time_" + String(internalId));
      if (step_time) {
        setStepTime(Number(step_time));
      }

      const agent_files = localStorage.getItem("agent_files_" + String(internalId));
      if (agent_files) {
        setInput(JSON.parse(agent_files));
      }
    }
  }, [internalId])

  return (<>
    <div className="row" style={{overflowY: 'scroll', height: 'calc(100vh - 92px)'}}>
      <div className="col-3" onScroll={handleCol3Scroll}></div>
      <div className="col-6" style={{padding: '25px 20px'}}>
        <div>
          <div className={styles.page_title}>Create new agent</div>
        </div>
        <div style={{marginTop: '10px'}}>
          <div>
            <label className={styles.form_label}>Name</label>
            <input className="input_medium" type="text" value={agentName} onChange={handleNameChange}/>
          </div>
          <div style={{marginTop: '15px'}}>
            <label className={styles.form_label}>Description</label>
            <textarea className="textarea_medium" rows={3} value={agentDescription} onChange={handleDescriptionChange}/>
          </div>
          <div style={{marginTop: '15px'}}>
            <div><label className={styles.form_label}>Goals</label></div>
            {goals.map((goal, index) => (<div key={index} style={{
              marginBottom: '10px',
              display: 'flex',
              alignItems: 'center',
              justifyContent: 'space-between'
            }}>
              <div style={{flex: '1'}}><input className="input_medium" type="text" value={goal}
                                              onChange={(event) => handleGoalChange(index, event.target.value)}/></div>
              {goals.length > 1 && <div>
                <button className="secondary_button" style={{marginLeft: '4px', padding: '5px'}}
                        onClick={() => handleGoalDelete(index)}>
                  <Image width={20} height={21} src="/images/close_light.svg" alt="close-icon"/>
                </button>
              </div>}
            </div>))}
            <div>
              <button className="secondary_button" onClick={addGoal}>+ Add</button>
            </div>
          </div>

          <div style={{marginTop: '15px'}}>
            <div><label className={styles.form_label}>Instructions<span
              style={{fontSize: '9px'}}>&nbsp;(optional)</span></label></div>
            {instructions?.map((goal, index) => (<div key={index} style={{
              marginBottom: '10px',
              display: 'flex',
              alignItems: 'center',
              justifyContent: 'space-between'
            }}>
              <div style={{flex: '1'}}><input className="input_medium" type="text" value={goal}
                                              onChange={(event) => handleInstructionChange(index, event.target.value)}/>
              </div>
              {instructions.length > 1 && <div>
                <button className="secondary_button" style={{marginLeft: '4px', padding: '5px'}}
                        onClick={() => handleInstructionDelete(index)}>
                  <Image width={20} height={21} src="/images/close_light.svg" alt="close-icon"/>
                </button>
              </div>}
            </div>))}
            <div>
              <button className="secondary_button" onClick={addInstruction}>+ Add</button>
            </div>
          </div>

          <div style={{marginTop: '15px'}}>
            <label className={styles.form_label}>Model</label><br/>
            <div className="dropdown_container_search" style={{width: '100%'}}>
              <div className="custom_select_container" onClick={() => setModelDropdown(!modelDropdown)}
                   style={{width: '100%'}}>
                {model}<Image width={20} height={21}
                              src={!modelDropdown ? '/images/dropdown_down.svg' : '/images/dropdown_up.svg'}
                              alt="expand-icon"/>
              </div>
              <div>
                {modelDropdown && <div className="custom_select_options" ref={modelRef} style={{width: '100%'}}>
                  {models.map((model, index) => (
                    <div key={index} className="custom_select_option" onClick={() => handleModelSelect(index)}
                         style={{padding: '12px 14px', maxWidth: '100%'}}>
                      {model}
                    </div>))}
                </div>}
              </div>
            </div>
          </div>
          <div style={{marginTop: '15px'}}>
            <label className={styles.form_label}>Tools</label>
            <div className="dropdown_container_search" style={{width: '100%'}}>
              <div className="custom_select_container" onClick={() => setToolkitDropdown(!toolkitDropdown)}
                   style={{width: '100%', alignItems: 'flex-start'}}>
                {toolNames && toolNames.length > 0 ? <div style={{display: 'flex', flexWrap: 'wrap', width: '100%'}}>
                  {toolNames.map((tool, index) => (
                    <div key={index} className="tool_container" style={{margin: '2px'}} onClick={preventDefault}>
                      <div className={styles.tool_text}>{tool}</div>
                      <div><Image width={12} height={12} src='/images/close_light.svg' alt="close-icon"
                                  style={{margin: '-2px -5px 0 2px'}} onClick={() => removeTool(index)}/></div>
                    </div>))}
                  <input type="text" className="dropdown_search_text" value={searchValue}
                         onChange={(e) => setSearchValue(e.target.value)} onFocus={() => setToolkitDropdown(true)}
                         onClick={(e) => e.stopPropagation()}/>
                </div> : <div style={{color: '#666666'}}>Select Tools</div>}
                <div style={{display: 'inline-flex'}}>
                  <Image width={20} height={21} onClick={(e) => clearTools(e)} src='/images/clear_input.svg'
                         alt="clear-input"/>
                  <Image width={20} height={21}
                         src={!toolkitDropdown ? '/images/dropdown_down.svg' : '/images/dropdown_up.svg'}
                         alt="expand-icon"/>
                </div>
              </div>
              <div>
                {toolkitDropdown && <div className="custom_select_options" ref={toolkitRef} style={{width: '100%'}}>
                  {toolkitList && toolkitList.filter((toolkit) => toolkit.tools ? toolkit.tools.some((tool) => tool.name.toLowerCase().includes(searchValue.toLowerCase())) : false).map((toolkit, index) => (
                    <div key={index}>
                      {toolkit.name !== null && !excludedToolkits.includes(toolkit.name) && <div>
                        <div onClick={() => addToolkit(toolkit)} className="custom_select_option" style={{
                          padding: '10px 14px',
                          maxWidth: '100%',
                          display: 'flex',
                          alignItems: 'center',
                          justifyContent: 'space-between'
                        }}>
                          <div style={{display: 'flex', alignItems: 'center', justifyContent: 'flex-start'}}>
                            <div onClick={(e) => toggleToolkit(e, toolkit.id)}
                                 style={{marginLeft: '-8px', marginRight: '8px'}}>
                              <Image src={toolkit.isOpen ? "/images/arrow_down.svg" : "/images/arrow_forward.svg"}
                                     width={11} height={11} alt="expand-arrow"/>
                            </div>
                            <div style={{width: '100%'}}>{toolkit.name}</div>
                          </div>
                          {checkSelectedToolkit(toolkit) && <div style={{order: '1', marginLeft: '10px'}}>
                            <Image src="/images/tick.svg" width={17} height={17} alt="selected-toolkit"/>
                          </div>}
                        </div>
                        {toolkit.isOpen && toolkit.tools.filter((tool) => tool.name ? tool.name.toLowerCase().includes(searchValue.toLowerCase()) : true).map((tool, index) => (
                          <div key={index} className="custom_select_option" onClick={() => addTool(tool)} style={{
                            padding: '10px 14px 10px 40px',
                            maxWidth: '100%',
                            display: 'flex',
                            alignItems: 'center',
                            justifyContent: 'space-between'
                          }}>
                            <div>{tool.name}</div>
                            {(selectedTools.includes(tool.id) || toolNames.includes(tool.name)) &&
                              <div style={{order: '1', marginLeft: '10px'}}>
                                <Image src="/images/tick.svg" width={17} height={17} alt="selected-tool"/>
                              </div>}
                          </div>))}
                      </div>}
                    </div>))}
                </div>}
              </div>
            </div>
          </div>
          <div style={{marginTop: '15px'}}>
            <button className="medium_toggle"
                    onClick={() => setLocalStorageValue("advanced_options_" + String(internalId), !advancedOptions, setAdvancedOptions)}
                    style={advancedOptions ? {background: '#494856'} : {}}>
              {advancedOptions ? 'Hide Advanced Options' : 'Show Advanced Options'}{advancedOptions ?
              <Image style={{marginLeft: '10px'}} width={20} height={21} src="/images/dropdown_up.svg"
                     alt="expand-icon"/> :
              <Image style={{marginLeft: '10px'}} width={20} height={21} src="/images/dropdown_down.svg"
                     alt="expand-icon"/>}
            </button>
          </div>
          {advancedOptions &&
            <div>
              <div style={{marginTop: '15px'}}>
                <label className={styles.form_label}>Agent Type</label><br/>
                <div className="dropdown_container_search" style={{width: '100%'}}>
                  <div className="custom_select_container" onClick={() => setAgentDropdown(!agentDropdown)}
                       style={{width: '100%'}}>
                    {agentType}<Image width={20} height={21}
                                      src={!agentDropdown ? '/images/dropdown_down.svg' : '/images/dropdown_up.svg'}
                                      alt="expand-icon"/>
                  </div>
                  <div>
                    {agentDropdown && <div className="custom_select_options" ref={agentRef} style={{width: '100%'}}>
                      {agentTypes.map((agent, index) => (
                        <div key={index} className="custom_select_option" onClick={() => handleAgentSelect(index)}
                             style={{padding: '12px 14px', maxWidth: '100%'}}>
                          {agent}
                        </div>))}
                    </div>}
                  </div>
                </div>
              </div>
              <div style={{marginTop: '15px'}}>
                <div style={{display: 'flex'}}>
                  <input className="checkbox" type="checkbox" checked={addResources}
                         onChange={() => setLocalStorageValue("has_resource_" + String(internalId), !addResources, setAddResources)}/>
                  <label className={styles.form_label} style={{marginLeft: '7px', cursor: 'pointer'}}
                         onClick={() => setLocalStorageValue("has_resource_" + String(internalId), !addResources, setAddResources)}>
                    Add Resources
                  </label>
                </div>
              </div>
              <div style={{width: '100%', height: 'auto', marginTop: '10px'}}>
                {addResources && <div style={{paddingBottom: '10px'}}>
                  <div className={`file-drop-area ${isDragging ? 'dragging' : ''}`} onDragEnter={handleDragEnter}
                       onDragLeave={handleDragLeave} onDragOver={handleDragOver} onDrop={handleDrop}
                       onClick={handleDropAreaClick}>
                    <div><p style={{textAlign: 'center', color: 'white', fontSize: '14px'}}>+ Choose or drop a file
                      here</p>
                      <p style={{textAlign: 'center', color: '#888888', fontSize: '12px'}}>Supported file formats are
                        txt, pdf, docx, epub, csv, pptx only</p>
                      <input type="file" ref={fileInputRef} style={{display: 'none'}} onChange={handleFileInputChange}/>
                    </div>
                  </div>
                  <div className={styles.agent_resources}>
                    {input.map((file, index) => (
                      <div key={index} className={styles.history_box}
                           style={{background: '#272335', padding: '0px 10px', width: '100%', cursor: 'default'}}>
                        <div style={{display: 'flex', alignItems: 'center', justifyContent: 'flex-start'}}>
                          <div><Image width={28} height={46} src={returnResourceIcon(file)} alt="pdf-icon"/></div>
                          <div style={{marginLeft: '5px', width: '100%'}}>
                            <div style={{fontSize: '11px'}} className={styles.single_line_block}>{file.name}</div>
                            <div style={{
                              color: '#888888',
                              fontSize: '9px'
                            }}>{file.type.split("/")[1]}{file.size !== '' ? ` • ${formatBytes(file.size)}` : ''}</div>
                          </div>
                          <div style={{cursor: 'pointer'}} onClick={() => removeFile(index)}><Image width={20}
                                                                                                    height={20}
                                                                                                    src='/images/close_light.svg'
                                                                                                    alt="close-icon"/>
                          </div>
                        </div>
                      </div>
                    ))}
                  </div>
                </div>}
              </div>
              <div style={{marginTop: '5px'}}>
                <div><label className={styles.form_label}>Constraints</label></div>
                {constraints.map((constraint, index) => (<div key={index} style={{
                  marginBottom: '10px',
                  display: 'flex',
                  alignItems: 'center',
                  justifyContent: 'space-between'
                }}>
                  <div style={{flex: '1'}}><input className="input_medium" type="text" value={constraint}
                                                  onChange={(event) => handleConstraintChange(index, event.target.value)}/>
                  </div>
                  <div>
                    <button className="secondary_button" style={{marginLeft: '4px', padding: '5px'}}
                            onClick={() => handleConstraintDelete(index)}>
                      <Image width={20} height={21} src="/images/close_light.svg" alt="close-icon"/>
                    </button>
                  </div>
                </div>))}
                <div>
                  <button className="secondary_button" onClick={addConstraint}>+ Add</button>
                </div>
              </div>
              <div style={{marginTop: '15px'}}>
                <label className={styles.form_label}>Max iterations</label>
                <div style={{display: 'flex', alignItems: 'center', justifyContent: 'space-between'}}>
                  <input style={{width: '90%'}} type="range" min={5} max={100} value={maxIterations}
                         onChange={handleIterationChange}/>
                  <input style={{width: '9%', order: '1', textAlign: 'center', paddingLeft: '0', paddingRight: '0'}}
                         disabled={true} className="input_medium" type="text" value={maxIterations}/>
                </div>
              </div>
              {/*<div style={{marginTop: '15px'}}>*/}
              {/*  <label className={styles.form_label}>Exit criterion</label>*/}
              {/*  <div className="dropdown_container_search" style={{width:'100%'}}>*/}
              {/*    <div className="custom_select_container" onClick={() => setExitDropdown(!exitDropdown)} style={{width:'100%'}}>*/}
              {/*      {exitCriterion}<Image width={20} height={21} src={!exitDropdown ? '/images/dropdown_down.svg' : '/images/dropdown_up.svg'} alt="expand-icon"/>*/}
              {/*    </div>*/}
              {/*    <div>*/}
              {/*      {exitDropdown && <div className="custom_select_options" ref={exitRef} style={{width:'100%'}}>*/}
              {/*        {exitCriteria.map((exit, index) => (<div key={index} className="custom_select_option" onClick={() => handleExitSelect(index)} style={{padding:'12px 14px',maxWidth:'100%'}}>*/}
              {/*          {exit}*/}
              {/*        </div>))}*/}
              {/*      </div>}*/}
              {/*    </div>*/}
              {/*  </div>*/}
              {/*</div>*/}
              <div style={{marginTop: '15px'}}>
                <label className={styles.form_label}>Time between steps (in milliseconds)</label>
                <input className="input_medium" type="number" value={stepTime} onChange={handleStepChange}/>
              </div>
              {/*<div style={{marginTop: '15px'}}>*/}
              {/*  <div style={{display:'flex'}}>*/}
              {/*    <input className="checkbox" type="checkbox" checked={longTermMemory} onChange={() => setLocalStorageValue("has_LTM_" + String(internalId), !longTermMemory, setLongTermMemory)} />*/}
              {/*    <label className={styles.form_label} style={{marginLeft:'7px',cursor:'pointer'}} onClick={() => setLocalStorageValue("has_LTM_" + String(internalId), !longTermMemory, setLongTermMemory)}>*/}
              {/*      Long term memory*/}
              {/*    </label>*/}
              {/*  </div>*/}
              {/*</div>*/}
              {/*{longTermMemory === true && <div style={{marginTop: '10px'}}>*/}
              {/*  <label className={styles.form_label}>Choose an LTM database</label>*/}
              {/*  <div className="dropdown_container_search" style={{width:'100%'}}>*/}
              {/*    <div className="custom_select_container" onClick={() => setDatabaseDropdown(!databaseDropdown)} style={{width:'100%'}}>*/}
              {/*      {database}<Image width={20} height={21} src={!databaseDropdown ? '/images/dropdown_down.svg' : '/images/dropdown_up.svg'} alt="expand-icon"/>*/}
              {/*    </div>*/}
              {/*    <div>*/}
              {/*      {databaseDropdown && <div className="custom_select_options" ref={databaseRef} style={{width:'100%'}}>*/}
              {/*        {databases.map((data, index) => (<div key={index} className="custom_select_option" onClick={() => handleDatabaseSelect(index)} style={{padding:'12px 14px',maxWidth:'100%'}}>*/}
              {/*          {data}*/}
              {/*        </div>))}*/}
              {/*      </div>}*/}
              {/*    </div>*/}
              {/*  </div>*/}
              {/*</div>}*/}
              <div style={{marginTop: '15px'}}>
                <label className={styles.form_label}>Permission Type</label>
                <div className="dropdown_container_search" style={{width: '100%'}}>
                  <div className="custom_select_container" onClick={() => setPermissionDropdown(!permissionDropdown)}
                       style={{width: '100%'}}>
                    {permission}<Image width={20} height={21}
                                       src={!permissionDropdown ? '/images/dropdown_down.svg' : '/images/dropdown_up.svg'}
                                       alt="expand-icon"/>
                  </div>
                  <div className="mb_34">
                    {permissionDropdown &&
                      <div className="custom_select_options mb_30" ref={permissionRef} style={{width: '100%'}}>
                        {permissions.map((permit, index) => (<div key={index} className="custom_select_option"
                                                                  onClick={() => handlePermissionSelect(index)}
                                                                  style={{padding: '12px 14px', maxWidth: '100%'}}>
                          {permit}
                        </div>))}
                      </div>}
                  </div>
                </div>
              </div>
            </div>
          }

          <div style={{marginTop: '10px', display: 'flex', justifyContent: 'flex-end'}}>
            <button style={{marginRight: '7px'}} className="secondary_button"
                    onClick={() => removeTab(-1, "new agent", "Create_Agent", internalId)}>Cancel
            </button>
            {showButton && (
              <button style={{ marginRight: '7px' }} className="secondary_button"
              onClick={() => {updateTemplate()}}>
                Update Template
              </button>
            )}
            <div style={{display: 'flex', position: 'relative'}}>
              {createDropdown && (<div className="create_agent_dropdown_options" onClick={() => {setCreateModal(true);setCreateDropdown(false);}}>Create & Schedule Run
              </div>)}
              <div className="primary_button"
                   style={{backgroundColor: 'white', marginBottom: '4px', paddingLeft: '0', paddingRight: '5px'}}>
                <button disabled={!createClickable} className="primary_button" style={{paddingRight: '5px'}}
                        onClick={handleAddAgent}>{createClickable ? 'Create and Run' : 'Creating Agent...'}</button>
                <button onClick={() => setCreateDropdown(!createDropdown)}
                        style={{border: 'none', backgroundColor: 'white'}}>
                  <Image width={20} height={21}
                         src={!createDropdown ? '/images/dropdown_down.svg' : '/images/dropdown_up.svg'}
                         alt="expand-icon"/>
                </button>
              </div>
            </div>
          </div>

          {createModal && (
            <AgentSchedule env={env} internalId={internalId} closeCreateModal={closeCreateModal} type="create_agent"/>
          )}

        </div>
      </div>
      <div className="col-3"></div>
    </div>
    <ToastContainer/>
  </>)
}<|MERGE_RESOLUTION|>--- conflicted
+++ resolved
@@ -22,12 +22,8 @@
 import 'moment-timezone';
 import AgentSchedule from "@/pages/Content/Agents/AgentSchedule";
 
-<<<<<<< HEAD
-export default function AgentCreate({sendAgentData, selectedProjectId, fetchAgents, toolkits, organisationId, template, internalId, env}) {
-=======
 export default function AgentCreate({sendAgentData,selectedProjectId,fetchAgents,toolkits,organisationId,template,internalId}) {
 
->>>>>>> cdf34958
   const [advancedOptions, setAdvancedOptions] = useState(false);
   const [agentName, setAgentName] = useState("");
   const [agentTemplateId, setAgentTemplateId] = useState(null);
@@ -371,7 +367,7 @@
       openNewTab(-3, "Settings", "Settings", false);
       return false;
     }
-  
+
     if (agentName?.replace(/\s/g, '') === '') {
       toast.error("Agent name can't be blank", {autoClose: 1800});
       return false;
