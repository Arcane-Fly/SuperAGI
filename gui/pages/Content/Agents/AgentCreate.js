--- conflicted
+++ resolved
@@ -9,13 +9,9 @@
   getOrganisationConfig,
   getLlmModels,
   updateExecution,
-<<<<<<< HEAD
-  uploadFile, getAgentWorkflows, fetchModels
-=======
   uploadFile,
-  getAgentDetails, addAgentRun,
+  getAgentDetails, addAgentRun, fetchModels,
   getAgentWorkflows
->>>>>>> 240cccbe
 } from "@/pages/api/DashboardService";
 import {
   formatBytes,
@@ -356,13 +352,8 @@
 
   const handleModelSelect = (index) => {
     setLocalStorageValue("agent_model_" + String(internalId), modelsArray[index], setModel);
-<<<<<<< HEAD
     if (modelsArray[index] === "google-palm-bison-001" || modelsArray[index] === "replicate-llama13b-v2-chat") {
       setAgentType("Fixed Task Queue")
-=======
-    if (modelsArray[index] === "google-palm-bison-001") {
-      setAgentWorkflow("Fixed Task Queue")
->>>>>>> 240cccbe
     }
     setModelDropdown(false);
   };
