--- conflicted
+++ resolved
@@ -25,24 +25,15 @@
 
 export default function AgentCreate({
                                       sendAgentData,
-<<<<<<< HEAD
-=======
                                       knowledge,
->>>>>>> a38d51da
                                       selectedProjectId,
                                       fetchAgents,
                                       toolkits,
                                       organisationId,
                                       template,
-<<<<<<< HEAD
-                                      internalId
-                                    }) {
-
-=======
                                       internalId,
                                       sendKnowledgeData
                                     }) {
->>>>>>> a38d51da
   const [advancedOptions, setAdvancedOptions] = useState(false);
   const [agentName, setAgentName] = useState("");
   const [agentTemplateId, setAgentTemplateId] = useState(null);
