--- conflicted
+++ resolved
@@ -17,19 +17,12 @@
   openNewTab,
   removeTab,
   setLocalStorageValue,
-<<<<<<< HEAD
-  setLocalStorageArray, returnResourceIcon, getUserTimezone, createInternalId, excludedToolkits
-=======
-  setLocalStorageArray, returnResourceIcon, getUserTimezone, createInternalId, preventDefault
->>>>>>> 6595b1a5
+  setLocalStorageArray, returnResourceIcon, getUserTimezone, createInternalId, excludedToolkits, preventDefault,
 } from "@/utils/utils";
 import {EventBus} from "@/utils/eventBus";
 import 'moment-timezone';
 import AgentSchedule from "@/pages/Content/Agents/AgentSchedule";
 
-<<<<<<< HEAD
-export default function AgentCreate({sendAgentData, selectedProjectId, fetchAgents, toolkits, organisationId, template, internalId, env}) {
-=======
 export default function AgentCreate({
                                       sendAgentData,
                                       selectedProjectId,
@@ -37,10 +30,10 @@
                                       toolkits,
                                       organisationId,
                                       template,
-                                      internalId
+                                      internalId,
+                                      env
                                     }) {
 
->>>>>>> 6595b1a5
   const [advancedOptions, setAdvancedOptions] = useState(false);
   const [agentName, setAgentName] = useState("");
   const [agentTemplateId, setAgentTemplateId] = useState(null);
