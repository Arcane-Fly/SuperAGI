--- conflicted
+++ resolved
@@ -861,11 +861,7 @@
                   {toolNames && toolNames.length > 0 && toolNames.map((tool, index) => (
                     <div key={index} className="tool_container" style={{margin: '2px'}} onClick={preventDefault}>
                       <div className={styles.tool_text}>{tool}</div>
-<<<<<<< HEAD
-                      <div><Image width={12} height={12} src='/images/close.svg' alt="close-icon"
-=======
                       <div><Image width={12} height={12} src='/images/close_light.svg' alt="close-icon"
->>>>>>> 99735674
                                   style={{margin: '-2px -5px 0 2px'}} onClick={() => removeTool(index)}/></div>
                     </div>
                   ))}
