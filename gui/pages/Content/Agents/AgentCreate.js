--- conflicted
+++ resolved
@@ -17,30 +17,13 @@
   openNewTab,
   removeTab,
   setLocalStorageValue,
-<<<<<<< HEAD
   setLocalStorageArray, returnResourceIcon, getUserTimezone, createInternalId,preventDefault,excludedToolkits
-=======
-  setLocalStorageArray, returnResourceIcon, getUserTimezone, createInternalId, preventDefault
->>>>>>> 1ea8d160
 } from "@/utils/utils";
 import {EventBus} from "@/utils/eventBus";
 import 'moment-timezone';
 import AgentSchedule from "@/pages/Content/Agents/AgentSchedule";
 
-<<<<<<< HEAD
 export default function AgentCreate({sendAgentData, selectedProjectId, fetchAgents, toolkits, organisationId, template, internalId, env}) {
-=======
-export default function AgentCreate({
-                                      sendAgentData,
-                                      selectedProjectId,
-                                      fetchAgents,
-                                      toolkits,
-                                      organisationId,
-                                      template,
-                                      internalId
-                                    }) {
-
->>>>>>> 1ea8d160
   const [advancedOptions, setAdvancedOptions] = useState(false);
   const [agentName, setAgentName] = useState("");
   const [agentTemplateId, setAgentTemplateId] = useState(null);
@@ -55,10 +38,7 @@
   const [toolkitList, setToolkitList] = useState(toolkits)
   const [searchValue, setSearchValue] = useState('');
   const [showButton, setShowButton] = useState(false);
-<<<<<<< HEAD
-=======
   const [showPlaceholder, setShowPlaceholder] = useState(true);
->>>>>>> 1ea8d160
 
   const constraintsArray = [
     "If you are unsure how you previously did something or want to recall past events, thinking about similar events will help you remember.",
@@ -412,13 +392,10 @@
     if (selectedTools.length <= 0) {
       toast.error("Add atleast one tool", {autoClose: 1800});
       return false;
-<<<<<<< HEAD
     }
     if(!modelsArray.includes(model)) {
       toast.error("Your key does not have access to the selected model", {autoClose: 1800});
       return false;
-=======
->>>>>>> 1ea8d160
     }
     return true;
   }
