import React, {useState, useEffect, useRef} from 'react';
import Image from "next/image";
import {ToastContainer, toast} from 'react-toastify';
import 'react-toastify/dist/ReactToastify.css';
import {
  createAgent,
  editAgentTemplate,
  fetchAgentTemplateConfigLocal,
  getOrganisationConfig,
  getLlmModels,
  updateExecution,
  uploadFile
} from "@/pages/api/DashboardService";
import {
  formatBytes,
  openNewTab,
  removeTab,
  setLocalStorageValue,
  setLocalStorageArray, returnResourceIcon, getUserTimezone, createInternalId,
} from "@/utils/utils";
import {EventBus} from "@/utils/eventBus";
import styles from "@/pages/Content/Agents/Agents.module.css";
import styles1 from "@/pages/Content/Knowledge/Knowledge.module.css";
import 'moment-timezone';
import AgentSchedule from "@/pages/Content/Agents/AgentSchedule";

<<<<<<< HEAD
export default function AgentCreate({
                                      sendAgentData,
                                      knowledge,
                                      selectedProjectId,
                                      fetchAgents,
                                      toolkits,
                                      organisationId,
                                      template,
                                      internalId,
                                      sendKnowledgeData
                                    }) {
=======
export default function AgentCreate({sendAgentData, selectedProjectId, fetchAgents, toolkits, organisationId, template, internalId, env}) {
>>>>>>> 993a1a83
  const [advancedOptions, setAdvancedOptions] = useState(false);
  const [agentName, setAgentName] = useState("");
  const [agentTemplateId, setAgentTemplateId] = useState(null);
  const [agentDescription, setAgentDescription] = useState("");
  const [longTermMemory, setLongTermMemory] = useState(true);
  const [addResources, setAddResources] = useState(true);
  const [input, setInput] = useState([]);
  const [isDragging, setIsDragging] = useState(false);
  const [createClickable, setCreateClickable] = useState(true);
  const fileInputRef = useRef(null);
  const [maxIterations, setIterations] = useState(25);
  const [toolkitList, setToolkitList] = useState(toolkits)
  const [searchValue, setSearchValue] = useState('');
  const [showButton, setShowButton] = useState(false);

  const constraintsArray = [
    "If you are unsure how you previously did something or want to recall past events, thinking about similar events will help you remember.",
    "Ensure the tool and args are as per current plan and reasoning",
    'Exclusively use the tools listed under "TOOLS"',
    "REMEMBER to format your response as JSON, using double quotes (\"\") around keys and string values, and commas (,) to separate items in arrays and objects. IMPORTANTLY, to use a JSON object as a string in another JSON object, you need to escape the double quotes."
  ];
  const [constraints, setConstraints] = useState(constraintsArray);

  const [goals, setGoals] = useState(['Describe the agent goals here']);
  const [instructions, setInstructions] = useState(['']);

  const [modelsArray, setModelsArray] = useState([]);
  const [model, setModel] = useState('');
  const modelRef = useRef(null);
  const [modelDropdown, setModelDropdown] = useState(false);

  const agentTypes = ["Don't Maintain Task Queue", "Maintain Task Queue", "Fixed Task Queue"]
  const [agentType, setAgentType] = useState(agentTypes[0]);
  const agentRef = useRef(null);
  const [agentDropdown, setAgentDropdown] = useState(false);

  const exitCriteria = ["No exit criterion", "System defined", "User defined", "Number of steps/tasks"]
  const [exitCriterion, setExitCriterion] = useState(exitCriteria[0]);
  const exitRef = useRef(null);
  const [exitDropdown, setExitDropdown] = useState(false);

  const [stepTime, setStepTime] = useState(500);

  const rollingRef = useRef(null);
  const [rollingDropdown, setRollingDropdown] = useState(false);

  const [selectedKnowledge, setSelectedKnowledge] = useState('');
  const [selectedKnowledgeId, setSelectedKnowledgeId] = useState(null);
  const knowledgeRef = useRef(null);
  const [knowledgeDropdown, setKnowledgeDropdown] = useState(false);

  const databases = ["Pinecone"]
  const [database, setDatabase] = useState(databases[0]);
  const databaseRef = useRef(null);
  const [databaseDropdown, setDatabaseDropdown] = useState(false);

  const permissions = ["God Mode", "RESTRICTED (Will ask for permission before using any tool)"]
  const [permission, setPermission] = useState(permissions[0]);
  const permissionRef = useRef(null);
  const [permissionDropdown, setPermissionDropdown] = useState(false);

  const [selectedTools, setSelectedTools] = useState([]);
  const [toolNames, setToolNames] = useState(['SearxSearch', 'Read File', 'Write File']);
  const toolkitRef = useRef(null);
  const [toolkitDropdown, setToolkitDropdown] = useState(false);

  const excludedToolkits = ["Thinking Toolkit", "Human Input Toolkit", "Resource Toolkit"];
  const [hasAPIkey, setHasAPIkey] = useState(false);

  const [createDropdown, setCreateDropdown] = useState(false);
  const [createModal, setCreateModal] = useState(false);

  const [scheduleData, setScheduleData] = useState(null);

  useEffect(() => {
    getOrganisationConfig(organisationId, "model_api_key")
      .then((response) => {
        const apiKey = response.data.value
        setHasAPIkey(!(apiKey === null || apiKey.replace(/\s/g, '') === ''));
      })
      .catch((error) => {
        console.error('Error fetching project:', error);
      });
  }, [organisationId]);

  const filterToolsByNames = () => {
    if (toolkitList) {
      const selectedToolIds = toolkits
        .flatMap(toolkit => toolkit.tools)
        .filter(tool => toolNames.includes(tool.name))
        .map(tool => tool.id);

      setLocalStorageArray("tool_ids_" + String(internalId), selectedToolIds, setSelectedTools);
    }
  };

  const handleIterationChange = (event) => {
    setLocalStorageValue("agent_iterations_" + String(internalId), parseInt(event.target.value), setIterations);
  };

  useEffect(() => {
    filterToolsByNames();
  }, [toolNames]);

  useEffect(() => {
    getLlmModels()
      .then((response) => {
        const models = response.data || [];
        const selected_model = localStorage.getItem("agent_model_" + String(internalId)) || '';
        setModelsArray(models);
        if(models.length > 0 && !selected_model) {
          setLocalStorageValue("agent_model_" + String(internalId), models[0], setModel);
        } else {
          setModel(selected_model);
        }
      })
      .catch((error) => {
        console.error('Error fetching models:', error);
      });

    if (template !== null) {
      setLocalStorageValue("agent_name_" + String(internalId), template.name, setAgentName);
      setLocalStorageValue("agent_description_" + String(internalId), template.description, setAgentDescription);
      setLocalStorageValue("advanced_options_" + String(internalId), true, setAdvancedOptions);
      setLocalStorageValue("agent_template_id_" + String(internalId), template.id, setAgentTemplateId);

      fetchAgentTemplateConfigLocal(template.id)
        .then((response) => {
          const data = response.data || [];
          setLocalStorageArray("agent_goals_" + String(internalId), data.goal, setGoals);
          setLocalStorageValue("agent_type_" + String(internalId), data.agent_type, setAgentType);
          setLocalStorageArray("agent_constraints_" + String(internalId), data.constraints, setConstraints);
          setLocalStorageValue("agent_iterations_" + String(internalId), data.max_iterations, setIterations);
          setLocalStorageValue("agent_step_time_" + String(internalId), data.iteration_interval, setStepTime);
          setLocalStorageValue("agent_permission_" + String(internalId), data.permission_type, setPermission);
          setLocalStorageArray("agent_instructions_" + String(internalId), data.instruction, setInstructions);
          setLocalStorageValue("agent_database_" + String(internalId), data.LTM_DB, setDatabase);
          setLocalStorageValue("agent_model_" + String(internalId), data.model, setModel);
          setLocalStorageArray("tool_names_" + String(internalId), data.tools, setToolNames);
          setLocalStorageValue("is_agent_template_" + String(internalId), true, setShowButton);
          setShowButton(true);
        })
        .catch((error) => {
          console.error('Error fetching template details:', error);
        });
    }
  }, []);

  useEffect(() => {
    function handleClickOutside(event) {
      if (modelRef.current && !modelRef.current.contains(event.target)) {
        setModelDropdown(false)
      }

      if (agentRef.current && !agentRef.current.contains(event.target)) {
        setAgentDropdown(false)
      }

      if (exitRef.current && !exitRef.current.contains(event.target)) {
        setExitDropdown(false)
      }

      if (rollingRef.current && !rollingRef.current.contains(event.target)) {
        setRollingDropdown(false)
      }

      if (knowledgeRef.current && !knowledgeRef.current.contains(event.target)) {
        setKnowledgeDropdown(false)
      }

      if (databaseRef.current && !databaseRef.current.contains(event.target)) {
        setDatabaseDropdown(false)
      }

      if (permissionRef.current && !permissionRef.current.contains(event.target)) {
        setPermissionDropdown(false)
      }

      if (toolkitRef.current && !toolkitRef.current.contains(event.target)) {
        setToolkitDropdown(false)
      }
    }

    document.addEventListener('mousedown', handleClickOutside);
    return () => {
      document.removeEventListener('mousedown', handleClickOutside);
    };
  }, []);

  const addTool = (tool) => {
    if (!selectedTools.includes(tool.id) && !toolNames.includes(tool.name)) {
      const updatedToolIds = [...selectedTools, tool.id];
      setLocalStorageArray("tool_ids_" + String(internalId), updatedToolIds, setSelectedTools);

      const updatedToolNames = [...toolNames, tool.name];
      setLocalStorageArray("tool_names_" + String(internalId), updatedToolNames, setToolNames);
    }
    setSearchValue('');
  };

  const addToolkit = (toolkit) => {
    const updatedToolIds = [...selectedTools];
    const updatedToolNames = [...toolNames];

    toolkit.tools.map((tool) => {
      if (!selectedTools.includes(tool.id) && !toolNames.includes(tool.name)) {
        updatedToolIds.push(tool.id);
        updatedToolNames.push(tool.name);
      }
    });

    setLocalStorageArray("tool_ids_" + String(internalId), updatedToolIds, setSelectedTools);
    setLocalStorageArray("tool_names_" + String(internalId), updatedToolNames, setToolNames);
    setSearchValue('');
  }

  const removeTool = (indexToDelete) => {
    const updatedToolIds = [...selectedTools];
    updatedToolIds.splice(indexToDelete, 1);
    setLocalStorageArray("tool_ids_" + String(internalId), updatedToolIds, setSelectedTools);

    const updatedToolNames = [...toolNames];
    updatedToolNames.splice(indexToDelete, 1);
    setLocalStorageArray("tool_names_" + String(internalId), updatedToolNames, setToolNames);
  };

  const handlePermissionSelect = (index) => {
    setLocalStorageValue("agent_permission_" + String(internalId), permissions[index], setPermission);
    setPermissionDropdown(false);
  };

  const handleDatabaseSelect = (index) => {
    setLocalStorageValue("agent_database_" + String(internalId), databases[index], setDatabase);
    setDatabaseDropdown(false);
  };


  const handleKnowledgeSelect = (index) => {
    setLocalStorageValue("agent_knowledge_" + String(internalId), knowledge[index].name, setSelectedKnowledge);
    setLocalStorageValue("agent_knowledge_id_" + String(internalId), knowledge[index].id, setSelectedKnowledgeId);
    setKnowledgeDropdown(false);
  };

  const handleStepChange = (event) => {
    setLocalStorageValue("agent_step_time_" + String(internalId), event.target.value, setStepTime);
  };

  const handleExitSelect = (index) => {
    setLocalStorageValue("agent_exit_criterion_" + String(internalId), exitCriteria[index], setExitCriterion);
    setExitDropdown(false);
  };

  const handleAgentSelect = (index) => {
    setLocalStorageValue("agent_type_" + String(internalId), agentTypes[index], setAgentType);
    setAgentDropdown(false);
  };

  const handleModelSelect = (index) => {
    setLocalStorageValue("agent_model_" + String(internalId), modelsArray[index], setModel);
    if (modelsArray[index] === "google-palm-bison-001") {
      setAgentType("Fixed Task Queue")
    }
    setModelDropdown(false);
  };

  const handleGoalChange = (index, newValue) => {
    const updatedGoals = [...goals];
    updatedGoals[index] = newValue;
    setLocalStorageArray("agent_goals_" + String(internalId), updatedGoals, setGoals);
  };

  const handleInstructionChange = (index, newValue) => {
    const updatedInstructions = [...instructions];
    updatedInstructions[index] = newValue;
    setLocalStorageArray("agent_instructions_" + String(internalId), updatedInstructions, setInstructions);
  };

  const handleConstraintChange = (index, newValue) => {
    const updatedConstraints = [...constraints];
    updatedConstraints[index] = newValue;
    setLocalStorageArray("agent_constraints_" + String(internalId), updatedConstraints, setConstraints);
  };

  const handleGoalDelete = (index) => {
    const updatedGoals = [...goals];
    updatedGoals.splice(index, 1);
    setLocalStorageArray("agent_goals_" + String(internalId), updatedGoals, setGoals);
  };

  const handleInstructionDelete = (index) => {
    const updatedInstructions = [...instructions];
    updatedInstructions.splice(index, 1);
    setLocalStorageArray("agent_instructions_" + String(internalId), updatedInstructions, setInstructions);
  };

  const handleConstraintDelete = (index) => {
    const updatedConstraints = [...constraints];
    updatedConstraints.splice(index, 1);
    setLocalStorageArray("agent_constraints_" + String(internalId), updatedConstraints, setConstraints);
  };

  const addGoal = () => {
    setLocalStorageArray("agent_goals_" + String(internalId), [...goals, 'new goal'], setGoals);
  };

  const addInstruction = () => {
    setLocalStorageArray("agent_instructions_" + String(internalId), [...instructions, 'new instructions'], setInstructions);
  };

  const addConstraint = () => {
    setLocalStorageArray("agent_constraints_" + String(internalId), [...constraints, 'new constraint'], setConstraints);
  };

  const handleNameChange = (event) => {
    setLocalStorageValue("agent_name_" + String(internalId), event.target.value, setAgentName);
  };

  const handleDescriptionChange = (event) => {
    setLocalStorageValue("agent_description_" + String(internalId), event.target.value, setAgentDescription);
  };
  const closeCreateModal = () => {
    setCreateModal(false);
    setCreateDropdown(false);
  };
  const preventDefault = (e) => {
    e.stopPropagation();
  };

  function uploadResource(agentId, fileData) {
    const formData = new FormData();
    formData.append('file', fileData.file);
    formData.append('name', fileData.name);
    formData.append('size', fileData.size);
    formData.append('type', fileData.type);

    return uploadFile(agentId, formData);
  }

  useEffect(() => {
    const keySet = (eventData) => {
      setHasAPIkey(true);
    };

    const handleAgentScheduling = (item) => {
      setScheduleData(item)
    };

    EventBus.on('keySet', keySet);
    EventBus.on('handleAgentScheduling', handleAgentScheduling);

    return () => {
      EventBus.off('keySet', keySet);
      EventBus.off('handleAgentScheduling', handleAgentScheduling);
    };
  });

  useEffect(() => {
    if (scheduleData) {
      handleAddAgent()
    }
  }, [scheduleData]);

  const validateAgentData = (isNewAgent) => {
    if (isNewAgent && !hasAPIkey) {
      toast.error("Your OpenAI/Palm API key is empty!", {autoClose: 1800});
      openNewTab(-3, "Settings", "Settings", false);
      return false;
    }

    if (agentName?.replace(/\s/g, '') === '') {
      toast.error("Agent name can't be blank", {autoClose: 1800});
      return false;
    }

    if (agentDescription?.replace(/\s/g, '') === '') {
      toast.error("Agent description can't be blank", {autoClose: 1800});
      return false;
    }

    const isEmptyGoal = goals.some((goal) => goal.replace(/\s/g, '') === '');
    if (isEmptyGoal) {
      toast.error("Goal can't be empty", {autoClose: 1800});
      return false;
    }

    if (selectedTools.length <= 0) {
      toast.error("Add atleast one tool", {autoClose: 1800});
      return false;
    }
<<<<<<< HEAD

    if (toolNames.includes('Knowledge Search') && !selectedKnowledge) {
      toast.error("Add atleast one knowledge", {autoClose: 1800});
      return;
    }

=======
    if(!modelsArray.includes(model)) {
      toast.error("Your key does not have access to the selected model", {autoClose: 1800});
      return
    }
>>>>>>> 993a1a83
    return true;
  }

  const handleAddAgent = () => {
    if (!validateAgentData(true)) {
      return;
    }

    setCreateClickable(false);

    let permission_type = permission;
    if (permission.includes("RESTRICTED")) {
      permission_type = "RESTRICTED";
    }

    const agentData = {
      "name": agentName,
      "project_id": selectedProjectId,
      "description": agentDescription,
      "goal": goals,
      "instruction": instructions,
      "agent_type": agentType,
      "constraints": constraints,
      "toolkits": [],
      "tools": selectedTools,
      "exit": exitCriterion,
      "iteration_interval": stepTime,
      "model": model,
      "max_iterations": maxIterations,
      "permission_type": permission_type,
      "LTM_DB": longTermMemory ? database : null,
      "user_timezone": getUserTimezone(),
      "knowledge" : toolNames.includes('Knowledge Search') ? selectedKnowledgeId : null,
    };

    const scheduleAgentData = {
      "agent_config": agentData,
      "schedule": scheduleData,
    }

    createAgent(createModal ? scheduleAgentData : agentData, createModal)
      .then((response) => {
        const agentId = response.data.id;
        const name = response.data.name;
        const executionId = response.data.execution_id;
        fetchAgents();

        if (addResources && input.length > 0) {
          const uploadPromises = input.map(fileData => {
            return uploadResource(agentId, fileData)
              .catch(error => {
                console.error('Error uploading resource:', error);
                return Promise.reject(error);
              });
          });

          Promise.all(uploadPromises)
            .then(() => {
              runExecution(agentId, name, executionId, createModal);
            })
            .catch(error => {
              console.error('Error uploading files:', error);
              setCreateClickable(true);
            });
        } else {
          runExecution(agentId, name, executionId, createModal);
        }
      })
      .catch((error) => {
        console.error('Error creating agent:', error);
        setCreateClickable(true);
      });
  };

  const finaliseAgentCreation = (agentId, name, executionId) => {
    toast.success('Agent created successfully', {autoClose: 1800});
    let timeoutValue = executionId ? 0 : 1500;

    setTimeout(() => {
      sendAgentData({
        id: agentId,
        name: name,
        contentType: "Agents",
        execution_id: executionId,
        internalId: createInternalId()
      });
      setCreateClickable(true);
      setCreateModal(false);
    }, timeoutValue)
  }

  function runExecution(agentId, name, executionId, createModal) {
    if (createModal) {
      finaliseAgentCreation(agentId, name, null);
      return;
    }

    updateExecution(executionId, {"status": 'RUNNING'})
      .then((response) => {
        finaliseAgentCreation(agentId, name, executionId);
      })
      .catch((error) => {
        setCreateClickable(true);
        console.error('Error updating execution:', error);
      });
  }

  const toggleToolkit = (e, id) => {
    e.stopPropagation();
    const toolkitToUpdate = toolkitList.find(toolkit => toolkit.id === id);
    if (toolkitToUpdate) {
      const newOpenValue = !toolkitToUpdate.isOpen;
      setToolkitOpen(id, newOpenValue);
    }
  };

  const setToolkitOpen = (id, isOpen) => {
    const updatedToolkits = toolkitList.map(toolkit =>
      toolkit.id === id ? {...toolkit, isOpen: isOpen} : {...toolkit, isOpen: false}
    );
    setToolkitList(updatedToolkits);
  };

  const clearTools = (e) => {
    e.stopPropagation();
    setLocalStorageArray("tool_names_" + String(internalId), [], setToolNames);
    setLocalStorageArray("tool_ids_" + String(internalId), [], setSelectedTools);
  };

  const handleFileInputChange = (event) => {
    const files = event.target.files;
    setFileData(files);
  };

  const handleDropAreaClick = () => {
    fileInputRef.current.click();
  };

  const handleDragEnter = (event) => {
    event.preventDefault();
    setIsDragging(true);
  };

  const handleDragLeave = () => {
    setIsDragging(false);
  };

  const handleDragOver = (event) => {
    event.preventDefault();
  };

  function updateTemplate() {

    if (!validateAgentData(false)) return;

    let permission_type = permission;
    if (permission.includes("RESTRICTED")) {
      permission_type = "RESTRICTED";
    }

    const agentTemplateConfigData = {
      "goal": goals,
      "instruction": instructions,
      "agent_type": agentType,
      "constraints": constraints,
      "tools": toolNames,
      "exit": exitCriterion,
      "iteration_interval": stepTime,
      "model": model,
      "max_iterations": maxIterations,
      "permission_type": permission_type,
      "LTM_DB": longTermMemory ? database : null,
    }
    const editTemplateData = {
      "name": agentName,
      "description": agentDescription,
      "agent_configs": agentTemplateConfigData
    }

    editAgentTemplate(agentTemplateId, editTemplateData)
      .then((response) => {
        if (response.status === 200) {
          toast.success('Agent template has been updated successfully!', {autoClose: 1800});
        }
      })
      .catch((error) => {
        toast.error("Error updating agent template")
        console.error('Error updating agent template:', error);
      });
  };

  function setFileData(files) {
    if (files.length > 0) {
      const fileData = {
        "file": files[0],
        "name": files[0].name,
        "size": files[0].size,
        "type": files[0].type,
      };
      const updatedFiles = [...input, fileData];
      setLocalStorageArray('agent_files_' + String(internalId), updatedFiles, setInput);
    }
  }

  function checkSelectedToolkit(toolkit) {
    const toolIds = toolkit.tools.map((tool) => tool.id);
    const toolNameList = toolkit.tools.map((tool) => tool.name);
    return toolIds.every((toolId) => selectedTools.includes(toolId)) && toolNameList.every((toolName) => toolNames.includes(toolName));
  }

  const handleDrop = (event) => {
    event.preventDefault();
    setIsDragging(false);
    const files = event.dataTransfer.files;
    setFileData(files);
  };

  const removeFile = (index) => {
    const updatedFiles = input.filter((file) => input.indexOf(file) !== index);
    setLocalStorageArray('agent_files_' + String(internalId), updatedFiles, setInput);
  };

  useEffect(() => {
    if (internalId !== null) {
      const has_resource = localStorage.getItem("has_resource_" + String(internalId)) || 'true';
      if (has_resource) {
        setAddResources(JSON.parse(has_resource));
      }

      const has_LTM = localStorage.getItem("has_LTM_" + String(internalId)) || 'true';
      if (has_LTM) {
        setLongTermMemory(JSON.parse(has_LTM));
      }

      const advanced_options = localStorage.getItem("advanced_options_" + String(internalId)) || 'false';
      if (advanced_options) {
        setAdvancedOptions(JSON.parse(advanced_options));
      }

      const is_agent_template = localStorage.getItem("is_agent_template_" + String(internalId));
      if (is_agent_template) {
        setShowButton(true);
      }

      const agent_name = localStorage.getItem("agent_name_" + String(internalId));
      if (agent_name) {
        setAgentName(agent_name);
      }

      const agent_template_id = localStorage.getItem("agent_template_id_"+ String(internalId));
      if(agent_template_id){
        setAgentTemplateId(agent_template_id)
      }

      const agent_description = localStorage.getItem("agent_description_" + String(internalId));
      if (agent_description) {
        setAgentDescription(agent_description);
      }

      const agent_goals = localStorage.getItem("agent_goals_" + String(internalId));
      if (agent_goals) {
        setGoals(JSON.parse(agent_goals));
      }

      const tool_ids = localStorage.getItem("tool_ids_" + String(internalId));
      if (tool_ids) {
        setSelectedTools(JSON.parse(tool_ids));
      }

      const tool_names = localStorage.getItem("tool_names_" + String(internalId));
      if (tool_names) {
        setToolNames(JSON.parse(tool_names));
      }

      const agent_instructions = localStorage.getItem("agent_instructions_" + String(internalId));
      if (agent_instructions) {
        setInstructions(JSON.parse(agent_instructions));
      }

      const agent_constraints = localStorage.getItem("agent_constraints_" + String(internalId));
      if (agent_constraints) {
        setConstraints(JSON.parse(agent_constraints));
      }

      const agent_model = localStorage.getItem("agent_model_" + String(internalId));
      if (agent_model) {
        setModel(agent_model);
      }

      const agent_type = localStorage.getItem("agent_type_" + String(internalId));
      if (agent_type) {
        setAgentType(agent_type);
      }

      const agent_database = localStorage.getItem("agent_database_" + String(internalId));
      if (agent_database) {
        setDatabase(agent_database);
      }

      const agent_permission = localStorage.getItem("agent_permission_" + String(internalId));
      if (agent_permission) {
        setPermission(agent_permission);
      }

      const exit_criterion = localStorage.getItem("agent_exit_criterion_" + String(internalId));
      if (exit_criterion) {
        setExitCriterion(exit_criterion);
      }

      const iterations = localStorage.getItem("agent_iterations_" + String(internalId));
      if (iterations) {
        setIterations(Number(iterations));
      }

      const step_time = localStorage.getItem("agent_step_time_" + String(internalId));
      if (step_time) {
        setStepTime(Number(step_time));
      }

      const agent_files = localStorage.getItem("agent_files_" + String(internalId));
      if (agent_files) {
        setInput(JSON.parse(agent_files));
      }
    }

    const agent_knowledge = localStorage.getItem("agent_knowledge_" + String(internalId));
    if (agent_knowledge) {
      setSelectedKnowledge(agent_knowledge);
    }
  }, [internalId])

  function openMarketplace() {
    openNewTab(-4, "Marketplace", "Marketplace", false);
    localStorage.setItem('marketplace_tab', 'market_knowledge');
  }

  return (<>
    <div className="row" style={{overflowY: 'scroll', height: 'calc(100vh - 92px)'}}>
      <div className="col-3"></div>
      <div className="col-6" style={{padding: '25px 20px'}}>
        <div>
          <div className={styles.page_title}>Create new agent</div>
        </div>
        <div style={{marginTop: '10px'}}>
          <div>
            <label className={styles.form_label}>Name</label>
            <input className="input_medium" type="text" value={agentName} onChange={handleNameChange}/>
          </div>
          <div style={{marginTop: '15px'}}>
            <label className={styles.form_label}>Description</label>
            <textarea className="textarea_medium" rows={3} value={agentDescription} onChange={handleDescriptionChange}/>
          </div>
          <div style={{marginTop: '15px'}}>
            <div><label className={styles.form_label}>Goals</label></div>
            {goals.map((goal, index) => (<div key={index} style={{
              marginBottom: '10px',
              display: 'flex',
              alignItems: 'center',
              justifyContent: 'space-between'
            }}>
              <div style={{flex: '1'}}><input className="input_medium" type="text" value={goal}
                                              onChange={(event) => handleGoalChange(index, event.target.value)}/></div>
              {goals.length > 1 && <div>
                <button className="secondary_button" style={{marginLeft: '4px', padding: '5px'}}
                        onClick={() => handleGoalDelete(index)}>
                  <Image width={20} height={21} src="/images/close.svg" alt="close-icon"/>
                </button>
              </div>}
            </div>))}
            <div>
              <button className="secondary_button" onClick={addGoal}>+ Add</button>
            </div>
          </div>

          <div style={{marginTop: '15px'}}>
            <div><label className={styles.form_label}>Instructions<span
              style={{fontSize: '9px'}}>&nbsp;(optional)</span></label></div>
            {instructions?.map((goal, index) => (<div key={index} style={{
              marginBottom: '10px',
              display: 'flex',
              alignItems: 'center',
              justifyContent: 'space-between'
            }}>
              <div style={{flex: '1'}}><input className="input_medium" type="text" value={goal}
                                              onChange={(event) => handleInstructionChange(index, event.target.value)}/>
              </div>
              {instructions.length > 1 && <div>
                <button className="secondary_button" style={{marginLeft: '4px', padding: '5px'}}
                        onClick={() => handleInstructionDelete(index)}>
                  <Image width={20} height={21} src="/images/close.svg" alt="close-icon"/>
                </button>
              </div>}
            </div>))}
            <div>
              <button className="secondary_button" onClick={addInstruction}>+ Add</button>
            </div>
          </div>

          <div style={{marginTop: '15px'}}>
            <label className={styles.form_label}>Model</label><br/>
            <div className="dropdown_container_search" style={{width: '100%'}}>
              <div className="custom_select_container" onClick={() => setModelDropdown(!modelDropdown)}
                   style={{width: '100%'}}>
                {model}<Image width={20} height={21}
                              src={!modelDropdown ? '/images/dropdown_down.svg' : '/images/dropdown_up.svg'}
                              alt="expand-icon"/>
              </div>
              <div>
                {modelDropdown && <div className="custom_select_options" ref={modelRef} style={{width: '100%'}}>
                  {modelsArray?.map((model, index) => (
                    <div key={index} className="custom_select_option" onClick={() => handleModelSelect(index)}
                         style={{padding: '12px 14px', maxWidth: '100%'}}>
                      {model}
                    </div>))}
                </div>}
              </div>
            </div>
          </div>
          <div style={{marginTop: '15px'}}>
            <label className={styles.form_label}>Tools</label>
            <div className="dropdown_container_search" style={{width: '100%'}}>
              <div className="custom_select_container" onClick={() => setToolkitDropdown(!toolkitDropdown)}
                   style={{width: '100%', alignItems: 'flex-start'}}>
                {toolNames && toolNames.length > 0 ? <div style={{display: 'flex', flexWrap: 'wrap', width: '100%'}}>
                  {toolNames.map((tool, index) => (
                    <div key={index} className="tool_container" style={{margin: '2px'}} onClick={preventDefault}>
                      <div className={styles.tool_text}>{tool}</div>
                      <div><Image width={12} height={12} src='/images/close.svg' alt="close-icon"
                                  style={{margin: '-2px -5px 0 2px'}} onClick={() => removeTool(index)}/></div>
                    </div>))}
                  <input type="text" className="dropdown_search_text" value={searchValue}
                         onChange={(e) => setSearchValue(e.target.value)} onFocus={() => setToolkitDropdown(true)}
                         onClick={(e) => e.stopPropagation()}/>
                </div> : <div style={{color: '#666666'}}>Select Tools</div>}
                <div style={{display: 'inline-flex'}}>
                  <Image width={20} height={21} onClick={(e) => clearTools(e)} src='/images/clear_input.svg'
                         alt="clear-input"/>
                  <Image width={20} height={21}
                         src={!toolkitDropdown ? '/images/dropdown_down.svg' : '/images/dropdown_up.svg'}
                         alt="expand-icon"/>
                </div>
              </div>
              <div>
                {toolkitDropdown && <div className="custom_select_options" ref={toolkitRef} style={{width: '100%'}}>
                  {toolkitList && toolkitList.filter((toolkit) => toolkit.tools ? toolkit.tools.some((tool) => tool.name.toLowerCase().includes(searchValue.toLowerCase())) : false).map((toolkit, index) => (
                    <div key={index}>
                      {toolkit.name !== null && !excludedToolkits.includes(toolkit.name) && <div>
                        <div onClick={() => addToolkit(toolkit)} className="custom_select_option" style={{
                          padding: '10px 14px',
                          maxWidth: '100%',
                          display: 'flex',
                          alignItems: 'center',
                          justifyContent: 'space-between'
                        }}>
                          <div style={{display: 'flex', alignItems: 'center', justifyContent: 'flex-start'}}>
                            <div onClick={(e) => toggleToolkit(e, toolkit.id)}
                                 style={{marginLeft: '-8px', marginRight: '8px'}}>
                              <Image src={toolkit.isOpen ? "/images/arrow_down.svg" : "/images/arrow_forward.svg"}
                                     width={11} height={11} alt="expand-arrow"/>
                            </div>
                            <div style={{width: '100%'}}>{toolkit.name}</div>
                          </div>
                          {checkSelectedToolkit(toolkit) && <div style={{order: '1', marginLeft: '10px'}}>
                            <Image src="/images/tick.svg" width={17} height={17} alt="selected-toolkit"/>
                          </div>}
                        </div>
                        {toolkit.isOpen && toolkit.tools.filter((tool) => tool.name ? tool.name.toLowerCase().includes(searchValue.toLowerCase()) : true).map((tool, index) => (
                          <div key={index} className="custom_select_option" onClick={() => addTool(tool)} style={{
                            padding: '10px 14px 10px 40px',
                            maxWidth: '100%',
                            display: 'flex',
                            alignItems: 'center',
                            justifyContent: 'space-between'
                          }}>
                            <div>{tool.name}</div>
                            {(selectedTools.includes(tool.id) || toolNames.includes(tool.name)) &&
                              <div style={{order: '1', marginLeft: '10px'}}>
                                <Image src="/images/tick.svg" width={17} height={17} alt="selected-tool"/>
                              </div>}
                          </div>))}
                      </div>}
                    </div>))}
                </div>}
              </div>
            </div>
          </div>
          {toolNames.includes("Knowledge Search") && <div style={{marginTop: '5px'}}>
            <label className={styles.form_label}>Add knowledge</label>
            <div className="dropdown_container_search" style={{width: '100%'}}>
              <div className="custom_select_container" onClick={() => setKnowledgeDropdown(!knowledgeDropdown)}
                   style={selectedKnowledge ? {width: '100%'} : {width: '100%', color: '#888888'}}>
                {selectedKnowledge || 'Select knowledge'}<Image width={20} height={21}
                                                                src={!knowledgeDropdown ? '/images/dropdown_down.svg' : '/images/dropdown_up.svg'}
                                                                alt="expand-icon"/>
              </div>
              <div>
                {knowledgeDropdown && knowledge && knowledge.length > 0 &&
                  <div className="custom_select_options" ref={knowledgeRef} style={{width: '100%'}}>
                    {knowledge.map((item, index) => (
                      <div key={index} className="custom_select_option" onClick={() => handleKnowledgeSelect(index)}
                           style={{padding: '12px 14px', maxWidth: '100%'}}>
                        {item.name}
                      </div>))}
                    <div className={styles1.knowledge_db}
                         style={{maxWidth: '100%', borderTop: '1px solid #3F3A4E'}}>
                      <div className="custom_select_option"
                           style={{padding: '12px 14px', maxWidth: '100%', borderRadius: '0'}}
                           onClick={() => sendKnowledgeData({
                             id: -6,
                             name: "new knowledge",
                             contentType: "Add_Knowledge",
                             internalId: createInternalId()
                           })}>
                        <Image width={15} height={15} src="/images/plus_symbol.svg" alt="add-icon"/>&nbsp;&nbsp;Add
                        new knowledge
                      </div>
                    </div>
                    <div className={styles1.knowledge_db}
                         style={{maxWidth: '100%', borderTop: '1px solid #3F3A4E'}}>
                      <div className="custom_select_option" style={{
                        padding: '12px 14px',
                        maxWidth: '100%',
                        borderTopLeftRadius: '0',
                        borderTopRightRadius: '0'
                      }}
                           onClick={openMarketplace}>
                        <Image width={15} height={15} src="/images/widgets.svg"
                               alt="marketplace"/>&nbsp;&nbsp;Browse knowledge from marketplace
                      </div>
                    </div>
                  </div>}
                {knowledgeDropdown && knowledge && knowledge.length <= 0 &&
                  <div className="custom_select_options" ref={knowledgeRef}
                       style={{width: '100%', maxHeight: '400px'}}>
                    <div style={{
                      display: 'flex',
                      flexDirection: 'column',
                      alignItems: 'center',
                      justifyContent: 'center',
                      marginTop: '30px',
                      marginBottom: '20px',
                      width: '100%'
                    }}>
                      <Image width={150} height={60} src="/images/no_permissions.svg" alt="no-permissions"/>
                      <span className={styles.feed_title} style={{marginTop: '8px'}}>No knowledge found</span>
                    </div>
                    <div className={styles1.knowledge_db}
                         style={{maxWidth: '100%', borderTop: '1px solid #3F3A4E'}}>
                      <div className="custom_select_option"
                           style={{padding: '12px 14px', maxWidth: '100%', borderRadius: '0'}}
                           onClick={() => sendKnowledgeData({
                             id: -6,
                             name: "new knowledge",
                             contentType: "Add_Knowledge",
                             internalId: createInternalId()
                           })}>
                        <Image width={15} height={15} src="/images/plus_symbol.svg" alt="add-icon"/>&nbsp;&nbsp;Add
                        new knowledge
                      </div>
                    </div>
                    <div className={styles1.knowledge_db}
                         style={{maxWidth: '100%', borderTop: '1px solid #3F3A4E'}}>
                      <div className="custom_select_option" style={{
                        padding: '12px 14px',
                        maxWidth: '100%',
                        borderTopLeftRadius: '0',
                        borderTopRightRadius: '0'
                      }}
                           onClick={openMarketplace}>
                        <Image width={15} height={15} src="/images/widgets.svg"
                               alt="marketplace"/>&nbsp;&nbsp;Browse knowledge from marketplace
                      </div>
                    </div>
                  </div>}
              </div>
            </div>
          </div>}
          <div style={{marginTop: '15px'}}>
            <button className="medium_toggle"
                    onClick={() => setLocalStorageValue("advanced_options_" + String(internalId), !advancedOptions, setAdvancedOptions)}
                    style={advancedOptions ? {background: '#494856'} : {}}>
              {advancedOptions ? 'Hide Advanced Options' : 'Show Advanced Options'}{advancedOptions ?
              <Image style={{marginLeft: '10px'}} width={20} height={21} src="/images/dropdown_up.svg"
                     alt="expand-icon"/> :
              <Image style={{marginLeft: '10px'}} width={20} height={21} src="/images/dropdown_down.svg"
                     alt="expand-icon"/>}
            </button>
          </div>
          {advancedOptions &&
            <div>
              <div style={{marginTop: '15px'}}>
                <label className={styles.form_label}>Agent Type</label><br/>
                <div className="dropdown_container_search" style={{width: '100%'}}>
                  <div className="custom_select_container" onClick={() => setAgentDropdown(!agentDropdown)}
                       style={{width: '100%'}}>
                    {agentType}<Image width={20} height={21}
                                      src={!agentDropdown ? '/images/dropdown_down.svg' : '/images/dropdown_up.svg'}
                                      alt="expand-icon"/>
                  </div>
                  <div>
                    {agentDropdown && <div className="custom_select_options" ref={agentRef} style={{width: '100%'}}>
                      {agentTypes.map((agent, index) => (
                        <div key={index} className="custom_select_option" onClick={() => handleAgentSelect(index)}
                             style={{padding: '12px 14px', maxWidth: '100%'}}>
                          {agent}
                        </div>))}
                    </div>}
                  </div>
                </div>
              </div>
              <div style={{marginTop: '15px'}}>
                <div style={{display: 'flex'}}>
                  <input className="checkbox" type="checkbox" checked={addResources}
                         onChange={() => setLocalStorageValue("has_resource_" + String(internalId), !addResources, setAddResources)}/>
                  <label className={styles.form_label} style={{marginLeft: '7px', cursor: 'pointer'}}
                         onClick={() => setLocalStorageValue("has_resource_" + String(internalId), !addResources, setAddResources)}>
                    Add Resources
                  </label>
                </div>
              </div>
              <div style={{width: '100%', height: 'auto', marginTop: '10px'}}>
                {addResources && <div style={{paddingBottom: '10px'}}>
                  <div className={`file-drop-area ${isDragging ? 'dragging' : ''}`} onDragEnter={handleDragEnter}
                       onDragLeave={handleDragLeave} onDragOver={handleDragOver} onDrop={handleDrop}
                       onClick={handleDropAreaClick}>
                    <div><p style={{textAlign: 'center', color: 'white', fontSize: '14px'}}>+ Choose or drop a file
                      here</p>
                      <p style={{textAlign: 'center', color: '#888888', fontSize: '12px'}}>Supported file formats are
                        txt, pdf, docx, epub, csv, pptx only</p>
                      <input type="file" ref={fileInputRef} style={{display: 'none'}} onChange={handleFileInputChange}/>
                    </div>
                  </div>
                  <div className={styles.agent_resources}>
                    {input.map((file, index) => (
                      <div key={index} className={styles.history_box}
                           style={{background: '#272335', padding: '0px 10px', width: '100%', cursor: 'default'}}>
                        <div style={{display: 'flex', alignItems: 'center', justifyContent: 'flex-start'}}>
                          <div><Image width={28} height={46} src={returnResourceIcon(file)} alt="pdf-icon"/></div>
                          <div style={{marginLeft: '5px', width: '100%'}}>
                            <div style={{fontSize: '11px'}} className={styles.single_line_block}>{file.name}</div>
                            <div style={{
                              color: '#888888',
                              fontSize: '9px'
                            }}>{file.type.split("/")[1]}{file.size !== '' ? ` • ${formatBytes(file.size)}` : ''}</div>
                          </div>
                          <div style={{cursor: 'pointer'}} onClick={() => removeFile(index)}><Image width={20}
                                                                                                    height={20}
                                                                                                    src='/images/close.svg'
                                                                                                    alt="close-icon"/>
                          </div>
                        </div>
                      </div>
                    ))}
                  </div>
                </div>}
              </div>
              <div style={{marginTop: '15px'}}>
                <div><label className={styles.form_label}>Constraints</label></div>
                {constraints.map((constraint, index) => (<div key={index} style={{
                  marginBottom: '10px',
                  display: 'flex',
                  alignItems: 'center',
                  justifyContent: 'space-between'
                }}>
                  <div style={{flex: '1'}}><input className="input_medium" type="text" value={constraint}
                                                  onChange={(event) => handleConstraintChange(index, event.target.value)}/>
                  </div>
                  <div>
                    <button className="secondary_button" style={{marginLeft: '4px', padding: '5px'}}
                            onClick={() => handleConstraintDelete(index)}>
                      <Image width={20} height={21} src="/images/close.svg" alt="close-icon"/>
                    </button>
                  </div>
                </div>))}
                <div>
                  <button className="secondary_button" onClick={addConstraint}>+ Add</button>
                </div>
              </div>
              <div style={{marginTop: '15px'}}>
                <label className={styles.form_label}>Max iterations</label>
                <div style={{display: 'flex', alignItems: 'center', justifyContent: 'space-between'}}>
                  <input style={{width: '90%'}} type="range" min={5} max={100} value={maxIterations}
                         onChange={handleIterationChange}/>
                  <input style={{width: '9%', order: '1', textAlign: 'center', paddingLeft: '0', paddingRight: '0'}}
                         disabled={true} className="input_medium" type="text" value={maxIterations}/>
                </div>
              </div>
              {/*<div style={{marginTop: '15px'}}>*/}
              {/*  <label className={styles.form_label}>Exit criterion</label>*/}
              {/*  <div className="dropdown_container_search" style={{width:'100%'}}>*/}
              {/*    <div className="custom_select_container" onClick={() => setExitDropdown(!exitDropdown)} style={{width:'100%'}}>*/}
              {/*      {exitCriterion}<Image width={20} height={21} src={!exitDropdown ? '/images/dropdown_down.svg' : '/images/dropdown_up.svg'} alt="expand-icon"/>*/}
              {/*    </div>*/}
              {/*    <div>*/}
              {/*      {exitDropdown && <div className="custom_select_options" ref={exitRef} style={{width:'100%'}}>*/}
              {/*        {exitCriteria.map((exit, index) => (<div key={index} className="custom_select_option" onClick={() => handleExitSelect(index)} style={{padding:'12px 14px',maxWidth:'100%'}}>*/}
              {/*          {exit}*/}
              {/*        </div>))}*/}
              {/*      </div>}*/}
              {/*    </div>*/}
              {/*  </div>*/}
              {/*</div>*/}
              <div style={{marginTop: '15px'}}>
                <label className={styles.form_label}>Time between steps (in milliseconds)</label>
                <input className="input_medium" type="number" value={stepTime} onChange={handleStepChange}/>
              </div>
              {/*<div style={{marginTop: '15px'}}>*/}
              {/*  <div style={{display:'flex'}}>*/}
              {/*    <input className="checkbox" type="checkbox" checked={longTermMemory} onChange={() => setLocalStorageValue("has_LTM_" + String(internalId), !longTermMemory, setLongTermMemory)} />*/}
              {/*    <label className={styles.form_label} style={{marginLeft:'7px',cursor:'pointer'}} onClick={() => setLocalStorageValue("has_LTM_" + String(internalId), !longTermMemory, setLongTermMemory)}>*/}
              {/*      Long term memory*/}
              {/*    </label>*/}
              {/*  </div>*/}
              {/*</div>*/}
              {/*{longTermMemory === true && <div style={{marginTop: '10px'}}>*/}
              {/*  <label className={styles.form_label}>Choose an LTM database</label>*/}
              {/*  <div className="dropdown_container_search" style={{width:'100%'}}>*/}
              {/*    <div className="custom_select_container" onClick={() => setDatabaseDropdown(!databaseDropdown)} style={{width:'100%'}}>*/}
              {/*      {database}<Image width={20} height={21} src={!databaseDropdown ? '/images/dropdown_down.svg' : '/images/dropdown_up.svg'} alt="expand-icon"/>*/}
              {/*    </div>*/}
              {/*    <div>*/}
              {/*      {databaseDropdown && <div className="custom_select_options" ref={databaseRef} style={{width:'100%'}}>*/}
              {/*        {databases.map((data, index) => (<div key={index} className="custom_select_option" onClick={() => handleDatabaseSelect(index)} style={{padding:'12px 14px',maxWidth:'100%'}}>*/}
              {/*          {data}*/}
              {/*        </div>))}*/}
              {/*      </div>}*/}
              {/*    </div>*/}
              {/*  </div>*/}
              {/*</div>}*/}
              <div style={{marginTop: '15px'}}>
                <label className={styles.form_label}>Permission Type</label>
                <div className="dropdown_container_search" style={{width: '100%'}}>
                  <div className="custom_select_container" onClick={() => setPermissionDropdown(!permissionDropdown)}
                       style={{width: '100%'}}>
                    {permission}<Image width={20} height={21}
                                       src={!permissionDropdown ? '/images/dropdown_down.svg' : '/images/dropdown_up.svg'}
                                       alt="expand-icon"/>
                  </div>
                  <div className="mb_34">
                    {permissionDropdown &&
                      <div className="custom_select_options mb_30" ref={permissionRef} style={{width: '100%'}}>
                        {permissions.map((permit, index) => (<div key={index} className="custom_select_option"
                                                                  onClick={() => handlePermissionSelect(index)}
                                                                  style={{padding: '12px 14px', maxWidth: '100%'}}>
                          {permit}
                        </div>))}
                      </div>}
                  </div>
                </div>
              </div>
            </div>
          }

          <div style={{marginTop: '10px', display: 'flex', justifyContent: 'flex-end'}}>
            <button style={{marginRight: '7px'}} className="secondary_button"
                    onClick={() => removeTab(-1, "new agent", "Create_Agent", internalId)}>Cancel
            </button>
            {showButton && (
              <button style={{ marginRight: '7px' }} className="secondary_button"
              onClick={() => {updateTemplate()}}>
                Update Template
              </button>
            )}
            <div style={{display: 'flex', position: 'relative'}}>
              {createDropdown && (<div className="create_agent_dropdown_options" onClick={() => {setCreateModal(true);setCreateDropdown(false);}}>Create & Schedule Run
              </div>)}
              <div className="primary_button"
                   style={{backgroundColor: 'white', marginBottom: '4px', paddingLeft: '0', paddingRight: '5px'}}>
                <button disabled={!createClickable} className="primary_button" style={{paddingRight: '5px'}}
                        onClick={handleAddAgent}>{createClickable ? 'Create and Run' : 'Creating Agent...'}</button>
                <button onClick={() => setCreateDropdown(!createDropdown)}
                        style={{border: 'none', backgroundColor: 'white'}}>
                  <Image width={20} height={21}
                         src={!createDropdown ? '/images/dropdown_down.svg' : '/images/dropdown_up.svg'}
                         alt="expand-icon"/>
                </button>
              </div>
            </div>
          </div>

          {createModal && (
            <AgentSchedule env={env} internalId={internalId} closeCreateModal={closeCreateModal} type="create_agent"/>
          )}

        </div>
      </div>
      <div className="col-3"></div>
    </div>
    <ToastContainer/>
  </>)
}<|MERGE_RESOLUTION|>--- conflicted
+++ resolved
@@ -24,7 +24,6 @@
 import 'moment-timezone';
 import AgentSchedule from "@/pages/Content/Agents/AgentSchedule";
 
-<<<<<<< HEAD
 export default function AgentCreate({
                                       sendAgentData,
                                       knowledge,
@@ -34,11 +33,9 @@
                                       organisationId,
                                       template,
                                       internalId,
-                                      sendKnowledgeData
+                                      sendKnowledgeData,
+                                      env
                                     }) {
-=======
-export default function AgentCreate({sendAgentData, selectedProjectId, fetchAgents, toolkits, organisationId, template, internalId, env}) {
->>>>>>> 993a1a83
   const [advancedOptions, setAdvancedOptions] = useState(false);
   const [agentName, setAgentName] = useState("");
   const [agentTemplateId, setAgentTemplateId] = useState(null);
@@ -428,19 +425,17 @@
       toast.error("Add atleast one tool", {autoClose: 1800});
       return false;
     }
-<<<<<<< HEAD
 
     if (toolNames.includes('Knowledge Search') && !selectedKnowledge) {
       toast.error("Add atleast one knowledge", {autoClose: 1800});
       return;
     }
 
-=======
     if(!modelsArray.includes(model)) {
       toast.error("Your key does not have access to the selected model", {autoClose: 1800});
       return
     }
->>>>>>> 993a1a83
+    
     return true;
   }
 
