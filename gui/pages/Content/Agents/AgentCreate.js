--- conflicted
+++ resolved
@@ -10,13 +10,8 @@
   getLlmModels,
   updateExecution,
   uploadFile,
-<<<<<<< HEAD
   getAgentDetails, addAgentRun,
-  getAgentWorkflows, publishTemplateToMarketplace
-=======
-  getAgentDetails, addAgentRun, fetchModels,
-  getAgentWorkflows
->>>>>>> 5c5a193e
+  getAgentWorkflows, publishTemplateToMarketplace, fetchModels
 } from "@/pages/api/DashboardService";
 import {
   formatBytes,
@@ -169,7 +164,6 @@
         } else {
           setModel(selected_model);
         }
-        console.log(response)
       })
       .catch((error) => {
         console.error('Error fetching models:', error);
