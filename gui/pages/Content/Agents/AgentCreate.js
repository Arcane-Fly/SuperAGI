--- conflicted
+++ resolved
@@ -10,13 +10,8 @@
   getLlmModels,
   updateExecution,
   uploadFile,
-<<<<<<< HEAD
-  getAgentDetails, addAgentRun,
-  getAgentWorkflows, publishTemplateToMarketplace, fetchModels
-=======
   getAgentDetails, addAgentRun, fetchModels,
-  getAgentWorkflows, validateOrAddModels
->>>>>>> 42f79ade
+  getAgentWorkflows, validateOrAddModels, publishTemplateToMarketplace
 } from "@/pages/api/DashboardService";
 import {
   formatBytes,
@@ -131,7 +126,6 @@
   useEffect(() => {
     getOrganisationConfig(organisationId, "model_api_key")
       .then((response) => {
-        console.log(response.data['api_key'])
         const apiKey = response.data['api_key']
         setHasAPIkey(!(apiKey === null));
       })
