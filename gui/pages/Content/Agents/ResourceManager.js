import React, {useState, useRef, useEffect} from 'react';
import styles from './Agents.module.css';
import Image from "next/image";
import {ToastContainer, toast} from 'react-toastify';
import 'react-toastify/dist/ReactToastify.css';
import {getResources, uploadFile} from "@/pages/api/DashboardService";
import {formatBytes, downloadFile} from "@/utils/utils";

export default function ResourceManager({agentId}) {
  const [output, setOutput] = useState([]);
  const [input, setInput] = useState([]);
  const [channel, setChannel] = useState('input')
  const [isDragging, setIsDragging] = useState(false);
  const fileInputRef = useRef(null);
  const pdf_icon = '/images/pdf_file.svg'
  const txt_icon = '/images/txt_file.svg'

  const handleFileInputChange = (event) => {
    const files = event.target.files;
    if (files.length > 0) {
      const fileData = {
        "file": files[0],
        "name": files[0].name,
        "size": files[0].size,
        "type": files[0].type,
      };
      uploadResource(fileData);
    }
  };

  const handleDropAreaClick = () => {
    fileInputRef.current.click();
  };

  const handleDragEnter = (event) => {
    event.preventDefault();
    setIsDragging(true);
  };

  const handleDragLeave = () => {
    setIsDragging(false);
  };

  const handleDragOver = (event) => {
    event.preventDefault();
  };

  const handleDrop = (event) => {
    event.preventDefault();
    setIsDragging(false);
    const files = event.dataTransfer.files;
    if (files.length > 0) {
      const fileData = {
        "file": files[0],
        "name": files[0].name,
        "size": files[0].size,
        "type": files[0].type,
      };
      uploadResource(fileData);
    }
  };

  useEffect(() => {
    fetchResources();
  }, [agentId]);

  function uploadResource(fileData) {
    const formData = new FormData();
    formData.append('file', fileData.file);
    formData.append('name', fileData.name);
    formData.append('size', fileData.size);
    formData.append('type', fileData.type);

<<<<<<< HEAD
    axios.post(`${baseUrl()}/resources/add/${agentId}`, formData)
=======
    uploadFile(agentId, formData)
>>>>>>> fa893ad4
      .then((response) => {
        fetchResources();
        toast.success('Resource added successfully', { autoClose: 1800 });
      })
      .catch((error) => {
        toast.error('Unsupported file format', { autoClose: 1800 });
        console.error('Error uploading resource:', error);
      });
  }

  function fetchResources() {
    getResources(agentId)
      .then((response) => {
        const resources = response.data;
        const inputFiles = resources.filter((resource) => resource.channel === 'INPUT');
        const outputFiles = resources.filter((resource) => resource.channel === 'OUTPUT');
        setInput(inputFiles);
        setOutput(outputFiles);
      })
      .catch((error) => {
        console.error('Error fetching resources:', error);
      });
  }

  const ResourceItem = ({ file }) => {
    const isPDF = file.type === 'application/pdf';
    const isTXT = file.type === 'application/txt' || file.type === 'text/plain';

    return (
      <div onClick={() => downloadFile(file.id)} className={styles.history_box} style={{ background: '#272335', padding: '0px 10px', width: '49.5%' }}>
        <div style={{ display: 'flex', alignItems: 'center', justifyContent: 'flex-start' }}>
          {isPDF && <div><Image width={28} height={46} src={pdf_icon} alt="file-icon" /></div>}
          {isTXT && <div><Image width={28} height={46} src={txt_icon} alt="file-icon" /></div>}
          {!isTXT && !isPDF && <div><Image width={28} height={46} src="/images/default_file.svg" alt="file-icon" /></div>}
          <div style={{ marginLeft: '5px', width:'100%' }}>
            <div style={{ fontSize: '11px' }} className={styles.single_line_block}>{file.name}</div>
            <div style={{ color: '#888888', fontSize: '9px' }}>{file.type.split("/")[1]}{file.size !== '' ? ` • ${formatBytes(file.size)}` : ''}</div>
          </div>
        </div>
      </div>
    );
  };

  const ResourceList = ({ files }) => (
    <div className={styles.resources}>
      {files.map((file, index) => (
        <ResourceItem key={index} file={file} />
      ))}
    </div>
  );

  return (<>
    <div className={styles.detail_top} style={{height:'auto',marginBottom:'10px'}}>
      <div style={{display:'flex',overflowX:'scroll'}}>
        <div>
          <button onClick={() => setChannel('input')} className={styles.tab_button} style={channel === 'input' ? {background:'#454254',padding:'5px 10px'} : {background:'transparent',padding:'5px 10px'}}>
            Input
          </button>
        </div>
        <div>
          <button onClick={() => setChannel('output')} className={styles.tab_button} style={channel === 'output' ? {background:'#454254',padding:'5px 10px'} : {background:'transparent',padding:'5px 10px'}}>
            Output
          </button>
        </div>
      </div>
    </div>
    <div className={styles.detail_body} style={{height:'auto'}}>
      {channel === 'input' && <div style={{paddingBottom:'10px'}}>
        <div className={`file-drop-area ${isDragging ? 'dragging' : ''}`} onDragEnter={handleDragEnter} onDragLeave={handleDragLeave} onDragOver={handleDragOver} onDrop={handleDrop} onClick={handleDropAreaClick}>
          <div><p style={{textAlign:'center',color:'white',fontSize:'14px'}}>+ Choose or drop a file here</p>
          <p style={{textAlign:'center',color:'#888888',fontSize:'12px'}}>Supported file format .txt</p>
            <input type="file" ref={fileInputRef} accept=".pdf,.txt" style={{ display: 'none' }} onChange={handleFileInputChange}/></div>
        </div>
      </div>}
      <ResourceList files={channel === 'output' ? output : input} />
    </div>
    <ToastContainer/>
  </>)
}<|MERGE_RESOLUTION|>--- conflicted
+++ resolved
@@ -71,11 +71,7 @@
     formData.append('size', fileData.size);
     formData.append('type', fileData.type);
 
-<<<<<<< HEAD
-    axios.post(`${baseUrl()}/resources/add/${agentId}`, formData)
-=======
     uploadFile(agentId, formData)
->>>>>>> fa893ad4
       .then((response) => {
         fetchResources();
         toast.success('Resource added successfully', { autoClose: 1800 });
