--- conflicted
+++ resolved
@@ -30,14 +30,7 @@
       }
     }
   };
-<<<<<<< HEAD
-=======
-  const handleFileInputChange = (event) => {
-    const files = event.target.files;
-    handleFile(files);
-  };
 
->>>>>>> 1b46b254
   const handleFileInputChange = (event) => {
     const files = event.target.files;
     handleFile(files);
