--- conflicted
+++ resolved
@@ -157,16 +157,22 @@
         setDeleteModal(false);
         if (response.status === 200) {
           EventBus.emit('reFetchAgents', {});
-          EventBus.emit('removeTab',{element: {id: agentId, name: agentName, contentType: "Agents", internalId: internalId}})
+          EventBus.emit('removeTab', {
+            element: {
+              id: agentId,
+              name: agentName,
+              contentType: "Agents",
+              internalId: internalId
+            }
+          })
           toast.success("Agent Deleted Successfully", {autoClose: 1800});
+        } else {
+          toast.error("Agent Could not be Deleted", {autoClose: 1800});
         }
-        else{
-          toast.error("Agent Could not be Deleted", { autoClose: 1800 });
-        }
       })
       .catch((error) => {
         setDeleteModal(false);
-        toast.error("Agent Could not be Deleted", { autoClose: 1800 });
+        toast.error("Agent Could not be Deleted", {autoClose: 1800});
         console.error("Agent could not be deleted: ", error);
       });
   }
@@ -370,10 +376,7 @@
                   {agent && !agent.is_running && !agent.is_scheduled &&
                     <li className="dropdown_item" onClick={() => setCreateModal(true)}>Schedule Run</li>}
                 </div>)}
-<<<<<<< HEAD
                 <li className="dropdown_item" onClick={() => setDeleteModal(true)}>Delete Agent</li>
-=======
->>>>>>> fc580de1
               </ul>
             </div>}
 
@@ -471,7 +474,7 @@
         </div>
       </div>
 
-      
+
       {runModal && (<div className="modal" onClick={closeRunModal}>
         <div className="modal-content" style={{width: '35%'}} onClick={preventDefault}>
           <div className={styles.detail_name}>Run agent name</div>
@@ -536,15 +539,16 @@
       </div>)}
 
       {deleteModal && (<div className="modal" onClick={closeDeleteModal}>
-      <div className="modal-content" style={{width: '502px', padding: '16px', gap: '24px' }} onClick={preventDefault}>
+        <div className="modal-content" style={{width: '502px', padding: '16px', gap: '24px'}} onClick={preventDefault}>
           <div>
             <label className={styles.delete_agent_modal_label}>Delete Agent</label>
           </div>
           <div>
-          <label className={styles.delete_modal_text}>All the runs and details of this agent will be deleted. Are you sure you want to proceed?</label>
-          </div>
-          <div style={{ display: 'flex', justifyContent: 'flex-end' }}>
-            <button className="secondary_button" style={{ marginRight: '10px' }} onClick={closeDeleteModal}>
+            <label className={styles.delete_modal_text}>All the runs and details of this agent will be deleted. Are you
+              sure you want to proceed?</label>
+          </div>
+          <div style={{display: 'flex', justifyContent: 'flex-end'}}>
+            <button className="secondary_button" style={{marginRight: '10px'}} onClick={closeDeleteModal}>
               Cancel
             </button>
             <button className="primary_button" onClick={() => handleDeleteAgent()}>
@@ -553,7 +557,7 @@
           </div>
         </div>
       </div>)}
-      
+
 
     </div>
     <ToastContainer/>
