--- conflicted
+++ resolved
@@ -367,14 +367,9 @@
                   }}>Resume</li>}
                 {agentExecutions && agentExecutions.length > 1 && <li className="dropdown_item" onClick={() => {
                   updateRunStatus("TERMINATED")
-<<<<<<< HEAD
                 }}>Delete Run</li>}
 
                 {agent?.is_scheduled ? (<div>
-=======
-                }}>Delete</li>}
-                {agent && agent.is_scheduled ? (<div>
->>>>>>> 44778339
                   <li className="dropdown_item" onClick={handleEditScheduleClick}>Edit Schedule</li>
                   <li className="dropdown_item" onClick={handleStopScheduleClick}>Stop Schedule</li>
                 </div>) : (<div>
