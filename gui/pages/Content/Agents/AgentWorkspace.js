--- conflicted
+++ resolved
@@ -208,11 +208,7 @@
 
   return (<>
     <div style={{display:'flex'}}>
-<<<<<<< HEAD
       {history  && selectedRun !== null && <RunHistory runs={agentExecutions} selectedRunId={selectedRun?.id} setSelectedRun={setSelectedRun} setHistory={setHistory}/>}
-=======
-      {history  && selectedRun !== null && <RunHistory runs={agentExecutions} selectedRunId={selectedRun.id} setSelectedRun={setSelectedRun} setHistory={setHistory} setAgentExecutions={setAgentExecutions}/>}
->>>>>>> 15e3062b
       <div style={{width: history ? '40%' : '60%'}}>
         <div className={styles.detail_top}>
           <div style={{display:'flex'}}>
