import React, {useEffect, useRef, useState} from 'react';
import styles from './Agents.module.css';
import {getExecutionFeeds, getDateTime} from "@/pages/api/DashboardService";
import Image from "next/image";
<<<<<<< HEAD
import {loadingTextEffect, formatTimeDifference, convertWaitingPeriod, updateDateBasedOnValue} from "@/utils/utils";
=======
import {loadingTextEffect, formatTimeDifference, parseTextWithLinks} from "@/utils/utils";
>>>>>>> c6f93a21
import {EventBus} from "@/utils/eventBus";
import {ClipLoader} from 'react-spinners';

export default function ActivityFeed({selectedRunId, selectedView, setFetchedData, agent, selectedRunStatus}) {
  const [loadingText, setLoadingText] = useState("Thinking");
  const [feeds, setFeeds] = useState([]);
  const feedContainerRef = useRef(null);
  const [runStatus, setRunStatus] = useState("CREATED");
  const [prevFeedsLength, setPrevFeedsLength] = useState(0);
  const [scheduleDate, setScheduleDate] = useState(null);
  const [scheduleTime, setScheduleTime] = useState(null);
  const [isLoading, setIsLoading] = useState(true);
<<<<<<< HEAD
  const [waitingPeriod, setWaitingPeriod] = useState(null);
  const [waitingPeriodOver, setWaitingPeriodOver] = useState(null);
=======
  const [errorMsg, setErrorMsg] = useState('');
>>>>>>> c6f93a21

  useEffect(() => {
    const interval = window.setInterval(function () {
      if (selectedRunStatus === "RUNNING") {
        fetchFeeds();
      }
    }, 5000);

    return () => clearInterval(interval);
  }, [selectedRunId, selectedRunStatus]);

  function fetchDateTime() {
    getDateTime(agent.id)
      .then((response) => {
        const {start_date, start_time} = response.data;
        setScheduleDate(start_date);
        setScheduleTime(start_time);
      })
      .catch((error) => {
        console.error('Error fetching agent data:', error);
      });
  }

  useEffect(() => {
    loadingTextEffect('Thinking', setLoadingText, 250);

    if (agent?.is_scheduled && !agent?.is_running) {
      fetchDateTime();
    }
  }, []);

  useEffect(() => {
    if (feeds.length !== prevFeedsLength) {
      if (feedContainerRef.current) {
        setTimeout(() => {
          if (feedContainerRef.current !== null) {
            feedContainerRef.current.scrollTo({top: feedContainerRef.current.scrollHeight, behavior: 'smooth'});
            setPrevFeedsLength(feeds.length);
          }
        }, 100);
      }
    }
  }, [feeds]);

  function scrollToTop() {
    if (feedContainerRef.current) {
      setTimeout(() => {
        feedContainerRef.current.scrollTo({top: 0, behavior: 'smooth'});
      }, 100);
    }
  }

  useEffect(() => {
    fetchFeeds();
  }, [selectedRunId])

  useEffect(() => {
    EventBus.emit('reFetchAgents', {});
  }, [runStatus])

  useEffect(() => {
    setWaitingPeriodOver(updateDateBasedOnValue(convertWaitingPeriod(waitingPeriod)))
  }, [waitingPeriod]);

  function fetchFeeds() {
    if (selectedRunId !== null) {
      setIsLoading(true);
      getExecutionFeeds(selectedRunId)
        .then((response) => {
          const data = response.data;
          setFeeds(data.feeds);
          setErrorMsg(data.errors)
          setRunStatus(data.status);
          setFetchedData(data.permissions);
          setWaitingPeriod(data.waiting_period ? data.waiting_period : null)
          EventBus.emit('resetRunStatus', {executionId: selectedRunId, status: data.status});
          setIsLoading(false); //add this line
        })
        .catch((error) => {
          console.error('Error fetching execution feeds:', error);
          setIsLoading(false); // and this line
        });
    }
  }

  useEffect(() => {
    const updateRunStatus = (eventData) => {
      if (eventData.selectedRunId === selectedRunId) {
        setRunStatus(eventData.status);
      }
    };
    const refreshDate = () => {
      fetchDateTime();
    };

    EventBus.on('updateRunStatus', updateRunStatus);
    EventBus.on('refreshDate', refreshDate);

    return () => {
      EventBus.off('updateRunStatus', updateRunStatus);
      EventBus.off('refreshDate', refreshDate);
    };
  });

  return (<>
    <div style={{overflowY: "auto", maxHeight: '80vh', position: 'relative'}} ref={feedContainerRef}>
      <div style={{marginBottom: '55px'}}>
        {agent?.is_scheduled && !agent?.is_running && !selectedRunId ?
          <div style={{display: 'flex', flexDirection: 'column', alignItems: 'center', textAlign: 'center'}}>
            <Image width={72} height={72} src="/images/eventSchedule.png" alt="github"/>
            <div style={{color: 'white', fontSize: '14px'}}>
              This agent is scheduled to start on {scheduleDate}, at {scheduleTime}
            </div>
          </div> : <div>
            {feeds && feeds.map((f, index) => (<div key={index} className={styles.history_box}
                                                    style={{background: '#272335', padding: '20px', cursor: 'default'}}>
              <div style={{display: 'flex'}}>
                {f.role === 'user' && <div className={styles.feed_icon}>💁</div>}
                {f.role === 'system' && <div className={styles.feed_icon}>🛠️ </div>}
                {f.role === 'assistant' && <div className={styles.feed_icon}>💡</div>}
                <div className={styles.feed_title}>{f?.feed || ''}</div>
              </div>
              <div className={styles.more_details_wrapper}>
                {f.time_difference && <div className={styles.more_details}>
                  <div style={{display: 'flex', alignItems: 'center'}}>
                    <div>
                      <Image width={12} height={12} src="/images/schedule.svg" alt="schedule-icon"/>
                    </div>
                    <div className={styles.history_info}>
                      {formatTimeDifference(f.time_difference)}
                    </div>
                  </div>
                </div>}
              </div>
            </div>))}
            {runStatus === 'WAIT_STEP' &&
                <div className="history_box padding_20 cursor_default bg_secondary">
                  <div style={{display: 'flex'}}>
                    <div className="fs_20 lh_18">⏳</div>
                    <div className={styles.feed_title}>Waiting Block Initiated. The Agent will wait for {convertWaitingPeriod(waitingPeriod) || null} and continue on {waitingPeriodOver || 'soon'}</div>
                  </div>
                </div>}
            {runStatus === 'RUNNING' &&
              <div className="history_box padding_20 cursor_default bg_secondary">
                <div style={{display: 'flex'}}>
                  <div className="fs_20">🧠</div>
                  <div className={styles.feed_title}><i>{loadingText}</i></div>
                </div>
              </div>}
            {runStatus === 'COMPLETED' &&
              <div className="history_box padding_20 cursor_default bg_secondary">
                <div style={{display: 'flex'}}>
                  <div className="fs_20">🏁</div>
                  <div className={styles.feed_title}><i>All goals completed successfully!</i></div>
                </div>
              </div>}
            {runStatus === 'ITERATION_LIMIT_EXCEEDED' &&
              <div className="history_box padding_20 cursor_default bg_secondary">
                <div style={{display: 'flex'}}>
                  <div className="fs_20">⚠️</div>
                  <div className={styles.feed_title}><i>Stopped: Maximum iterations exceeded!</i></div>
                </div>
              </div>}
              {runStatus === 'ERROR_PAUSED' &&
              <div className={styles.history_box} style={{background: '#272335', padding: '20px', cursor: 'default'}}>
                <div style={{display: 'flex'}}>
                  <div style={{fontSize: '20px'}}>❗</div>
                  <div className={styles.feed_title}>{parseTextWithLinks(errorMsg)}</div>
                </div>
              </div>}
          </div>
        }
        {feeds.length < 1 && !agent?.is_running && !agent?.is_scheduled &&
             <div style={{
              color: 'white',
              fontSize: '14px',
              display: 'flex',
              flexDirection: 'column',
              alignItems: 'center',
              textAlign: 'center',
              width: '100%'
            }}>The Agent is not scheduled</div>
        }
      </div>
      {feedContainerRef.current && feedContainerRef.current.scrollTop >= 1200 &&
        <div className="back_to_top" onClick={scrollToTop}
             style={selectedView !== '' ? {right: 'calc(39% - 5vw)'} : {right: '39%'}}>
          <Image width={15} height={15} src="/images/backtotop.svg" alt="back-to-top"/>
        </div>}
    </div>
  </>)
}<|MERGE_RESOLUTION|>--- conflicted
+++ resolved
@@ -2,11 +2,7 @@
 import styles from './Agents.module.css';
 import {getExecutionFeeds, getDateTime} from "@/pages/api/DashboardService";
 import Image from "next/image";
-<<<<<<< HEAD
-import {loadingTextEffect, formatTimeDifference, convertWaitingPeriod, updateDateBasedOnValue} from "@/utils/utils";
-=======
-import {loadingTextEffect, formatTimeDifference, parseTextWithLinks} from "@/utils/utils";
->>>>>>> c6f93a21
+import {loadingTextEffect, formatTimeDifference, convertWaitingPeriod, updateDateBasedOnValue, parseTextWithLinks} from "@/utils/utils";
 import {EventBus} from "@/utils/eventBus";
 import {ClipLoader} from 'react-spinners';
 
@@ -19,12 +15,9 @@
   const [scheduleDate, setScheduleDate] = useState(null);
   const [scheduleTime, setScheduleTime] = useState(null);
   const [isLoading, setIsLoading] = useState(true);
-<<<<<<< HEAD
   const [waitingPeriod, setWaitingPeriod] = useState(null);
   const [waitingPeriodOver, setWaitingPeriodOver] = useState(null);
-=======
   const [errorMsg, setErrorMsg] = useState('');
->>>>>>> c6f93a21
 
   useEffect(() => {
     const interval = window.setInterval(function () {
