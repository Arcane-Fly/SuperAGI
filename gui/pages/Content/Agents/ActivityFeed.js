--- conflicted
+++ resolved
@@ -10,10 +10,7 @@
   const [feeds, setFeeds] = useState([]);
   const feedContainerRef = useRef(null);
   const [runStatus, setRunStatus] = useState("CREATED");
-<<<<<<< HEAD
-=======
   const [prevFeedsLength, setPrevFeedsLength] = useState(0);
->>>>>>> 7deb3753
 
   useEffect(() => {
     const text = 'Thinking';
