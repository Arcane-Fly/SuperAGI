import React, {useEffect, useRef, useState} from 'react';
import styles from './Agents.module.css';
import Head from 'next/head';
import {getExecutionFeeds} from "@/pages/api/DashboardService";
import Image from "next/image";
import {formatTime} from "@/utils/utils";

export default function ActivityFeed({selectedRunId}) {
  const [loadingText, setLoadingText] = useState("Thinking");
  const [feeds, setFeeds] = useState([]);
  const feedContainerRef = useRef(null);
<<<<<<< HEAD
  const [runStatus, setRunStatus] = useState("");
  const [prevFeedsLength,setPrevFeedsLength] =useState(0);
=======
  const [runStatus, setRunStatus] = useState("CREATED");
>>>>>>> 4132be36

  useEffect(() => {
    const text = 'Thinking';
    let dots = '';

    const interval = setInterval(() => {
      dots = dots.length < 3 ? dots + '.' : '';
      setLoadingText(`${text}${dots}`);
    }, 250);

    return () => clearInterval(interval);
  }, []);

  useEffect(() => {
    const interval = window.setInterval(function(){
      fetchFeeds();
    }, 10000);

    return () => clearInterval(interval);
  }, [selectedRunId]);

  useEffect(() => {
    fetchFeeds();
  }, [selectedRunId])

  useEffect(() => {
    if (feeds.length !== prevFeedsLength) {
      if (feedContainerRef.current) {
        feedContainerRef.current.scrollTo({ top: feedContainerRef.current.scrollHeight, behavior: 'smooth' });
        setPrevFeedsLength(feeds.length);
      }
    }
  }, [feeds]);

  function fetchFeeds() {
    getExecutionFeeds(selectedRunId)
      .then((response) => {
        const feedsArray = response.data;
        setFeeds(feedsArray);
        setRunStatus(feedsArray[feedsArray.length - 1].status);
      })
      .catch((error) => {
        console.error('Error fetching execution feeds:', error);
      });
  }

  return (<>
    <Head>
      {/* eslint-disable-next-line @next/next/no-page-custom-font */}
      <link href="https://fonts.googleapis.com/css2?family=Source+Code+Pro&display=swap" rel="stylesheet"/>
    </Head>
    <div style={{overflowY: "auto",maxHeight:'80vh'}} ref={feedContainerRef}>
      <div style={{marginBottom:'140px'}} ref={feedContainerRef}>
      {feeds && feeds.map((f, index) => (<div key={index} className={styles.history_box} style={{background:'#272335',padding:'20px',cursor:'default'}}>
        <div style={{display:'flex'}}>
          {f.role === 'user' && <div className={styles.feed_icon}>💁</div>}
          {f.role === 'system' && <div className={styles.feed_icon}>🛠️ </div>}
          {f.role === 'assistant' && <div className={styles.feed_icon}>💡</div>}
          <div className={styles.feed_title}>{f?.feed || ''}</div>
        </div>
        <div className={styles.more_details_wrapper}>
          {f.updated_at && formatTime(f.updated_at) !== 'Invalid Time' && <div className={styles.more_details}>
            <div style={{display: 'flex', alignItems: 'center'}}>
              <div>
                <Image width={12} height={12} src="/images/schedule.svg" alt="schedule-icon"/>
              </div>
              <div className={styles.history_info}>
                {formatTime(f.updated_at)}
              </div>
            </div>
          </div>}
        </div>
      </div>))}
      {runStatus === 'RUNNING' && <div className={styles.history_box} style={{background: '#272335', padding: '20px', cursor: 'default'}}>
        <div style={{display: 'flex'}}>
          <div style={{fontSize: '20px'}}>🧠</div>
          <div className={styles.feed_title}><i>{loadingText}</i></div>
        </div>
      </div>}
      {runStatus === 'COMPLETED' && <div className={styles.history_box} style={{background: '#272335', padding: '20px', cursor: 'default'}}>
        <div style={{display: 'flex'}}>
          <div style={{fontSize: '20px'}}>🏁</div>
          <div className={styles.feed_title}><i>All goals completed successfully!</i></div>
        </div>
      </div>}
    </div>
    </div>
  </>)
}<|MERGE_RESOLUTION|>--- conflicted
+++ resolved
@@ -9,12 +9,8 @@
   const [loadingText, setLoadingText] = useState("Thinking");
   const [feeds, setFeeds] = useState([]);
   const feedContainerRef = useRef(null);
-<<<<<<< HEAD
-  const [runStatus, setRunStatus] = useState("");
+  const [runStatus, setRunStatus] = useState("CREATED");
   const [prevFeedsLength,setPrevFeedsLength] =useState(0);
-=======
-  const [runStatus, setRunStatus] = useState("CREATED");
->>>>>>> 4132be36
 
   useEffect(() => {
     const text = 'Thinking';
