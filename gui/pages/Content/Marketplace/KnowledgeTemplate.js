--- conflicted
+++ resolved
@@ -25,10 +25,8 @@
   const [indexDropdown, setIndexDropdown] = useState(false);
   const [pinconeIndices, setPineconeIndices] = useState([]);
   const [qdrantIndices, setQdrantIndices] = useState([]);
-  const [loadingText, setLoadingText] = useState("Installing");
 
   useEffect(() => {
-    loadingTextEffect('Installing', setLoadingText, 500);
     getValidMarketplaceIndices(template.name)
       .then((response) => {
         const data = response.data || [];
@@ -112,10 +110,7 @@
         if(response.data.success) {
           toast.success("Knowledge installed", {autoClose: 1800});
           setInstalled('Installed');
-<<<<<<< HEAD
-=======
           EventBus.emit('reFetchKnowledge', {});
->>>>>>> bbdc4557
         }
         else
           toast.error("Error installing Knowledge: ", {autoClose: 1800});
