--- conflicted
+++ resolved
@@ -50,20 +50,6 @@
           <div style={{width:'100%',display:'flex',flexDirection:'column'}}>
               <div className={styles.detail_top}>
 
-<<<<<<< HEAD
-        {/*<div>*/}
-        {/*<SearchBox onSearch={handleSearch} />*/}
-        {/*</div>*/}
-    </div>
-    <div style={{height:'100vh'}}>
-      {activeTab === 'market_tools' && <div><MarketTools onToolClick={handleToolClick} /></div>}
-      {activeTab === 'market_embeddings' && <div><Embeddings /></div>}
-      {activeTab === 'market_agents' && <div><MarketAgent /></div>}
-    </div>             
-    </div>
-    </div>}
-        {Itemclicked && <AgentTemplate template={agentTemplateData} />}
-=======
               <div style={{display:'flex',overflowX:'scroll',marginLeft:'8px'}}>
                   {/*<div>*/}
                   {/*    <button onClick={() => setActiveTab('market_tools')} className={styles.tab_button} style={activeTab === 'market_tools' ? {background:'#454254',paddingRight:'15px'} : {background:'transparent',paddingRight:'15px'}}>*/}
@@ -95,7 +81,6 @@
         </div> : <div style={{padding:'0 3px'}}>
             <AgentTemplate template={agentTemplateData} />
         </div>}
->>>>>>> 8357e123
     </div>
   );
 };
