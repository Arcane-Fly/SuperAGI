--- conflicted
+++ resolved
@@ -104,18 +104,10 @@
         </div>
       </div> : <div style={{padding: '0 3px'}}>
         {detailType === 'agent_template' && <AgentTemplate env={env} template={templateData}/>}
-<<<<<<< HEAD
-        {detailType === 'knowledge_template' && <KnowledgeTemplate env={env} template={templateData}/>}
-=======
         {detailType === 'knowledge_template' &&
           <KnowledgeTemplate env={env} template={templateData} sendDatabaseData={sendDatabaseData}/>}
->>>>>>> 0ceb9eb6
         {detailType === 'tool_template' && <ToolkitTemplate env={env} template={templateData}/>}
       </div>}
     </div>
   );
-<<<<<<< HEAD
-};
-=======
-};
->>>>>>> 0ceb9eb6
+};