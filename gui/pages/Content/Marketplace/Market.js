--- conflicted
+++ resolved
@@ -16,13 +16,6 @@
     const [templateData, setTemplateData] = useState([]);
     const [detailType, setDetailType] = useState('');
 
-<<<<<<< HEAD
-    const handleSearch = (term) => {
-      setSearchTerm(term);
-    };
-
-=======
->>>>>>> e1999d19
     useEffect(() => {
         const marketplace_tab = localStorage.getItem('marketplace_tab');
         if(marketplace_tab) {
@@ -94,25 +87,6 @@
                       {activeTab === 'market_agents' && <MarketAgent />}
                   </div>
               </div>
-<<<<<<< HEAD
-
-                {/*<div>*/}
-                {/*<SearchBox onSearch={handleSearch} />*/}
-                {/*</div>*/}
-            </div>
-            <div>
-              {activeTab === 'market_tools' && <MarketTools />}
-              {activeTab === 'market_embeddings' && <Embeddings />}
-              {activeTab === 'market_agents' && <MarketAgent />}
-            </div>
-        </div>
-        </div> : <div style={{padding:'0 3px'}}>
-            {detailType === 'agent_template' && <AgentTemplate env={env} template={templateData}/>}
-            {detailType === 'tool_template' && <EachTool env={env} template={templateData} />}
-        </div>}
-    </div>
-  );
-=======
           </div> : <div style={{padding:'0 3px'}}>
               {detailType === 'agent_template' && <AgentTemplate env={env} template={templateData}/>}
               {detailType === 'knowledge_template' && <KnowledgeTemplate env={env} template={templateData}/>}
@@ -120,5 +94,4 @@
           </div>}
       </div>
     );
->>>>>>> e1999d19
 };
