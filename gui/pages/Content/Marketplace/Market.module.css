.container {
    height: 100%;
    width: 100%;
    padding: 0 8px;
}

.title_box {
    width: 100%;
    padding: 8px;
    display: flex;
    align-items: center;
}

.title_text {
    font-style: normal;
    font-weight: 400;
    font-size: 14px;
    line-height: 17px;
    display: flex;
    align-items: center;
    color: white;
}

.wrapper {
    margin-bottom: 5px;
    width: 100%;
}

.agent_box {
    width: 120px;
    justify-content: center;
    display: flex;
    float: left;
    flex-direction: row;
    align-items: center;
    padding: 3px 3px;
    gap: 6px;
    border-radius: 8px;
    flex: none;
    order: 0;
    flex-grow: 0;
    cursor: pointer;
    margin-right: 10px;
}

.agent_box:hover {
    background-color: #494856;
}

.agent_active {
    display: flex;
    flex-direction: row;
    align-items: center;
    padding: 0;
}

.agent_text {
    font-style: normal;
    font-weight: 400;
    font-size: 13px;
    line-height: 15px;
    align-items: center;
    color: white;
    flex: none;
    order: 1;
    flex-grow: 0;
    display: -webkit-box;
    -webkit-box-orient: vertical;
    -webkit-line-clamp: 1;
    overflow: hidden;
    text-overflow: ellipsis;
}

.text_block {
    display: -webkit-box;
    -webkit-box-orient: vertical;
    -webkit-line-clamp: 1;
    overflow: hidden;
    text-overflow: ellipsis;
}

.form_label {
    font-size: 13px;
    margin-bottom: 4px;
    font-weight: 500;
    color: #888888;
    line-height: 17px;
}

.page_title {
    text-align: left;
    font-style: normal;
    font-weight: 400;
    font-size: 16px;
    line-height: 17px;
    display: flex;
    align-items: center;
    color: white;

}

.tool_text {
    display: -webkit-box;
    -webkit-box-orient: vertical;
    -webkit-line-clamp: 1;
    overflow: hidden;
    text-overflow: ellipsis;
}

.detail_top {
    width: 100%;
    height: 50px;
    display: flex;
    align-items: center;

    margin-bottom: 10px;
    justify-content: space-between;
}

.detail_body {
    width: 100%;
    padding-right: 10px;
}

.detail_content {
    height: calc(100vh - 140px);
    border-radius: 8px;
    overflow-y: scroll;
    padding-bottom: 0;
}

.tab_button {
    border: none;
    font-style: normal;
    font-weight: 400;
    font-size: 12px;
    line-height: 15px;
    color: #FFFFFF;
    border-radius: 8px;
    padding: 8px 10px;
}

.tab_text {
    font-style: normal;
    font-weight: 400;
    font-size: 11px;
    line-height: 15px;
    color: #FFFFFF;
    padding: 8px;
    display: flex;
    align-items: center;
}

.tab_button:hover {
    background: #454254;
}

.run_button {
    background: #62A168;
    border: none;
    font-style: normal;
    font-weight: 500;
    font-size: 12px;
    line-height: 15px;
    color: #FFFFFF;
    border-radius: 8px;
    padding: 8px 10px 8px 5px;
}

.run_button:hover {
    background: #57825b;
}

.pause_button {
    background: #F78166;
    border: none;
    font-style: normal;
    font-weight: 500;
    font-size: 12px;
    line-height: 15px;
    color: #FFFFFF;
    border-radius: 8px;
    padding: 8px 10px;
}

.pause_button:hover {
    background: #C95034;
}

.history_box {
    background-color: rgb(39, 35, 53);
    width: 100%;
    padding: 10px;
    color: white;
    font-style: normal;
    font-weight: 400;
    font-size: 15px;
    line-height: 120px;
    border-radius: 8px;
    cursor: pointer;
    margin-bottom: 7px;
    text-align: center;
}

.notification_bubble {
    width: 14px;
    height: 14px;
    background: #DC6261;
    border-radius: 200px;
    display: flex;
    align-items: center;
    text-align: center;
    padding: 4px;
    font-size: 9px;
    order: 1;
}

.history_info {
    font-style: normal;
    font-weight: 400;
    font-size: 10px;
    line-height: 12px;
    color: #888888;
    margin-left: 4px;
    margin-top: 3px;
}

.feed_title {
    font-family: 'Source Code Pro';
    margin-left: 10px;
    font-style: normal;
    font-weight: 500;
    font-size: 12px;
    line-height: 15px;
    color: white;
    white-space: pre-line;
}

.feed_icon {
    font-size: 20px;
    margin-top: 5px;
}

.custom_task_box {
    font-style: normal;
    font-weight: 500;
    font-size: 12px;
    line-height: 14px;
    color: white;
    width: 100%;
    border-radius: 8px;
    margin-bottom: 5px;
    padding: 15px 20px;
}

.console_icons {
    margin: -3px 3px 0 0;
}

.detail_name {
    font-style: normal;
    font-weight: 400;
    font-size: 16px;
    line-height: 19px;
    color: #FFFFFF;
    margin-bottom: 10px;
}

.separator {
    height: 15px;
    margin-bottom: 15px;
    border-bottom: 1px solid rgba(255, 255, 255, 0.08);
}

.agent_info_box {
    display: flex;
    align-items: center;
    justify-content: flex-start;
    margin-bottom: 10px;
}

.agent_info_tools {
    display: flex;
    flex-direction: row;
    flex-wrap: wrap;
    align-items: flex-start;
}

.resources {
    display: flex;
    justify-content: flex-start;
    flex-wrap: wrap;
<<<<<<< HEAD
    gap: 0.2vw;
=======
    gap: 0.3vw;
>>>>>>> 8d90da2c
}

.agent_resources {
    width: 100%;
    margin-top: 10px;
}

.large_text_box {
    -webkit-line-clamp: 5;
    -webkit-box-orient: vertical;
}

.show_more_button {
    margin-top: 10px;
    cursor: pointer;
    width: fit-content;
    color: #888888;
}

.single_line_block {
    overflow: hidden;
    text-overflow: ellipsis;
    white-space: nowrap;
    max-width: 80%;
}

.three_dots {
    margin-left: 5px;
    background: transparent;
    border: none;
    border-radius: 8px;
}

.more_details {
    display: flex;
    align-items: center;
    margin-right: 30px;
}

.more_details_wrapper {
    display: flex;
    align-items: center;
    margin-top: 20px;
    justify-content: flex-start;
}

.empty_state {
    width: 100%;
    height: 100%;
    border-radius: 8px;
    display: flex;
    align-items: center;
    justify-content: space-between;
}

.main_workspace {
    height: 100%;
    padding: 0 10px 10px 0;
}

.featured_text {
    color: white;
}

.search_box {

}

.search_box input {
    width: 160px;
    height: 25px;
    font-size: x-small;
    padding: 5px;
    border: 1px solid rgb(96, 96, 96);
    border-radius: 6px;
    background-color: #454254;
}

.market_tool {
    display: flex;
    height: 110px;
    color: white;
    font-size: small;
    padding: 12px;
    width: 33% !important;
    background-color: rgb(39, 35, 53);
    border-radius: 8px;
    margin: 4px 0 4px 0;
}

.tool_description {
    line-height:16px;
    margin-top: 5px;
    color: #888888;
    display: -webkit-box;
    -webkit-box-orient: vertical;
    -webkit-line-clamp: 2;
    overflow: hidden;
    text-overflow: ellipsis;
}

.rowContainer {
    height: 100%;
}

.top_heading {
    font-style: normal;
    font-weight: 400;
    font-size: 20px;
    line-height: 24px;
    color: #FFFFFF;
}

.description_text {
    font-size: 12px;
    line-height: 14px;
    color: #FFFFFF;
    margin-bottom: 16px;
}

.left_container {
    padding: 20px;
    background: rgba(0, 0, 0, 0.2);
    border-radius: 6px;
    margin-bottom: 4vh;
}

.description_heading {
    font-size: 20px;
    color: #FFFFFF;
    font-weight: 600;
}

.back_button {
    font-weight: 500;
    font-size: 12px;
    color: #888888;
    cursor: pointer;
    margin-bottom: 8px;
}

.sub_text {
    font-weight: 400;
    font-size: 12px;
    color: #888888;
}

.vertical_line{
    width: 0;
    height: 20px;
    border: 1px solid rgba(255, 255, 255, 0.1);
    flex: none;
    margin-left:8px;
}

.topbar_heading{
    font-style: normal;
    font-weight: 500;
    font-size: 14px;
    line-height: 18px;
    color: #FFFFFF;
    margin-left:8px;
}

.empty_templates {
    display: flex;
    margin-top: 60px;
    justify-content: center;
}

.horizontal_line {
    margin: 20px 0 20px -20px;
    border: 1px solid #ffffff20;
    width: calc(100% + 40px);
    display: flex;
    height: 0;
}

.back_button_text {
    font-style: normal;
    font-weight: 500;
    font-size: 12px;
    line-height: 14px;
    color: #888888;
    margin-left: 4px;
}

.marketplace_public_button{
    display: flex;
    justify-content: flex-end;
    align-items: center;
    width:100%;
    padding-right:8px;
}

.marketplace_public_content{
    height:92.5vh;
    width:99vw;
    background: rgba(255, 255, 255, 0.08) ;
    margin-left:8px;
    border-radius: 8px
}

.marketplace_public_container{
    height:6.5vh;
    display:flex;
    width:100%;
}<|MERGE_RESOLUTION|>--- conflicted
+++ resolved
@@ -290,11 +290,7 @@
     display: flex;
     justify-content: flex-start;
     flex-wrap: wrap;
-<<<<<<< HEAD
-    gap: 0.2vw;
-=======
     gap: 0.3vw;
->>>>>>> 8d90da2c
 }
 
 .agent_resources {
