--- conflicted
+++ resolved
@@ -370,20 +370,12 @@
 
 .market_tool {
     display: flex;
-<<<<<<< HEAD
     color:white;
     font-size: small;
     height: 14vh;
-    width: 29.2vw;
     background-color: rgb(39,35,53);
-=======
-    height: 110px;
-    color: white;
-    font-size: small;
     padding: 12px;
     width: 33% !important;
-    background-color: rgb(39, 35, 53);
->>>>>>> 8357e123
     border-radius: 8px;
     margin: 4px 0 4px 0;
 }
@@ -450,12 +442,12 @@
     font-size: 12px;
     color: #888888;
 }
-<<<<<<< HEAD
+
 .marketContainer {
     max-height: 94vh; /* Set the maximum height for scrolling */
     overflow-y: auto; /* Enable vertical scrolling */
   }
-=======
+
 
 .vertical_line{
     width: 0;
@@ -517,5 +509,4 @@
     height:6.5vh;
     display:flex;
     width:100%;
-}
->>>>>>> 8357e123
+}