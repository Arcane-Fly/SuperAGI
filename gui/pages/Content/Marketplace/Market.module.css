.container {
    height: 100%;
    width: 100%;
    padding: 0 8px;
}

.title_box {
    width: 100%;
    padding: 8px;
    display: flex;
    align-items: center;
}

.title_text {
    font-style: normal;
    font-weight: 400;
    font-size: 14px;
    line-height: 17px;
    display: flex;
    align-items: center;
    color: white;
}

.wrapper {
    margin-bottom: 5px;
    width: 100%;
}

.agent_box {
    width: 120px;
    justify-content: center;
    display: flex;
    float: left;
    flex-direction: row;
    align-items: center;
    padding: 3px 3px;
    gap: 6px;
    border-radius: 8px;
    flex: none;
    order: 0;
    flex-grow: 0;
    cursor: pointer;
    margin-right: 10px;
}

.agent_box:hover {
    background-color: #494856;
}

.agent_active {
    display: flex;
    flex-direction: row;
    align-items: center;
    padding: 0;
}

.agent_text {
    font-style: normal;
    font-weight: 400;
    font-size: 13px;
    line-height: 15px;
    align-items: center;
    color: white;
    flex: none;
    order: 1;
    flex-grow: 0;
    display: -webkit-box;
    -webkit-box-orient: vertical;
    -webkit-line-clamp: 1;
    overflow: hidden;
    text-overflow: ellipsis;
}

.text_block {
    display: -webkit-box;
    -webkit-box-orient: vertical;
    -webkit-line-clamp: 1;
    overflow: hidden;
    text-overflow: ellipsis;
}

.form_label {
    font-size: 13px;
    margin-bottom: 4px;
    font-weight: 500;
    color: #888888;
    line-height: 17px;
}

.page_title {
    text-align: left;
    font-style: normal;
    font-weight: 400;
    font-size: 16px;
    line-height: 17px;
    display: flex;
    align-items: center;
    color: white;

}

.tool_text {
    display: -webkit-box;
    -webkit-box-orient: vertical;
    -webkit-line-clamp: 1;
    overflow: hidden;
    text-overflow: ellipsis;
}

.detail_top {
    width: 100%;
    height: 50px;
    display: flex;
    align-items: center;

    margin-bottom: 10px;
    justify-content: space-between;
}

.detail_body {
    width: 100%;
    padding-right: 10px;
}

.detail_content {
    height: calc(100vh - 140px);
    border-radius: 8px;
    overflow-y: scroll;
    padding-bottom: 0;
}

.tab_button {
    border: none;
    font-style: normal;
    font-weight: 400;
    font-size: 12px;
    line-height: 15px;
    color: #FFFFFF;
    border-radius: 8px;
    padding: 8px 10px;
}

.tab_text {
    font-style: normal;
    font-weight: 400;
    font-size: 11px;
    line-height: 15px;
    color: #FFFFFF;
    padding: 8px;
    display: flex;
    align-items: center;
}

.tab_button:hover {
    background: #454254;
}

.run_button {
    background: #62A168;
    border: none;
    font-style: normal;
    font-weight: 500;
    font-size: 12px;
    line-height: 15px;
    color: #FFFFFF;
    border-radius: 8px;
    padding: 8px 10px 8px 5px;
}

.run_button:hover {
    background: #57825b;
}

.pause_button {
    background: #F78166;
    border: none;
    font-style: normal;
    font-weight: 500;
    font-size: 12px;
    line-height: 15px;
    color: #FFFFFF;
    border-radius: 8px;
    padding: 8px 10px;
}

.pause_button:hover {
    background: #C95034;
}

.history_box {
    background-color: rgb(39, 35, 53);
    width: 100%;
    padding: 10px;
    color: white;
    font-style: normal;
    font-weight: 400;
    font-size: 15px;
    line-height: 120px;
    border-radius: 8px;
    cursor: pointer;
    margin-bottom: 7px;
    text-align: center;
}

.notification_bubble {
    width: 14px;
    height: 14px;
    background: #DC6261;
    border-radius: 200px;
    display: flex;
    align-items: center;
    text-align: center;
    padding: 4px;
    font-size: 9px;
    order: 1;
}

.history_info {
    font-style: normal;
    font-weight: 400;
    font-size: 10px;
    line-height: 12px;
    color: #888888;
    margin-left: 4px;
    margin-top: 3px;
}

.feed_title {
    font-family: 'Source Code Pro';
    margin-left: 10px;
    font-style: normal;
    font-weight: 500;
    font-size: 12px;
    line-height: 15px;
    color: white;
    white-space: pre-line;
}

.feed_icon {
    font-size: 20px;
    margin-top: 5px;
}

.custom_task_box {
    font-style: normal;
    font-weight: 500;
    font-size: 12px;
    line-height: 14px;
    color: white;
    width: 100%;
    border-radius: 8px;
    margin-bottom: 5px;
    padding: 15px 20px;
}

.console_icons {
    margin: -3px 3px 0 0;
}

.detail_name {
    font-style: normal;
    font-weight: 400;
    font-size: 16px;
    line-height: 19px;
    color: #FFFFFF;
    margin-bottom: 10px;
}

.separator {
    height: 15px;
    margin-bottom: 15px;
    border-bottom: 1px solid rgba(255, 255, 255, 0.08);
}

.agent_info_box {
    display: flex;
    align-items: center;
    justify-content: flex-start;
    margin-bottom: 10px;
}

.agent_info_tools {
    display: flex;
    flex-direction: row;
    flex-wrap: wrap;
    align-items: flex-start;
}

.resources {
    display: flex;
    justify-content: space-between;
    flex-wrap: wrap;
}

.agent_resources {
    width: 100%;
    margin-top: 10px;
}

.large_text_box {
    -webkit-line-clamp: 5;
    -webkit-box-orient: vertical;
}

.show_more_button {
    margin-top: 10px;
    cursor: pointer;
    width: fit-content;
    color: #888888;
}

.single_line_block {
    overflow: hidden;
    text-overflow: ellipsis;
    white-space: nowrap;
    max-width: 80%;
}

.three_dots {
    margin-left: 5px;
    background: transparent;
    border: none;
    border-radius: 8px;
}

.more_details {
    display: flex;
    align-items: center;
    margin-right: 30px;
}

.more_details_wrapper {
    display: flex;
    align-items: center;
    margin-top: 20px;
    justify-content: flex-start;
}

.empty_state {
    width: 100%;
    height: 100%;
    border-radius: 8px;
    display: flex;
    align-items: center;
    justify-content: space-between;
}

.main_workspace {
    height: 100%;
    padding: 0 10px 10px 0;
}

.featured_text {
    color: white;
}

.search_box { /**/
}

.search_box input {
    /* Styles for the input element */
    width: 160px;
    height: 25px;
    font-size: x-small;
    padding: 5px;
    border: 0.5px solid rgb(96, 96, 96);
    border-radius: 6px;
    background-color: #454254;
    /* Add more custom styles as needed */
}

.market_tool {
    display: flex;
<<<<<<< HEAD
    height: 90px;
    color: white;
    font-size: small;
    padding: 12px;
    width: 32% !important;
    background-color: rgb(39, 35, 53);
=======
    color:white;
    font-size: small;
    height: 14vh;
    width: 29.2vw;
    background-color: rgb(39,35,53);
>>>>>>> 5d336232
    border-radius: 8px;
    margin-top: 4px;
    margin-bottom: 4px;
    margin-right: 8px;
}

.rowContainer {
    height: 100%;
}

.top_heading {
    font-style: normal;
    font-weight: 400;
    font-size: 20px;
    line-height: 24px;
    color: #FFFFFF;
}

.description_text {
    font-size: 12px;
    line-height: 14px;
    color: #FFFFFF;
}

.left_container {
    padding: 20px;
    background: rgba(0, 0, 0, 0.2);
    border-radius: 6px;
}

.description_heading {
    font-size: 20px;
    color: #FFFFFF;
    font-weight: 600;
}

.tab_button {
    border: none;
    font-style: normal;
    font-weight: 400;
    font-size: 12px;
    line-height: 15px;
    color: #FFFFFF;
    border-radius: 8px;
    padding: 8px 10px;
}

.back_button {
    font-weight: 500;
    font-size: 12px;
    color: #888888;
    cursor: pointer;
    margin-bottom: 8px;
}

.sub_text {
    font-weight: 400;
    font-size: 12px;
    color: #888888;
}
.marketContainer {
    max-height: 94vh; /* Set the maximum height for scrolling */
    overflow-y: auto; /* Enable vertical scrolling */
  }<|MERGE_RESOLUTION|>--- conflicted
+++ resolved
@@ -371,20 +371,11 @@
 
 .market_tool {
     display: flex;
-<<<<<<< HEAD
-    height: 90px;
-    color: white;
-    font-size: small;
-    padding: 12px;
-    width: 32% !important;
-    background-color: rgb(39, 35, 53);
-=======
     color:white;
     font-size: small;
     height: 14vh;
     width: 29.2vw;
     background-color: rgb(39,35,53);
->>>>>>> 5d336232
     border-radius: 8px;
     margin-top: 4px;
     margin-bottom: 4px;
