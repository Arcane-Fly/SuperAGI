--- conflicted
+++ resolved
@@ -152,26 +152,6 @@
   return api.get(`/toolkits/get/install/${templateName}`);
 }
 
-<<<<<<< HEAD
-export const getExecutionDetails = (executionId) => {
-  return api.get(`/agent_executions_configs/details/${executionId}`);
-}
-export const getMetrics = () => {
-  return api.get(`/analytics/metrics`)
-}
-export const getAllAgents = () => {
-  return api.get(`/analytics/agents/all`)
-}
-export const getAgentRuns = (agent_id) => {
-  return api.get(`analytics/agents/${agent_id}`);
-}
-export const getActiveRuns = () => {
-  return api.get(`analytics/runs/active`);
-}
-export const getToolsUsage = () => {
-  return api.get(`analytics/tools/used`);
-}
-=======
 export const getExecutionDetails = (executionId, agentId) => {
   return api.get(`/agent_executions_configs/details/agent/${agentId}/agent_execution/${executionId}`);
 }
@@ -196,4 +176,18 @@
   return api.get(`/agents/get/schedule_data/${agentId}`);
 }
 
->>>>>>> a5fd9320
+export const getMetrics = () => {
+  return api.get(`/analytics/metrics`)
+}
+export const getAllAgents = () => {
+  return api.get(`/analytics/agents/all`)
+}
+export const getAgentRuns = (agent_id) => {
+  return api.get(`analytics/agents/${agent_id}`);
+}
+export const getActiveRuns = () => {
+  return api.get(`analytics/runs/active`);
+}
+export const getToolsUsage = () => {
+  return api.get(`analytics/tools/used`);
+}