import api from './apiConfig';

export const getOrganisation = (userId) => {
  return api.get(`/organisations/get/user/${userId}`);
};

export const getGithubClientId = () => {
  return api.get(`/get/github_client_id`);
};

export const addUser = (userData) => {
  return api.post(`/users/add`, userData);
};

export const getProject = (organisationId) => {
  return api.get(`/projects/get/organisation/${organisationId}`);
};

export const getAgents = (projectId) => {
  return api.get(`/agents/get/project/${projectId}`);
};

export const getToolKit = () => {
  return api.get(`/toolkits/get/local/list`);
};

export const getTools = () => {
  return api.get(`/tools/list`);
};

export const getAgentDetails = (agentId, agentExecutionId) => {
  return api.get(`/agent_executions_configs/details/agent_id/${agentId}/agent_execution_id/${agentExecutionId}`);
};

export const getAgentExecutions = (agentId) => {
  return api.get(`/agentexecutions/get/agent/${agentId}`);
};

export const getExecutionFeeds = (executionId) => {
  return api.get(`/agentexecutionfeeds/get/execution/${executionId}`);
};

export const getExecutionTasks = (executionId) => {
  return api.get(`/agentexecutionfeeds/get/tasks/${executionId}`);
};

export const createAgent = (agentData, scheduledCreate) => {
  return api.post(scheduledCreate ? `/agents/schedule` : `/agents/create`, agentData);
};

export const addAgentRun = (agentData) => {
  return api.post( `/agentexecutions/add_run`, agentData);
};

export const addTool = (toolData) => {
  return api.post(`/toolkits/get/local/install`, toolData);
};

export const updateExecution = (executionId, executionData) => {
  return api.put(`/agentexecutions/update/${executionId}`, executionData);
};

export const editAgentTemplate = (agentTemplateId, agentTemplateData) => {
  return api.put(`/agent_templates/update_agent_template/${agentTemplateId}`, agentTemplateData)
};

export const addExecution = (executionData) => {
  return api.post(`/agentexecutions/add`, executionData);
};

export const getResources = (agentId) => {
  return api.get(`/resources/get/all/${agentId}`);
};

export const getLastActiveAgent = (projectId) => {
  return api.get(`/agentexecutions/get/latest/agent/project/${projectId}`);
};

export const uploadFile = (agentId, formData) => {
  return api.post(`/resources/add/${agentId}`, formData);
};

export const validateAccessToken = () => {
  return api.get(`/validate-access-token`);
};

export const validateLLMApiKey = (model_source, model_api_key) => {
  return api.post(`/validate-llm-api-key`, {model_source, model_api_key});
};

export const checkEnvironment = () => {
  return api.get(`/configs/get/env`);
};

export const getOrganisationConfig = (organisationId, key) => {
  return api.get(`/configs/get/organisation/${organisationId}/key/${key}`);
};

export const updateOrganisationConfig = (organisationId, configData) => {
  return api.post(`/configs/add/organisation/${organisationId}`, configData);
};

export const fetchAgentTemplateList = () => {
  return api.get('/agent_templates/list?template_source=marketplace');
};

export const fetchAgentTemplateDetails = (templateId) => {
  return api.get(`/agent_templates/get/${templateId}`);
};

export const getToolConfig = (toolKitName) => {
  return api.get(`/tool_configs/get/toolkit/${toolKitName}`);
};

export const updateToolConfig = (toolKitName, configData) => {
  return api.post(`/tool_configs/add/${toolKitName}`, configData);
};

export const fetchAgentTemplateListLocal = () => {
  return api.get('/agent_templates/list?template_source=local');
};

export const saveAgentAsTemplate = (executionId) => {
  return api.post(`/agent_templates/save_agent_as_template/agent_execution_id/${executionId}`);
};

export const fetchAgentTemplateConfig = (templateId) => {
  return api.get(`/agent_templates/get/${templateId}?template_source=marketplace`);
};

export const installAgentTemplate = (templateId) => {
  return api.post(`/agent_templates/download?agent_template_id=${templateId}`);
};

export const fetchAgentTemplateConfigLocal = (templateId) => {
  return api.get(`/agent_templates/agent_config?agent_template_id=${templateId}`);
};

export const updatePermissions = (permissionId, data) => {
  return api.put(`/agentexecutionpermissions/update/status/${permissionId}`, data)
};

export const deleteAgent = (agentId) => {
  return api.put(`/agents/delete/${agentId}`)
};

export const authenticateGoogleCred = (toolKitId) => {
  return api.get(`/google/get_google_creds/toolkit_id/${toolKitId}`);
};

export const authenticateTwitterCred = (toolKitId) => {
  return api.get(`/twitter/get_twitter_creds/toolkit_id/${toolKitId}`);
};

export const sendTwitterCreds = (twitter_creds) => {
  return api.post(`/twitter/send_twitter_creds/${twitter_creds}`);
};

export const sendGoogleCreds = (google_creds, toolkit_id) => {
  return api.post(`/google/send_google_creds/toolkit_id/${toolkit_id}`, google_creds);
};

export const fetchToolTemplateList = () => {
  return api.get(`/toolkits/get/list?page=0`);
};

export const fetchKnowledgeTemplateList = () => {
  return api.get(`/knowledges/get/list?page=0`);
};

export const fetchToolTemplateOverview = (toolTemplateName) => {
  return api.get(`/toolkits/marketplace/readme/${toolTemplateName}`);
};

export const updateMarketplaceToolTemplate = (templateName) => {
  return api.put(`/toolkits/update/${templateName}`);
};

export const installToolkitTemplate = (templateName) => {
  return api.get(`/toolkits/get/install/${templateName}`);
};

export const checkToolkitUpdate = (templateName) => {
  return api.get(`/toolkits/check_update/${templateName}`);
};

export const getExecutionDetails = (executionId, agentId) => {
  return api.get(`/agent_executions_configs/details/agent/${agentId}/agent_execution/${executionId}`);
};

export const stopSchedule = (agentId) => {
  return api.post(`/agents/stop/schedule?agent_id=${agentId}`);
};

export const createAndScheduleRun = (requestData) => {
  return api.post(`/agentexecutions/schedule`, requestData);
};

export const agentScheduleComponent = (agentId) => {
  return api.get(`/agents/get/schedule_data/${agentId}`);
};

export const updateSchedule = (requestData) => {
  return api.put(`/agents/edit/schedule`, requestData);
};

export const getDateTime = (agentId) => {
  return api.get(`/agents/get/schedule_data/${agentId}`);
};

export const getMetrics = () => {
  return api.get(`/analytics/metrics`)
};

export const getAllAgents = () => {
  return api.get(`/analytics/agents/all`)
};

export const getAgentRuns = (agent_id) => {
  return api.get(`analytics/agents/${agent_id}`);
};

export const getActiveRuns = () => {
  return api.get(`analytics/runs/active`);
};

export const getToolsUsage = () => {
  return api.get(`analytics/tools/used`);
};

export const modelInfo = (model) => {
  return api.get(`analytics/model_details/${model}`)
}

export const getLlmModels = () => {
  return api.get(`organisations/llm_models`);
};

export const getAgentWorkflows = () => {
  return api.get(`organisations/agent_workflows`);
};

export const fetchVectorDBList = () => {
  return api.get(`/vector_dbs/get/list`);
};

export const getVectorDatabases = () => {
  return api.get(`/vector_dbs/user/list`);
};

export const getVectorDBDetails = (vectorDBId) => {
  return api.get(`/vector_dbs/db/details/${vectorDBId}`);
};

export const deleteVectorDB = (vectorDBId) => {
  return api.post(`/vector_dbs/delete/${vectorDBId}`);
};

export const updateVectorDB = (vectorDBId, newIndices) => {
  return api.put(`/vector_dbs/update/vector_db/${vectorDBId}`, newIndices);
};

export const connectPinecone = (pineconeData) => {
  return api.post(`/vector_dbs/connect/pinecone`, pineconeData);
};

export const connectQdrant = (qdrantData) => {
  return api.post(`/vector_dbs/connect/qdrant`, qdrantData);
};

export const connectWeaviate = (weaviateData) => {
  return api.post(`/vector_dbs/connect/weaviate`, weaviateData);
};

export const getKnowledge = () => {
  return api.get(`/knowledges/user/list`);
};

export const getKnowledgeDetails = (knowledgeId) => {
  return api.get(`/knowledges/user/get/details/${knowledgeId}`);
};

export const deleteCustomKnowledge = (knowledgeId) => {
  return api.post(`/knowledges/delete/${knowledgeId}`);
};

export const deleteMarketplaceKnowledge = (knowledgeName) => {
  return api.post(`/knowledges/uninstall/${knowledgeName}`);
};

export const addUpdateKnowledge = (knowledgeData) => {
  return api.post(`/knowledges/add_or_update/data`, knowledgeData);
};

export const getValidIndices = () => {
  return api.get(`/vector_db_indices/user/valid_indices`);
};

export const getValidMarketplaceIndices = (knowledgeName) => {
  return api.get(`/vector_db_indices/marketplace/valid_indices/${knowledgeName}`);
};

export const fetchKnowledgeTemplateOverview = (knowledgeName) => {
  return api.get(`/knowledges/marketplace/get/details/${knowledgeName}`);
};

export const installKnowledgeTemplate = (knowledgeName, indexId) => {
  return api.get(`/knowledges/install/${knowledgeName}/index/${indexId}`);
};

<<<<<<< HEAD
export const storeApiKey = (model_provider, model_api_key) => {
  return api.post(`/models_controller/store_api_keys`, {model_provider, model_api_key});
}

export const fetchApiKeys = () => {
  return api.get(`/models_controller/get_api_keys`);
}

export const fetchApiKey = (model_provider) => {
  return api.get(`/models_controller/get_api_key?model_provider=${model_provider}`);
}

export const verifyEndPoint = (model_api_key, end_point, model_provider) => {
  return api.get(`/models_controller/verify_end_point`, {
    params: { model_api_key, end_point, model_provider }
  });
}

export const storeModel = (model_name, description, end_point, model_provider_id, token_limit, type, version) => {
  return api.post(`/models_controller/store_model`,{model_name, description, end_point, model_provider_id, token_limit, type, version});
}

export const fetchModels = () => {
  return api.get(`/models_controller/fetch_models`);
}

export const fetchModel = (model_id) => {
  return api.get(`/models_controller/fetch_model/${model_id}`);
}

export const fetchModelData = (model) => {
  return api.get(`/models_controller/fetch_model_data/${model}`)
}

export const fetchMarketPlaceModel = () => {
  return api.get(`/models_controller/get/list`)
}
=======
export const createApiKey = (apiName) => {
  return api.post(`/api-keys`, apiName);
};

export const getApiKeys = () => {
  return api.get(`/api-keys`);
};

export const editApiKey = (apiDetails) => {
  return api.put(`/api-keys`, apiDetails);
};

export const deleteApiKey = (apiId) => {
  return api.delete(`/api-keys/${apiId}`);
};
>>>>>>> e19a7e91
<|MERGE_RESOLUTION|>--- conflicted
+++ resolved
@@ -308,7 +308,23 @@
   return api.get(`/knowledges/install/${knowledgeName}/index/${indexId}`);
 };
 
-<<<<<<< HEAD
+export const createApiKey = (apiName) => {
+  return api.post(`/api-keys`, apiName);
+};
+
+export const getApiKeys = () => {
+  return api.get(`/api-keys`);
+};
+
+export const editApiKey = (apiDetails) => {
+  return api.put(`/api-keys`, apiDetails);
+};
+
+export const deleteApiKey = (apiId) => {
+  return api.delete(`/api-keys/${apiId}`);
+};
+
+
 export const storeApiKey = (model_provider, model_api_key) => {
   return api.post(`/models_controller/store_api_keys`, {model_provider, model_api_key});
 }
@@ -346,20 +362,3 @@
 export const fetchMarketPlaceModel = () => {
   return api.get(`/models_controller/get/list`)
 }
-=======
-export const createApiKey = (apiName) => {
-  return api.post(`/api-keys`, apiName);
-};
-
-export const getApiKeys = () => {
-  return api.get(`/api-keys`);
-};
-
-export const editApiKey = (apiDetails) => {
-  return api.put(`/api-keys`, apiDetails);
-};
-
-export const deleteApiKey = (apiId) => {
-  return api.delete(`/api-keys/${apiId}`);
-};
->>>>>>> e19a7e91
