--- conflicted
+++ resolved
@@ -324,15 +324,9 @@
   return api.delete(`/api-keys/${apiId}`);
 };
 
-<<<<<<< HEAD
 export const publishToMarketplace = (executionId) => {
   return api.post(`/agent_templates/publish_template/agent_execution_id/${executionId}`);
 };
-
-export const publishTemplateToMarketplace = (agentData) => {
-  return api.post(`/agent_templates/publish_template`, agentData);
-};
-=======
 
 export const storeApiKey = (model_provider, model_api_key) => {
   return api.post(`/models_controller/store_api_keys`, {model_provider, model_api_key});
@@ -371,4 +365,8 @@
 export const fetchMarketPlaceModel = () => {
   return api.get(`/models_controller/get/list`)
 }
->>>>>>> 5c5a193e
+
+
+export const publishTemplateToMarketplace = (agentData) => {
+  return api.post(`/agent_templates/publish_template`, agentData);
+};