import api from './apiConfig';

export const getOrganisation = (userId) => {
  return api.get(`/organisations/get/user/${userId}`);
};

export const addUser = (userData) => {
  return api.post(`/users/add`, userData);
};

export const getProject = (organisationId) => {
  return api.get(`/projects/get/organisation/${organisationId}`);
};

export const getAgents = (projectId) => {
  return api.get(`/agents/get/project/${projectId}`);
};

export const getToolKit = () => {
  return api.get(`/tool_kits/get/local/list`);
};

export const getTools = () => {
  return api.get(`/tools/get`);
};

export const getAgentDetails = (agentId) => {
  return api.get(`/agents/get/details/${agentId}`);
};

export const getAgentExecutions = (agentId) => {
  return api.get(`/agentexecutions/get/agent/${agentId}`);
};

export const getExecutionFeeds = (executionId) => {
  return api.get(`/agentexecutionfeeds/get/execution/${executionId}`);
};

export const getExecutionTasks = (executionId) => {
  return api.get(`/agentexecutionfeeds/get/tasks/${executionId}`);
};

export const createAgent = (agentData) => {
  return api.post(`/agents/create`, agentData);
};

export const updateAgents = (agentData) => {
  return api.put(`/agentconfigs/update/`, agentData);
};

export const updateExecution = (executionId, executionData) => {
  return api.put(`/agentexecutions/update/${executionId}`, executionData);
};

export const addExecution = (executionData) => {
  return api.post(`/agentexecutions/add`, executionData);
};

export const getResources = (agentId) => {
  return api.get(`/resources/get/all/${agentId}`);
};

export const getLastActiveAgent = (projectId) => {
  return api.get(`/agentexecutions/get/latest/agent/project/${projectId}`);
};

export const uploadFile = (agentId, formData) => {
  return api.post(`/resources/add/${agentId}`, formData);
}

export const validateAccessToken = () => {
  return api.get(`/validate-access-token`);
}

export const checkEnvironment = () => {
  return api.get(`/configs/get/env`);
}

export const getOrganisationConfig = (organisationId, key) => {
  return api.get(`/configs/get/organisation/${organisationId}/key/${key}`);
}

export const updateOrganisationConfig = (organisationId, configData) => {
  return api.post(`/configs/add/organisation/${organisationId}`, configData);
}

export const fetchAgentTemplateList = () => {
  return api.get('/agent_templates/list?template_source=marketplace');
}

export const fetchAgentTemplateDetails = (templateId) => {
  return api.get(`/agent_templates/get/${templateId}`);
}

export const getToolConfig = (toolKitName) => {
  return api.get(`/tool_configs/get/toolkit/${toolKitName}`);
}

export const updateToolConfig = (toolKitName, configData) => {
  return api.post(`/tool_configs/add/${toolKitName}`, configData);
}
<<<<<<< HEAD
export const fetchAgentTemplateListLocal = () => {	
  return api.get('/agent_templates/list?template_source=local');	
}	
export const saveAgentAsTemplate = (agentId) => {	
  return api.post(`agent_templates/save_agent_as_template/${agentId}`);	
}	
export const fetchAgentTemplateConfig = (templateId) => {	
  return api.get(`agent_templates/get/${templateId}?template_source=marketplace`);	
}	
export const fetchAgentTemplateConfigLocal = (templateId) => {	
  return api.get(`agent_templates/agent_config?agent_template_id=${templateId}`);	
}	
export const installAgentTemplate = (templateId) => {	
  return api.post(`agent_templates/download?agent_template_id=${templateId}`);	
}	
export const getGoogleCreds = (toolkit_id) => {	
  return api.get(`google/get_google_creds/toolkit_id/${toolkit_id}`)	
=======

export const fetchAgentTemplateConfigLocal = (templateId) => {
  return api.get(`agent_templates/agent_config?agent_template_id=${templateId}`);
}

export const installAgentTemplate = (templateId) => {
  return api.post(`agent_templates/download?agent_template_id=${templateId}`);
}

export const updatePermissions = (permissionId, data) => {
  return api.put(`/agentexecutionpermissions/update/status/${permissionId}`, data)
>>>>>>> 8357e123
}<|MERGE_RESOLUTION|>--- conflicted
+++ resolved
@@ -99,7 +99,7 @@
 export const updateToolConfig = (toolKitName, configData) => {
   return api.post(`/tool_configs/add/${toolKitName}`, configData);
 }
-<<<<<<< HEAD
+
 export const fetchAgentTemplateListLocal = () => {	
   return api.get('/agent_templates/list?template_source=local');	
 }	
@@ -108,26 +108,19 @@
 }	
 export const fetchAgentTemplateConfig = (templateId) => {	
   return api.get(`agent_templates/get/${templateId}?template_source=marketplace`);	
-}	
-export const fetchAgentTemplateConfigLocal = (templateId) => {	
-  return api.get(`agent_templates/agent_config?agent_template_id=${templateId}`);	
-}	
+}
 export const installAgentTemplate = (templateId) => {	
   return api.post(`agent_templates/download?agent_template_id=${templateId}`);	
 }	
-export const getGoogleCreds = (toolkit_id) => {	
-  return api.get(`google/get_google_creds/toolkit_id/${toolkit_id}`)	
-=======
+// export const getGoogleCreds = (toolkit_id) => {
+//   return api.get(`google/get_google_creds/toolkit_id/${toolkit_id}`)
+
 
 export const fetchAgentTemplateConfigLocal = (templateId) => {
   return api.get(`agent_templates/agent_config?agent_template_id=${templateId}`);
 }
 
-export const installAgentTemplate = (templateId) => {
-  return api.post(`agent_templates/download?agent_template_id=${templateId}`);
-}
 
 export const updatePermissions = (permissionId, data) => {
   return api.put(`/agentexecutionpermissions/update/status/${permissionId}`, data)
->>>>>>> 8357e123
 }