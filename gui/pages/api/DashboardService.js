--- conflicted
+++ resolved
@@ -48,17 +48,8 @@
   return api.post(scheduledCreate ? `/agents/schedule` : `/agents/create`, agentData);
 };
 
-<<<<<<< HEAD
 export const addAgentRun = (agentData) => {
   return api.post( `/agentexecutions/add_run`, agentData);
-=======
-export const editAgent = (agentData) => {
-  return api.post( `/agentexecutions/add_run`, agentData);
-};
-
-export const addTool = (toolData) => {
-  return api.post(`/toolkits/get/local/install`, toolData);
->>>>>>> 8b1b85a5
 };
 
 export const addTool = (toolData) => {
