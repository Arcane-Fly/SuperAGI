import api from './apiConfig';

export const getOrganisation = (userId) => {
  return api.get(`/organisations/get/user/${userId}`);
};

export const addUser = (userData) => {
  return api.post(`/users/add`, userData);
};

export const getProject = (organisationId) => {
  return api.get(`/projects/get/organisation/${organisationId}`);
};

export const getAgents = (projectId) => {
  return api.get(`/agents/get/project/${projectId}`);
};

export const getToolKit = () => {
  return api.get(`/toolkits/get/local/list`);
};

export const getTools = () => {
  return api.get(`/tools/list`);
};

export const getAgentDetails = (agentId) => {
  return api.get(`/agents/get/details/${agentId}`);
};

export const getAgentExecutions = (agentId) => {
  return api.get(`/agentexecutions/get/agent/${agentId}`);
};

export const getExecutionFeeds = (executionId) => {
  return api.get(`/agentexecutionfeeds/get/execution/${executionId}`);
};

export const getExecutionTasks = (executionId) => {
  return api.get(`/agentexecutionfeeds/get/tasks/${executionId}`);
};

export const createAgent = (agentData, scheduledCreate) => {
  return api.post(scheduledCreate ? `/agents/schedule` : `/agents/create`, agentData);
};

export const addTool = (toolData) => {
  return api.post(`/toolkits/get/local/install`, toolData);
};

export const updateAgents = (agentData) => {
  return api.put(`/agentconfigs/update/`, agentData);
};

export const updateExecution = (executionId, executionData) => {
  return api.put(`/agentexecutions/update/${executionId}`, executionData);
};

export const editAgentTemplate = (agentTemplateId, agentTemplateData) => {
  return api.put(`/agent_templates/update_agent_template/${agentTemplateId}`, agentTemplateData)
}

export const addExecution = (executionData) => {
  return api.post(`/agentexecutions/add`, executionData);
};

export const getResources = (agentId) => {
  return api.get(`/resources/get/all/${agentId}`);
};

export const getLastActiveAgent = (projectId) => {
  return api.get(`/agentexecutions/get/latest/agent/project/${projectId}`);
};

export const uploadFile = (agentId, formData) => {
  return api.post(`/resources/add/${agentId}`, formData);
}

export const validateAccessToken = () => {
  return api.get(`/validate-access-token`);
}

export const validateLLMApiKey = (model_source, model_api_key) => {
  return api.post(`/validate-llm-api-key`,{model_source, model_api_key});
}
export const checkEnvironment = () => {
  return api.get(`/configs/get/env`);
}

export const getOrganisationConfig = (organisationId, key) => {
  return api.get(`/configs/get/organisation/${organisationId}/key/${key}`);
}

export const updateOrganisationConfig = (organisationId, configData) => {
  return api.post(`/configs/add/organisation/${organisationId}`, configData);
}

export const fetchAgentTemplateList = () => {
  return api.get('/agent_templates/list?template_source=marketplace');
}

export const fetchAgentTemplateDetails = (templateId) => {
  return api.get(`/agent_templates/get/${templateId}`);
}

export const getToolConfig = (toolKitName) => {
  return api.get(`/tool_configs/get/toolkit/${toolKitName}`);
}

export const updateToolConfig = (toolKitName, configData) => {
  return api.post(`/tool_configs/add/${toolKitName}`, configData);
}

export const fetchAgentTemplateListLocal = () => {
  return api.get('/agent_templates/list?template_source=local');
}

export const saveAgentAsTemplate = (agentId) => {
  return api.post(`/agent_templates/save_agent_as_template/${agentId}`);
}

export const fetchAgentTemplateConfig = (templateId) => {
  return api.get(`/agent_templates/get/${templateId}?template_source=marketplace`);
}

export const installAgentTemplate = (templateId) => {
  return api.post(`/agent_templates/download?agent_template_id=${templateId}`);
}

export const fetchAgentTemplateConfigLocal = (templateId) => {
  return api.get(`/agent_templates/agent_config?agent_template_id=${templateId}`);
}

export const updatePermissions = (permissionId, data) => {
  return api.put(`/agentexecutionpermissions/update/status/${permissionId}`, data)
}

export const deleteAgent = (agentId) => {
  return api.put(`/agents/delete/${agentId}`)
}

export const authenticateGoogleCred = (toolKitId) => {
  return api.get(`/google/get_google_creds/toolkit_id/${toolKitId}`);
}

export const authenticateTwitterCred = (toolKitId) => {
  return api.get(`/twitter/get_twitter_creds/toolkit_id/${toolKitId}`);
}

export const sendTwitterCreds = (twitter_creds) => {
  return api.post(`/twitter/send_twitter_creds/${twitter_creds}`);
}

export const sendGoogleCreds = (google_creds, toolkit_id) => {
  return api.post(`/google/send_google_creds/toolkit_id/${toolkit_id}`, google_creds);
}

export const fetchToolTemplateList = () => {
  return api.get(`/toolkits/get/list?page=0`);
}

export const fetchKnowledgeTemplateList = () => {
  return api.get(`/knowledges/get/list?page=0`);
}

export const fetchToolTemplateOverview = (toolTemplateName) => {
  return api.get(`/toolkits/marketplace/readme/${toolTemplateName}`);
}

export const installToolkitTemplate = (templateName) => {
  return api.get(`/toolkits/get/install/${templateName}`);
}

export const getExecutionDetails = (executionId, agentId) => {
  return api.get(`/agent_executions_configs/details/agent/${agentId}/agent_execution/${executionId}`);
}

export const stopSchedule = (agentId) => {
  return api.post(`/agents/stop/schedule?agent_id=${agentId}`);
}

export const createAndScheduleRun = (requestData) => {
  return api.post(`/agentexecutions/schedule`, requestData);
}

export const agentScheduleComponent = (agentId) => {
  return api.get(`/agents/get/schedule_data/${agentId}`);
}

export const updateSchedule = (requestData) => {
  return api.put(`/agents/edit/schedule`, requestData);
}

export const getDateTime = (agentId) => {
  return api.get(`/agents/get/schedule_data/${agentId}`);
}

export const getMetrics = () => {
  return api.get(`/analytics/metrics`)
}

export const getAllAgents = () => {
  return api.get(`/analytics/agents/all`)
}

export const getAgentRuns = (agent_id) => {
  return api.get(`analytics/agents/${agent_id}`);
}

export const getActiveRuns = () => {
  return api.get(`analytics/runs/active`);
}

export const getToolsUsage = () => {
  return api.get(`analytics/tools/used`);
}

<<<<<<< HEAD
export const fetchVectorDBList = () => {
  return api.get(`/vector_dbs/get/list`);
}

export const getVectorDatabases = () => {
  return api.get(`/vector_dbs/user/list`);
}

export const getVectorDBDetails = (vectorDBId) => {
  return api.get(`/vector_dbs/get/db/details/${vectorDBId}`);
}

export const deleteVectorDB = (vectorDBId) => {
  return api.post(`/vector_dbs/delete/${vectorDBId}`);
}

export const updateVectorDB = (vectorDBId, newIndices) => {
  return api.put(`/vector_dbs/update/vector_db/${vectorDBId}`, newIndices);
}

export const connectPinecone = (pineconeData) => {
  return api.post(`/vector_dbs/connect/pinecone`, pineconeData);
}

export const connectQdrant = (qdrantData) => {
  return api.post(`/vector_dbs/connect/qdrant`, qdrantData);
}

export const getKnowledge = () => {
  return api.get(`/knowledges/user/list`);
}

export const getKnowledgeDetails = (knowledgeId) => {
  return api.get(`/knowledges/user/get/details/${knowledgeId}`);
}

export const deleteCustomKnowledge = (knowledgeId) => {
  return api.post(`/knowledges/delete/${knowledgeId}`);
}

export const deleteMarketplaceKnowledge = (knowledgeName) => {
  return api.post(`/knowledges/uninstall/${knowledgeName}`);
}

export const addUpdateKnowledge = (knowledgeData) => {
  return api.post(`/knowledges/add_or_update/data`, knowledgeData);
}

export const getValidIndices = () => {
  return api.get(`/vector_db_indices/get/user/valid_indices`);
}

export const getValidMarketplaceIndices = (knowledgeName) => {
  return api.get(`/vector_db_indices/get/marketplace/valid_indices/${knowledgeName}`);
}

export const fetchKnowledgeTemplateOverview = (knowledgeName) => {
  return api.get(`/knowledges/marketplace/get/details/${knowledgeName}`);
}

export const installKnowledgeTemplate = (knowledgeName, indexId) => {
  return api.get(`/knowledges/install/${knowledgeName}/index/${indexId}`);
=======
export const getLlmModels = () => {
  return api.get(`organisations/llm_models`);
>>>>>>> 993a1a83
}<|MERGE_RESOLUTION|>--- conflicted
+++ resolved
@@ -215,7 +215,6 @@
   return api.get(`analytics/tools/used`);
 }
 
-<<<<<<< HEAD
 export const fetchVectorDBList = () => {
   return api.get(`/vector_dbs/get/list`);
 }
@@ -278,8 +277,8 @@
 
 export const installKnowledgeTemplate = (knowledgeName, indexId) => {
   return api.get(`/knowledges/install/${knowledgeName}/index/${indexId}`);
-=======
+}
+
 export const getLlmModels = () => {
   return api.get(`organisations/llm_models`);
->>>>>>> 993a1a83
 }