import api from './apiConfig';

export const getOrganisation = (userId) => {
  return api.get(`/organisations/get/user/${userId}`);
};

export const getGithubClientId = () => {
  return api.get(`/get/github_client_id`);
};

export const addUser = (userData) => {
  return api.post(`/users/add`, userData);
};

export const getProject = (organisationId) => {
  return api.get(`/projects/get/organisation/${organisationId}`);
};

export const getAgents = (projectId) => {
  return api.get(`/agents/get/project/${projectId}`);
};

export const getToolKit = () => {
  return api.get(`/toolkits/get/local/list`);
};

export const getTools = () => {
  return api.get(`/tools/list`);
};

export const getAgentDetails = (agentId, agentExecutionId) => {
  return api.get(`/agent_executions_configs/details/agent_id/${agentId}/agent_execution_id/${agentExecutionId}`);
};

export const getAgentExecutions = (agentId) => {
  return api.get(`/agentexecutions/get/agent/${agentId}`);
};

export const getExecutionFeeds = (executionId) => {
  return api.get(`/agentexecutionfeeds/get/execution/${executionId}`);
};

export const getExecutionTasks = (executionId) => {
  return api.get(`/agentexecutionfeeds/get/tasks/${executionId}`);
};

export const createAgent = (agentData, scheduledCreate) => {
  return api.post(scheduledCreate ? `/agents/schedule` : `/agents/create`, agentData);
};

export const addAgentRun = (agentData) => {
  return api.post( `/agentexecutions/add_run`, agentData);
};

export const addTool = (toolData) => {
  return api.post(`/toolkits/get/local/install`, toolData);
};

export const updateExecution = (executionId, executionData) => {
  return api.put(`/agentexecutions/update/${executionId}`, executionData);
};

export const editAgentTemplate = (agentTemplateId, agentTemplateData) => {
  return api.put(`/agent_templates/update_agent_template/${agentTemplateId}`, agentTemplateData)
};

export const addExecution = (executionData) => {
  return api.post(`/agentexecutions/add`, executionData);
};

export const getResources = (agentId) => {
  return api.get(`/resources/get/all/${agentId}`);
};

export const getLastActiveAgent = (projectId) => {
  return api.get(`/agentexecutions/get/latest/agent/project/${projectId}`);
};

export const uploadFile = (agentId, formData) => {
  return api.post(`/resources/add/${agentId}`, formData);
};

export const validateAccessToken = () => {
  return api.get(`/validate-access-token`);
};

export const validateLLMApiKey = (model_source, model_api_key) => {
  return api.post(`/validate-llm-api-key`, {model_source, model_api_key});
};

export const checkEnvironment = () => {
  return api.get(`/configs/get/env`);
};

export const getOrganisationConfig = (organisationId, key) => {
  return api.get(`/configs/get/organisation/${organisationId}/key/${key}`);
};

export const updateOrganisationConfig = (organisationId, configData) => {
  return api.post(`/configs/add/organisation/${organisationId}`, configData);
};

export const fetchAgentTemplateList = () => {
  return api.get('/agent_templates/list?template_source=marketplace');
};

export const fetchAgentTemplateDetails = (templateId) => {
  return api.get(`/agent_templates/get/${templateId}`);
};

export const getToolConfig = (toolKitName) => {
  return api.get(`/tool_configs/get/toolkit/${toolKitName}`);
};

export const updateToolConfig = (toolKitName, configData) => {
  return api.post(`/tool_configs/add/${toolKitName}`, configData);
};

export const fetchAgentTemplateListLocal = () => {
  return api.get('/agent_templates/list?template_source=local');
};

export const saveAgentAsTemplate = (agentId, executionId) => {
  return api.post(`/agent_templates/save_agent_as_template/agent_id/${agentId}/agent_execution_id/${executionId}`);
};

export const fetchAgentTemplateConfig = (templateId) => {
  return api.get(`/agent_templates/get/${templateId}?template_source=marketplace`);
};

export const installAgentTemplate = (templateId) => {
  return api.post(`/agent_templates/download?agent_template_id=${templateId}`);
};

export const fetchAgentTemplateConfigLocal = (templateId) => {
  return api.get(`/agent_templates/agent_config?agent_template_id=${templateId}`);
};

export const updatePermissions = (permissionId, data) => {
  return api.put(`/agentexecutionpermissions/update/status/${permissionId}`, data)
};

export const deleteAgent = (agentId) => {
  return api.put(`/agents/delete/${agentId}`)
};

export const authenticateGoogleCred = (toolKitId) => {
  return api.get(`/google/get_google_creds/toolkit_id/${toolKitId}`);
};

export const authenticateTwitterCred = (toolKitId) => {
  return api.get(`/twitter/get_twitter_creds/toolkit_id/${toolKitId}`);
};

export const sendTwitterCreds = (twitter_creds) => {
  return api.post(`/twitter/send_twitter_creds/${twitter_creds}`);
};

export const sendGoogleCreds = (google_creds, toolkit_id) => {
  return api.post(`/google/send_google_creds/toolkit_id/${toolkit_id}`, google_creds);
};

export const fetchToolTemplateList = () => {
  return api.get(`/toolkits/get/list?page=0`);
};

export const fetchKnowledgeTemplateList = () => {
  return api.get(`/knowledges/get/list?page=0`);
};

export const fetchToolTemplateOverview = (toolTemplateName) => {
  return api.get(`/toolkits/marketplace/readme/${toolTemplateName}`);
};

export const updateMarketplaceToolTemplate = (templateName) => {
  return api.put(`/toolkits/update/${templateName}`);
};

export const installToolkitTemplate = (templateName) => {
  return api.get(`/toolkits/get/install/${templateName}`);
};

export const checkToolkitUpdate = (templateName) => {
  return api.get(`/toolkits/check_update/${templateName}`);
};

export const getExecutionDetails = (executionId, agentId) => {
  return api.get(`/agent_executions_configs/details/agent/${agentId}/agent_execution/${executionId}`);
};

export const stopSchedule = (agentId) => {
  return api.post(`/agents/stop/schedule?agent_id=${agentId}`);
};

export const createAndScheduleRun = (requestData) => {
  return api.post(`/agentexecutions/schedule`, requestData);
};

export const agentScheduleComponent = (agentId) => {
  return api.get(`/agents/get/schedule_data/${agentId}`);
};

export const updateSchedule = (requestData) => {
  return api.put(`/agents/edit/schedule`, requestData);
};

export const getDateTime = (agentId) => {
  return api.get(`/agents/get/schedule_data/${agentId}`);
};

export const getMetrics = () => {
  return api.get(`/analytics/metrics`)
};

export const getAllAgents = () => {
  return api.get(`/analytics/agents/all`)
};

export const getAgentRuns = (agent_id) => {
  return api.get(`analytics/agents/${agent_id}`);
};

export const getActiveRuns = () => {
  return api.get(`analytics/runs/active`);
};

export const getToolsUsage = () => {
  return api.get(`analytics/tools/used`);
};

export const modelInfo = (model) => {
  return api.get(`analytics/model_details/${model}`)
}

export const getLlmModels = () => {
  return api.get(`organisations/llm_models`);
};

export const getAgentWorkflows = () => {
  return api.get(`organisations/agent_workflows`);
};

export const fetchVectorDBList = () => {
  return api.get(`/vector_dbs/get/list`);
};

export const getVectorDatabases = () => {
  return api.get(`/vector_dbs/user/list`);
};

export const getVectorDBDetails = (vectorDBId) => {
  return api.get(`/vector_dbs/db/details/${vectorDBId}`);
};

export const deleteVectorDB = (vectorDBId) => {
  return api.post(`/vector_dbs/delete/${vectorDBId}`);
};

export const updateVectorDB = (vectorDBId, newIndices) => {
  return api.put(`/vector_dbs/update/vector_db/${vectorDBId}`, newIndices);
};

export const connectPinecone = (pineconeData) => {
  return api.post(`/vector_dbs/connect/pinecone`, pineconeData);
};

export const connectQdrant = (qdrantData) => {
  return api.post(`/vector_dbs/connect/qdrant`, qdrantData);
};

export const connectWeaviate = (weaviateData) => {
  return api.post(`/vector_dbs/connect/weaviate`, weaviateData);
};

export const getKnowledge = () => {
  return api.get(`/knowledges/user/list`);
};

export const getKnowledgeDetails = (knowledgeId) => {
  return api.get(`/knowledges/user/get/details/${knowledgeId}`);
};

export const deleteCustomKnowledge = (knowledgeId) => {
  return api.post(`/knowledges/delete/${knowledgeId}`);
};

export const deleteMarketplaceKnowledge = (knowledgeName) => {
  return api.post(`/knowledges/uninstall/${knowledgeName}`);
};

export const addUpdateKnowledge = (knowledgeData) => {
  return api.post(`/knowledges/add_or_update/data`, knowledgeData);
};

export const getValidIndices = () => {
  return api.get(`/vector_db_indices/user/valid_indices`);
};

export const getValidMarketplaceIndices = (knowledgeName) => {
  return api.get(`/vector_db_indices/marketplace/valid_indices/${knowledgeName}`);
};

export const fetchKnowledgeTemplateOverview = (knowledgeName) => {
  return api.get(`/knowledges/marketplace/get/details/${knowledgeName}`);
};

export const installKnowledgeTemplate = (knowledgeName, indexId) => {
  return api.get(`/knowledges/install/${knowledgeName}/index/${indexId}`);
};

export const createApiKey = (apiName) => {
  return api.post(`/api-keys`, apiName);
};

export const getApiKeys = () => {
  return api.get(`/api-keys`);
};

export const editApiKey = (apiDetails) => {
  return api.put(`/api-keys`, apiDetails);
};

export const deleteApiKey = (apiId) => {
  return api.delete(`/api-keys/${apiId}`);
};

<<<<<<< HEAD
export const saveWebhook = (webhook) => {
  return api.post(`/webhook/add`, webhook);
};

export const getWebhook = () => {
  return api.get(`/webhook/get`);
};

export const editWebhook = (webhook_id, webook_data) => {
  return api.post(`/webhook/edit/${webhook_id}`, webook_data);
=======
export const publishToMarketplace = (executionId) => {
  return api.post(`/agent_templates/publish_template/agent_execution_id/${executionId}`);
>>>>>>> 196fd43e
};

export const storeApiKey = (model_provider, model_api_key) => {
  return api.post(`/models_controller/store_api_keys`, {model_provider, model_api_key});
}

export const fetchApiKeys = () => {
  return api.get(`/models_controller/get_api_keys`);
}

export const fetchApiKey = (model_provider) => {
  return api.get(`/models_controller/get_api_key?model_provider=${model_provider}`);
}

export const verifyEndPoint = (model_api_key, end_point, model_provider) => {
  return api.get(`/models_controller/verify_end_point`, {
    params: { model_api_key, end_point, model_provider }
  });
}

export const storeModel = (model_name, description, end_point, model_provider_id, token_limit, type, version) => {
  return api.post(`/models_controller/store_model`,{model_name, description, end_point, model_provider_id, token_limit, type, version});
}

export const fetchModels = () => {
  return api.get(`/models_controller/fetch_models`);
}

export const fetchModel = (model_id) => {
  return api.get(`/models_controller/fetch_model/${model_id}`);
}

export const fetchModelData = (model) => {
  return api.post(`/models_controller/fetch_model_data`, { model: model })
}

export const fetchMarketPlaceModel = () => {
  return api.get(`/models_controller/get/list`)
}

export const getToolMetrics = (toolName) => {
  return api.get(`analytics/tools/${toolName}/usage`)
}

export const getToolLogs = (toolName) => {
  return api.get(`analytics/tools/${toolName}/logs`)
}

export const publishTemplateToMarketplace = (agentData) => {
  return api.post(`/agent_templates/publish_template`, agentData);
};
export const getKnowledgeMetrics = (knowledgeName) => {
  return api.get(`analytics/knowledge/${knowledgeName}/usage`)
}

export const getKnowledgeLogs = (knowledgeName) => {
  return api.get(`analytics/knowledge/${knowledgeName}/logs`)
}<|MERGE_RESOLUTION|>--- conflicted
+++ resolved
@@ -324,7 +324,6 @@
   return api.delete(`/api-keys/${apiId}`);
 };
 
-<<<<<<< HEAD
 export const saveWebhook = (webhook) => {
   return api.post(`/webhook/add`, webhook);
 };
@@ -335,10 +334,10 @@
 
 export const editWebhook = (webhook_id, webook_data) => {
   return api.post(`/webhook/edit/${webhook_id}`, webook_data);
-=======
+};
+
 export const publishToMarketplace = (executionId) => {
   return api.post(`/agent_templates/publish_template/agent_execution_id/${executionId}`);
->>>>>>> 196fd43e
 };
 
 export const storeApiKey = (model_provider, model_api_key) => {
