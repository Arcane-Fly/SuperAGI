--- conflicted
+++ resolved
@@ -2,14 +2,9 @@
 
 const GITHUB_CLIENT_ID = process.env.GITHUB_CLIENT_ID;
 const API_BASE_URL = process.env.NEXT_PUBLIC_API_BASE_URL || 'http://localhost:8001';
-<<<<<<< HEAD
 const GOOGLE_ANALYTICS_MEASUREMENT_ID =  process.env.GOOGLE_ANALYTICS_MEASUREMENT_ID;
 const GOOGLE_ANALYTICS_API_SECRET =  process.env.GOOGLE_ANALYTICS_API_SECRET;
-
-
-=======
 const MIXPANEL_AUTH_ID = process.env.MIXPANEL_AUTH_ID
->>>>>>> 2ccbd4b6
 
 export const baseUrl = () => {
   return API_BASE_URL;
@@ -19,17 +14,16 @@
   return GITHUB_CLIENT_ID;
 };
 
-<<<<<<< HEAD
 export const analyticsMeasurementId = () => {
   return GOOGLE_ANALYTICS_MEASUREMENT_ID;
 };
 
 export const analyticsApiSecret = () => {
   return GOOGLE_ANALYTICS_API_SECRET;
-=======
+};
+
 export const mixpanelId = () => {
   return MIXPANEL_AUTH_ID;
->>>>>>> 2ccbd4b6
 };
 
 const api = axios.create({
