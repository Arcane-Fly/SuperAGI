FROM node:lts AS deps

WORKDIR /app

<<<<<<< HEAD
# COPY package*.json .

COPY ./gui .
=======
COPY package*.json ./
>>>>>>> 9ce99cf3
RUN npm ci
RUN npm run build

EXPOSE 3000
EXPOSE 80
RUN chmod +x ./entrypoint*

ENV NEXT_PUBLIC_GITHUB_CLIENT_ID="06b962774236a4a8448f"

<<<<<<< HEAD
# CMD ["npm", "run", "start"]
ENTRYPOINT [ "./entrypoint.sh" ]
=======
COPY . .

CMD ["npm", "run", "dev"]
>>>>>>> 9ce99cf3
<|MERGE_RESOLUTION|>--- conflicted
+++ resolved
@@ -2,13 +2,9 @@
 
 WORKDIR /app
 
-<<<<<<< HEAD
 # COPY package*.json .
 
 COPY ./gui .
-=======
-COPY package*.json ./
->>>>>>> 9ce99cf3
 RUN npm ci
 RUN npm run build
 
@@ -18,11 +14,5 @@
 
 ENV NEXT_PUBLIC_GITHUB_CLIENT_ID="06b962774236a4a8448f"
 
-<<<<<<< HEAD
 # CMD ["npm", "run", "start"]
-ENTRYPOINT [ "./entrypoint.sh" ]
-=======
-COPY . .
-
-CMD ["npm", "run", "dev"]
->>>>>>> 9ce99cf3
+ENTRYPOINT [ "./entrypoint.sh" ]