FROM node:lts

WORKDIR /app

<<<<<<< HEAD
# COPY package*.json .

COPY ./gui .
RUN npm install
RUN npm run build

EXPOSE 3000
EXPOSE 80
RUN chmod +x ./entrypoint*

ENV NEXT_PUBLIC_GITHUB_CLIENT_ID="06b962774236a4a8448f"
=======
COPY package*.json ./
COPY . .
RUN npm ci
>>>>>>> b2c0d772

# CMD ["npm", "run", "start"]
ENTRYPOINT [ "./entrypoint.sh" ]<|MERGE_RESOLUTION|>--- conflicted
+++ resolved
@@ -2,11 +2,10 @@
 
 WORKDIR /app
 
-<<<<<<< HEAD
 # COPY package*.json .
 
 COPY ./gui .
-RUN npm install
+RUN RUN npm ci
 RUN npm run build
 
 EXPOSE 3000
@@ -14,11 +13,6 @@
 RUN chmod +x ./entrypoint*
 
 ENV NEXT_PUBLIC_GITHUB_CLIENT_ID="06b962774236a4a8448f"
-=======
-COPY package*.json ./
-COPY . .
-RUN npm ci
->>>>>>> b2c0d772
 
 # CMD ["npm", "run", "start"]
 ENTRYPOINT [ "./entrypoint.sh" ]