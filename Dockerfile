--- conflicted
+++ resolved
@@ -3,18 +3,9 @@
 COPY requirements.txt .
 RUN pip install --no-cache-dir -r requirements.txt
 COPY . .
-<<<<<<< HEAD
 RUN chmod +x ./entrypoint*
 
 EXPOSE 8000
 EXPOSE 80
 
-ENTRYPOINT ["entrypoint.sh"]
-=======
-COPY config.yaml ./config.yaml
-COPY entrypoint.sh /entrypoint.sh
-COPY wait-for-it.sh /wait-for-it.sh
-RUN chmod +x /entrypoint.sh /wait-for-it.sh
-
-CMD ["/wait-for-it.sh", "super__postgres:5432","-t","60","--","/entrypoint.sh"]
->>>>>>> dbf9ca9a
+ENTRYPOINT ["entrypoint.sh"]