--- conflicted
+++ resolved
@@ -1,31 +1,16 @@
 FROM python:3.9
 WORKDIR /app
 COPY requirements.txt .
-<<<<<<< HEAD
-=======
-RUN pip install --upgrade pip && \
-    pip install --no-cache-dir -r requirements.txt
-RUN python -m nltk.downloader averaged_perceptron_tagger punkt
-
-COPY . .
-
-RUN chmod +x ./entrypoint.sh ./wait-for-it.sh ./install_tool_dependencies.sh ./entrypoint_celery.sh
->>>>>>> b69fbdbc
 
 #RUN apt-get update && apt-get install --no-install-recommends -y git wget libpq-dev gcc python3-dev && pip install psycopg2
 RUN pip install --upgrade pip
 RUN pip install --no-cache-dir -r requirements.txt
+RUN python -m nltk.downloader averaged_perceptron_tagger punkt
 
 COPY . .
 RUN chmod +x ./entrypoint*
 
-<<<<<<< HEAD
 EXPOSE 8000
 EXPOSE 80
-=======
-COPY --from=compile-image /opt/venv /opt/venv
-COPY --from=compile-image /app /app
-COPY --from=compile-image /root/nltk_data /root/nltk_data
->>>>>>> b69fbdbc
 
 ENTRYPOINT ["entrypoint.sh"]