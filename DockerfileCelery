--- conflicted
+++ resolved
@@ -1,8 +1,4 @@
-<<<<<<< HEAD
-FROM python:3.9
-=======
 FROM python:3.10-slim
->>>>>>> 06a7f931
 
 WORKDIR /app
 
