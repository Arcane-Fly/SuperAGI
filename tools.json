{
    "tools": {
<<<<<<< HEAD
        "DuckDuckGo": "https://github.com/TransformerOptimus/SuperAGI-Tools/tree/main/DuckDuckGo",
        "notion": "https://github.com/TransformerOptimus/SuperAGI-Tools/tree/main/notion"
=======
>>>>>>> ddb60aca
    }
}<|MERGE_RESOLUTION|>--- conflicted
+++ resolved
@@ -1,9 +1,4 @@
 {
     "tools": {
-<<<<<<< HEAD
-        "DuckDuckGo": "https://github.com/TransformerOptimus/SuperAGI-Tools/tree/main/DuckDuckGo",
-        "notion": "https://github.com/TransformerOptimus/SuperAGI-Tools/tree/main/notion"
-=======
->>>>>>> ddb60aca
     }
 }