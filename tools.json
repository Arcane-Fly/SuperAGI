{
<<<<<<< HEAD
    "tools": {
        "duck_duck_go": "https://github.com/TransformerOptimus/SuperAGI-Tools/tree/main/duck_duck_go",
        "google_analytics": "https://github.com/TransformerOptimus/SuperAGI-Tools/tree/main/google_analytics",
        "notion": "https://github.com/TransformerOptimus/SuperAGI-Tools/tree/main/notion"
    }
=======
  "tools": {
  }
>>>>>>> f8dc0688
}<|MERGE_RESOLUTION|>--- conflicted
+++ resolved
@@ -1,12 +1,4 @@
 {
-<<<<<<< HEAD
-    "tools": {
-        "duck_duck_go": "https://github.com/TransformerOptimus/SuperAGI-Tools/tree/main/duck_duck_go",
-        "google_analytics": "https://github.com/TransformerOptimus/SuperAGI-Tools/tree/main/google_analytics",
-        "notion": "https://github.com/TransformerOptimus/SuperAGI-Tools/tree/main/notion"
-    }
-=======
   "tools": {
   }
->>>>>>> f8dc0688
 }