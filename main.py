--- conflicted
+++ resolved
@@ -102,14 +102,11 @@
     # jwt_secret = get_config("JWT_SECRET_KEY")
     authjwt_secret_key: str = os.getenv("JWT_SECRET_KEY",superagi.config.config.get_config("JWT_SECRET_KEY"))
 
-<<<<<<< HEAD
 def create_access_token(email,Authorize: AuthJWT = Depends()):
     expiry_time_hours = os.getenv("JWT_EXPIRY",get_config("JWT_EXPIRY"))
     expires = timedelta(hours=expiry_time_hours)
     access_token = Authorize.create_access_token(subject=user.email,expires_time=expires)
     return access_token
-=======
->>>>>>> 3fc82cd3
 
 def create_access_token(email, Authorize: AuthJWT = Depends()):
     # expiry_time_hours = get_config("JWT_EXPIRY")
