import pinecone
from pinecone import UnauthorizedException

from superagi.vector_store.pinecone import Pinecone
from superagi.vector_store import weaviate
from superagi.config.config import get_config
from superagi.lib.logger import logger
from superagi.types.vector_store_types import VectorStoreType
from superagi.vector_store import qdrant

from superagi.vector_store.qdrant import Qdrant


class VectorFactory:

    @classmethod
    def get_vector_storage(cls, vector_store: VectorStoreType, index_name, embedding_model):
        """
        Get the vector storage.

        Args:
            vector_store : The vector store name.
            index_name : The index name.
            embedding_model : The embedding model.

        Returns:
            The vector storage object.
        """
        if isinstance(vector_store, str):
            vector_store = VectorStoreType.get_vector_store_type(vector_store)
        if vector_store == VectorStoreType.PINECONE:
            try:
                api_key = get_config("PINECONE_API_KEY")
                env = get_config("PINECONE_ENVIRONMENT")
                if api_key is None or env is None:
                    raise ValueError("PineCone API key not found")
                pinecone.init(api_key=api_key, environment=env)

                if index_name not in pinecone.list_indexes():
                    sample_embedding = embedding_model.get_embedding("sample")
                    if "error" in sample_embedding:
                        logger.error(f"Error in embedding model {sample_embedding}")

                    # if does not exist, create index
                    pinecone.create_index(
                        index_name,
                        dimension=len(sample_embedding),
                        metric='dotproduct'
                    )
                index = pinecone.Index(index_name)
                return Pinecone(index, embedding_model, 'text')
            except UnauthorizedException:
                raise ValueError("PineCone API key not found")

        if vector_store == VectorStoreType.WEAVIATE:
            use_embedded = get_config("WEAVIATE_USE_EMBEDDED")
            url = get_config("WEAVIATE_URL")
            api_key = get_config("WEAVIATE_API_KEY")

            client = weaviate.create_weaviate_client(
                use_embedded=use_embedded,
                url=url,
                api_key=api_key
            )
            return weaviate.Weaviate(client, embedding_model, index_name, 'text')

        if vector_store == VectorStoreType.QDRANT:
            client = qdrant.create_qdrant_client()
            sample_embedding = embedding_model.get_embedding("sample")
            if "error" in sample_embedding:
                logger.error(f"Error in embedding model {sample_embedding}")

            Qdrant.create_collection(client, index_name, len(sample_embedding))
            return qdrant.Qdrant(client, embedding_model, index_name)

        raise ValueError(f"Vector store {vector_store} not supported")
    
    @classmethod
    def build_vector_storage(cls, vector_store: VectorStoreType, index_name, embedding_model = None, **creds):
        if isinstance(vector_store, str):
            vector_store = VectorStoreType.get_vector_store_type(vector_store)
        
        if vector_store == VectorStoreType.PINECONE:
            try:
                pinecone.init(api_key = creds["api_key"], environment = creds["environment"])
                index = pinecone.Index(index_name)
                return Pinecone(index, embedding_model)
            except UnauthorizedException:
                raise ValueError("PineCone API key not found")
        
        if vector_store == VectorStoreType.QDRANT:
            try:
                client = qdrant.create_qdrant_client(creds["api_key"], creds["url"], creds["port"])
                return qdrant.Qdrant(client, embedding_model, index_name)
            except:
                raise ValueError("Qdrant API key not found")
        
        if vector_store == VectorStoreType.WEAVIATE:
            try:
                client = weaviate.create_weaviate_client(creds["url"], creds["api_key"])
                return weaviate.Weaviate(client, embedding_model, index_name)
            except:
<<<<<<< HEAD
                raise ValueError("Weaviate API key not found")
=======
                raise ValueError("Weaviate API key not found")
            
>>>>>>> a0bef52e
<|MERGE_RESOLUTION|>--- conflicted
+++ resolved
@@ -94,15 +94,10 @@
                 return qdrant.Qdrant(client, embedding_model, index_name)
             except:
                 raise ValueError("Qdrant API key not found")
-        
+
         if vector_store == VectorStoreType.WEAVIATE:
             try:
                 client = weaviate.create_weaviate_client(creds["url"], creds["api_key"])
                 return weaviate.Weaviate(client, embedding_model, index_name)
             except:
-<<<<<<< HEAD
-                raise ValueError("Weaviate API key not found")
-=======
-                raise ValueError("Weaviate API key not found")
-            
->>>>>>> a0bef52e
+                raise ValueError("Weaviate API key not found")