import warnings
from abc import ABC, abstractmethod
from typing import Any, Iterable, List, Optional, Tuple
from superagi.vector_store.document import Document


class VectorStore(ABC):
    @abstractmethod
    def add_texts(
            self,
            texts: Iterable[str],
            metadatas: Optional[List[dict]] = None,
            **kwargs: Any,
    ) -> List[str]:
        """Add texts to the vector store."""

    @abstractmethod
<<<<<<< HEAD
    def get_matching_text(self, query: str, top_k: int, **kwargs: Any) -> List[Document]:
        """Return docs most similar to query using specified search type."""

    def add_documents(self, documents: List[Document], **kwargs: Any) -> List[str]:
=======
    def get_matching_text(self, query: str, **kwargs: Any) -> List[Document]:
        """Return docs most similar to query using specified search type."""

    def add_documents(self, documents: List[Document], **kwargs: Any) -> List[str]:
        """Run more documents through the embeddings and add to the vectorstore.
        """
>>>>>>> 3241b400
        texts = [doc.text_content for doc in documents]
        metadatas = [doc.metadata for doc in documents]
        return self.add_texts(texts, metadatas, **kwargs)<|MERGE_RESOLUTION|>--- conflicted
+++ resolved
@@ -15,19 +15,12 @@
         """Add texts to the vector store."""
 
     @abstractmethod
-<<<<<<< HEAD
     def get_matching_text(self, query: str, top_k: int, **kwargs: Any) -> List[Document]:
-        """Return docs most similar to query using specified search type."""
-
-    def add_documents(self, documents: List[Document], **kwargs: Any) -> List[str]:
-=======
-    def get_matching_text(self, query: str, **kwargs: Any) -> List[Document]:
         """Return docs most similar to query using specified search type."""
 
     def add_documents(self, documents: List[Document], **kwargs: Any) -> List[str]:
         """Run more documents through the embeddings and add to the vectorstore.
         """
->>>>>>> 3241b400
         texts = [doc.text_content for doc in documents]
         metadatas = [doc.metadata for doc in documents]
         return self.add_texts(texts, metadatas, **kwargs)