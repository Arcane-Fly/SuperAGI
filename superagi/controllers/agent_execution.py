--- conflicted
+++ resolved
@@ -79,16 +79,6 @@
     start_step_id = AgentWorkflow.fetch_trigger_step_id(db.session, agent.agent_workflow_id)
 
     db_agent_execution = AgentExecution(status="RUNNING", last_execution_time=datetime.now(),
-<<<<<<< HEAD
-                                        agent_id=agent_execution.agent_id, name=agent_execution.name,
-                                        num_of_calls=0, num_of_tokens=0, current_step_id=start_step_id)
-
-    db.session.add(db_agent_execution)
-    db.session.commit()
-
-    AnalyticsHelper(session=db.session).create_event('run_created', 0, {'run_id': db_agent_execution.id,'name':db_agent_execution.name},
-                                 agent_execution.agent_id, 0)
-=======
                                         agent_id=agent_execution.agent_id, name=agent_execution.name, num_of_calls=0,
                                         num_of_tokens=0,
                                         current_step_id=start_step_id)
@@ -101,7 +91,10 @@
     db.session.flush()
     AgentExecutionConfiguration.add_or_update_agent_execution_config(session=db.session, execution=db_agent_execution,
                                                                      agent_execution_configs=agent_execution_configs)
->>>>>>> d186cb91
+
+
+    AnalyticsHelper(session=db.session).create_event('run_created', 0, {'run_id': db_agent_execution.id,'name':db_agent_execution.name},
+                                 agent_execution.agent_id, 0)
 
     if db_agent_execution.status == "RUNNING":
       execute_agent.delay(db_agent_execution.id, datetime.now())
