from datetime import datetime
from typing import Optional, Union, List

from fastapi_sqlalchemy import db
from fastapi import HTTPException, Depends
from fastapi_jwt_auth import AuthJWT
from pydantic import BaseModel
from pydantic.fields import List
from superagi.controllers.types.agent_execution_config import AgentRunIn

from superagi.helper.time_helper import get_time_difference
from superagi.models.agent_execution_config import AgentExecutionConfiguration
from superagi.models.workflows.agent_workflow import AgentWorkflow
from superagi.models.agent_schedule import AgentSchedule
from superagi.models.workflows.iteration_workflow import IterationWorkflow
from superagi.worker import execute_agent
from superagi.models.agent_execution import AgentExecution
from superagi.models.agent import Agent
from fastapi import APIRouter
from sqlalchemy import desc
from superagi.helper.auth import check_auth
from superagi.controllers.types.agent_schedule import AgentScheduleInput
from superagi.apm.event_handler import EventHandler
from superagi.controllers.tool import ToolOut
from superagi.models.agent_config import AgentConfiguration

router = APIRouter()


class AgentExecutionOut(BaseModel):
    id: int
    status: str
    name: str
    agent_id: int
    last_execution_time: datetime
    num_of_calls: int
    num_of_tokens: int
    current_agent_step_id: int
    permission_id: Optional[int]
    created_at: datetime
    updated_at: datetime

    class Config:
        orm_mode = True

class AgentExecutionIn(BaseModel):
    status: Optional[str]
    name: Optional[str]
    agent_id: Optional[int]
    last_execution_time: Optional[datetime]
    num_of_calls: Optional[int]
    num_of_tokens: Optional[int]
    current_agent_step_id: Optional[int]
    permission_id: Optional[int]
    goal: Optional[List[str]]
    instruction: Optional[List[str]]

    class config:
        orm_mode = True


# CRUD Operations
@router.post("/add", response_model=AgentExecutionOut, status_code=201)
def create_agent_execution(agent_execution: AgentExecutionIn,
                           Authorize: AuthJWT = Depends(check_auth)):
    """
    Create a new agent execution/run.

    Args:
        agent_execution (AgentExecution): The agent execution data.

    Returns:
        AgentExecution: The created agent execution.

    Raises:
        HTTPException (Status Code=404): If the agent is not found.
    """

    agent = db.session.query(Agent).filter(Agent.id == agent_execution.agent_id, Agent.is_deleted == False).first()
    if not agent:
        raise HTTPException(status_code=404, detail="Agent not found")

    start_step = AgentWorkflow.fetch_trigger_step_id(db.session, agent.agent_workflow_id)

    iteration_step_id = IterationWorkflow.fetch_trigger_step_id(db.session,
                                                                start_step.action_reference_id).id if start_step.action_type == "ITERATION_WORKFLOW" else -1

    db_agent_execution = AgentExecution(status="RUNNING", last_execution_time=datetime.now(),
                                        agent_id=agent_execution.agent_id, name=agent_execution.name, num_of_calls=0,
                                        num_of_tokens=0,
<<<<<<< HEAD
                                        current_step_id=start_step_id)
    
=======
                                        current_agent_step_id=start_step.id,
                                        iteration_workflow_step_id=iteration_step_id)
>>>>>>> 3266d8ce
    agent_execution_configs = {
        "goal": agent_execution.goal,
        "instruction": agent_execution.instruction
    }

    agent_configs = db.session.query(AgentConfiguration).filter(AgentConfiguration.agent_id == agent_execution.agent_id).all()
    keys_to_exclude = ["goal", "instruction"]
    for agent_config in agent_configs:
        if agent_config.key not in keys_to_exclude:
            if agent_config.key == "toolkits":
                toolkits = [int(item) for item in agent_config.value.strip('{}').split(',')]
                agent_execution_configs[agent_config.key] = toolkits
            elif agent_config.key == "constraints":
                constraints = [item.strip('"') for item in agent_config.value.strip('{}').split(',')]
                agent_execution_configs[agent_config.key] = constraints
            else:
                agent_execution_configs[agent_config.key] = agent_config.value

    db.session.add(db_agent_execution)
    db.session.commit()
    db.session.flush()
    AgentExecutionConfiguration.add_or_update_agent_execution_config(session=db.session, execution=db_agent_execution,
                                                                     agent_execution_configs=agent_execution_configs)

    organisation = agent.get_agent_organisation(db.session)
    EventHandler(session=db.session).create_event('run_created', {'agent_execution_id': db_agent_execution.id,'agent_execution_name':db_agent_execution.name},
                                 agent_execution.agent_id, organisation.id if organisation else 0)

    if db_agent_execution.status == "RUNNING":
      execute_agent.delay(db_agent_execution.id, datetime.now())

    return db_agent_execution

@router.post("/add_run", status_code = 201)
def create_agent_run(agent_execution: AgentRunIn, Authorize: AuthJWT = Depends(check_auth)):

    """
    Create a new agent run with all the information(goals, instructions, model, etc).

    Args:
        agent_execution (AgentExecution): The agent execution data.

    Returns:
        AgentExecution: The created agent execution.

    Raises:
        HTTPException (Status Code=404): If the agent is not found.
    """
    agent = db.session.query(Agent).filter(Agent.id == agent_execution.agent_id, Agent.is_deleted == False).first()
    if not agent:
        raise HTTPException(status_code = 404, detail = "Agent not found")
    
    #Update the agent configurations table with the data of the latest agent execution
    AgentConfiguration.update_agent_configurations_table(session=db.session, agent_id=agent_execution.agent_id, updated_details=agent_execution)
    
    start_step_id = AgentWorkflow.fetch_trigger_step_id(db.session, agent.agent_workflow_id)

    db_agent_execution = AgentExecution(status = "RUNNING", last_execution_time = datetime.now(),
                                        agent_id = agent_execution.agent_id, name = agent_execution.name, num_of_calls = 0,
                                        num_of_tokens = 0,
                                        current_step_id = start_step_id)
    agent_execution_configs = {
        "goal": agent_execution.goal,
        "instruction": agent_execution.instruction,
        "agent_type": agent_execution.agent_type,
        "constraints": agent_execution.constraints,
        "toolkits": agent_execution.toolkits,
        "exit": agent_execution.exit,
        "tools": agent_execution.tools,
        "iteration_interval": agent_execution.iteration_interval,
        "model": agent_execution.model,
        "permission_type": agent_execution.permission_type,
        "LTM_DB": agent_execution.LTM_DB,
        "max_iterations": agent_execution.max_iterations,
        "user_timezone": agent_execution.user_timezone,
        "knowledge": agent_execution.knowledge
    }
    
    db.session.add(db_agent_execution)
    db.session.commit()
    db.session.flush()
    
    AgentExecutionConfiguration.add_or_update_agent_execution_config(session = db.session, execution = db_agent_execution,
                                                                     agent_execution_configs = agent_execution_configs)

    organisation = agent.get_agent_organisation(db.session)
    EventHandler(session=db.session).create_event('run_created', {'agent_execution_id': db_agent_execution.id,'agent_execution_name':db_agent_execution.name},
                                 agent_execution.agent_id, organisation.id if organisation else 0)

    if db_agent_execution.status == "RUNNING":
      execute_agent.delay(db_agent_execution.id, datetime.now())

    return db_agent_execution


@router.post("/schedule", status_code=201)
def schedule_existing_agent(agent_schedule: AgentScheduleInput,
                            Authorize: AuthJWT = Depends(check_auth)):

    """
    Schedules an already existing agent.

    Args:
        agent_schedule (AgentScheduleInput): Data for creating a scheduling for an existing agent.
            agent_id (Integer): The ID of the agent being scheduled.
            start_time (DateTime): The date and time from which the agent is scheduled.
            recurrence_interval (String): Stores "none" if not recurring, 
            or a time interval like '2 Weeks', '1 Month', '2 Minutes' based on input.
            expiry_date (DateTime): The date and time when the agent is scheduled to stop runs.
            expiry_runs (Integer): The number of runs before the agent expires.

    Returns:
        Schedule ID: Unique Schedule ID of the Agent.

    Raises:
        HTTPException (Status Code=500): If the agent fails to get scheduled.
    """

    # Check if the agent is already scheduled
    scheduled_agent = db.session.query(AgentSchedule).filter(AgentSchedule.agent_id == agent_schedule.agent_id,
                                                             AgentSchedule.status == "SCHEDULED").first()

    if scheduled_agent:
        # Update the old record with new data
        scheduled_agent.start_time = agent_schedule.start_time
        scheduled_agent.next_scheduled_time = agent_schedule.start_time
        scheduled_agent.recurrence_interval = agent_schedule.recurrence_interval
        scheduled_agent.expiry_date = agent_schedule.expiry_date
        scheduled_agent.expiry_runs = agent_schedule.expiry_runs

        db.session.commit()
    else:                      
        # Schedule the agent
        scheduled_agent = AgentSchedule(
            agent_id=agent_schedule.agent_id,
            start_time=agent_schedule.start_time,
            next_scheduled_time=agent_schedule.start_time,
            recurrence_interval=agent_schedule.recurrence_interval,
            expiry_date=agent_schedule.expiry_date,
            expiry_runs=agent_schedule.expiry_runs,
            current_runs=0,
            status="SCHEDULED"
        )

    db.session.add(scheduled_agent)
    db.session.commit()

    schedule_id = scheduled_agent.id

    if schedule_id is None:
        raise HTTPException(status_code=500, detail="Failed to schedule agent")
        
    return {
        "schedule_id": schedule_id
    }


@router.get("/get/{agent_execution_id}", response_model=AgentExecutionOut)
def get_agent_execution(agent_execution_id: int,
                        Authorize: AuthJWT = Depends(check_auth)):
    """
    Get an agent execution by agent_execution_id.

    Args:
        agent_execution_id (int): The ID of the agent execution.

    Returns:
        AgentExecution: The requested agent execution.

    Raises:
        HTTPException (Status Code=404): If the agent execution is not found.
    """

    if (
        db_agent_execution := db.session.query(AgentExecution)
        .filter(AgentExecution.id == agent_execution_id)
        .first()
    ):
        return db_agent_execution
    else:
        raise HTTPException(status_code=404, detail="Agent execution not found")


@router.put("/update/{agent_execution_id}", response_model=AgentExecutionOut)
def update_agent_execution(agent_execution_id: int,
                           agent_execution: AgentExecutionIn,
                           Authorize: AuthJWT = Depends(check_auth)):
    """Update details of particular agent_execution by agent_execution_id"""

    db_agent_execution = db.session.query(AgentExecution).filter(AgentExecution.id == agent_execution_id).first()
    if agent_execution.status == "COMPLETED":
        raise HTTPException(status_code=400, detail="Invalid Request")

    if not db_agent_execution:
        raise HTTPException(status_code=404, detail="Agent Execution not found")

    if agent_execution.agent_id:
        if agent := db.session.query(Agent).get(agent_execution.agent_id):
            db_agent_execution.agent_id = agent.id
        else:
            raise HTTPException(status_code=404, detail="Agent not found")
    if agent_execution.status not in [
        "CREATED",
        "RUNNING",
        "PAUSED",
        "COMPLETED",
        "TERMINATED",
    ]:
        raise HTTPException(status_code=400, detail="Invalid Request")
    db_agent_execution.status = agent_execution.status

    db_agent_execution.last_execution_time = datetime.now()
    db.session.commit()

    if db_agent_execution.status == "RUNNING":
        execute_agent.delay(db_agent_execution.id, datetime.now())

    return db_agent_execution


@router.get("/get/agents/status/{status}")
def agent_list_by_status(status: str,
                         Authorize: AuthJWT = Depends(check_auth)):
    """Get list of all agent_ids for a given status"""

    running_agent_ids = db.session.query(AgentExecution.agent_id).filter(
        AgentExecution.status == status.upper()).distinct().all()
    agent_ids = [agent_id for (agent_id) in running_agent_ids]
    return agent_ids


@router.get("/get/agent/{agent_id}")
def list_running_agents(agent_id: str,
                        Authorize: AuthJWT = Depends(check_auth)):
    """Get all running state agents"""

    executions = db.session.query(AgentExecution).filter(AgentExecution.agent_id == agent_id).order_by(
        desc(AgentExecution.status == 'RUNNING'), desc(AgentExecution.last_execution_time)).all()
    for execution in executions:
        execution.time_difference = get_time_difference(execution.last_execution_time,str(datetime.now()))
    return executions


@router.get("/get/latest/agent/project/{project_id}")
def get_agent_by_latest_execution(project_id: int,
                                  Authorize: AuthJWT = Depends(check_auth)):
    """Get latest executing agent details"""

    latest_execution = (
        db.session.query(AgentExecution)
        .join(Agent, AgentExecution.agent_id == Agent.id)
        .filter(Agent.project_id == project_id)
        .order_by(desc(AgentExecution.last_execution_time))
        .first()
    )
    isRunning = False
    if latest_execution.status == "RUNNING":
        isRunning = True
    agent = db.session.query(Agent).filter(Agent.id == latest_execution.agent_id).first()
    return {
        "agent_id": latest_execution.agent_id,
        "project_id": project_id,
        "created_at": agent.created_at,
        "description": agent.description,
        "updated_at": agent.updated_at,
        "name": agent.name,
        "id": agent.id,
        "status": isRunning,
        "contentType": "Agents"
    }<|MERGE_RESOLUTION|>--- conflicted
+++ resolved
@@ -88,13 +88,7 @@
     db_agent_execution = AgentExecution(status="RUNNING", last_execution_time=datetime.now(),
                                         agent_id=agent_execution.agent_id, name=agent_execution.name, num_of_calls=0,
                                         num_of_tokens=0,
-<<<<<<< HEAD
                                         current_step_id=start_step_id)
-    
-=======
-                                        current_agent_step_id=start_step.id,
-                                        iteration_workflow_step_id=iteration_step_id)
->>>>>>> 3266d8ce
     agent_execution_configs = {
         "goal": agent_execution.goal,
         "instruction": agent_execution.instruction
