from fastapi import APIRouter
from fastapi import HTTPException, Depends ,Security

from fastapi_sqlalchemy import db
from pydantic import BaseModel

from superagi.worker import execute_agent
from superagi.helper.auth import validate_api_key,get_organisation_from_api_key
from superagi.models.agent import Agent
from superagi.models.agent_execution_config import AgentExecutionConfiguration
from superagi.models.agent_config import AgentConfiguration
from superagi.models.agent_schedule import AgentSchedule
from superagi.models.project import Project
from superagi.models.workflows.agent_workflow import AgentWorkflow
from superagi.models.agent_execution import AgentExecution
from superagi.models.organisation import Organisation
from superagi.models.knowledges import Knowledges
from superagi.models.resource import Resource
from superagi.controllers.types.agent_with_config import AgentConfigExtInput,AgentConfigUpdateExtInput
from superagi.models.workflows.iteration_workflow import IterationWorkflow
from superagi.helper.s3_helper import S3Helper
from datetime import datetime
from typing import Optional,List
from superagi.models.toolkit import Toolkit
from superagi.apm.event_handler import EventHandler
from superagi.config.config import get_config
router = APIRouter()

class AgentExecutionIn(BaseModel):
    name: Optional[str]
    goal: Optional[List[str]]
    instruction: Optional[List[str]]

    class Config:
        orm_mode = True

class RunFilterConfigIn(BaseModel):
    run_ids:Optional[List[int]]
    run_status_filter:Optional[str]

    class Config:
        orm_mode = True

class ExecutionStateChangeConfigIn(BaseModel):
    run_ids:Optional[List[int]]

    class Config:
        orm_mode = True

class RunIDConfig(BaseModel):
    run_ids:List[int]

    class Config:
        orm_mode = True

@router.post("", status_code=200)
def create_agent_with_config(agent_with_config: AgentConfigExtInput,
                             api_key: str = Security(validate_api_key), organisation:Organisation = Depends(get_organisation_from_api_key)):
    project=Project.find_by_org_id(db.session, organisation.id)
    try:
        tools_arr=Toolkit.get_tool_and_toolkit_arr(db.session,organisation.id,agent_with_config.tools)
    except Exception as e:
        raise HTTPException(status_code=404, detail=str(e))

    agent_with_config.tools=tools_arr
    agent_with_config.project_id=project.id
    agent_with_config.exit="No exit criterion"
    agent_with_config.permission_type="God Mode"
    agent_with_config.LTM_DB=None
    db_agent = Agent.create_agent_with_config(db, agent_with_config)

    if agent_with_config.schedule is not None:
        agent_schedule = AgentSchedule.save_schedule_from_config(db.session, db_agent, agent_with_config.schedule)
        if agent_schedule is None:
            raise HTTPException(status_code=500, detail="Failed to schedule agent")
        EventHandler(session=db.session).create_event('agent_created', {'agent_name': agent_with_config.name,
                                                                            'model': agent_with_config.model}, db_agent.id,
                                                        organisation.id if organisation else 0)
        db.session.commit()
        return {
            "agent_id": db_agent.id
        }
    
    start_step = AgentWorkflow.fetch_trigger_step_id(db.session, db_agent.agent_workflow_id)
    iteration_step_id = IterationWorkflow.fetch_trigger_step_id(db.session,
                                                                start_step.action_reference_id).id if start_step.action_type == "ITERATION_WORKFLOW" else -1
    # Creating an execution with RUNNING status
    execution = AgentExecution(status='CREATED', last_execution_time=datetime.now(), agent_id=db_agent.id,
                               name="New Run", current_agent_step_id=start_step.id, iteration_workflow_step_id=iteration_step_id)
    agent_execution_configs = {
        "goal": agent_with_config.goal,
        "instruction": agent_with_config.instruction
    }
    db.session.add(execution)
    db.session.commit()
    db.session.flush()
    AgentExecutionConfiguration.add_or_update_agent_execution_config(session=db.session, execution=execution,
                                                                     agent_execution_configs=agent_execution_configs)

    organisation = db_agent.get_agent_organisation(db.session)
    EventHandler(session=db.session).create_event('agent_created', {'agent_name': agent_with_config.name,
                                                                    'model': agent_with_config.model}, db_agent.id,
                                                  organisation.id if organisation else 0)
    # execute_agent.delay(execution.id, datetime.now())
    db.session.commit()
    return {
        "agent_id": db_agent.id
    }

@router.post("/{agent_id}/run",status_code=200)
def create_run(agent_id:int,agent_execution: AgentExecutionIn,api_key: str = Security(validate_api_key),organisation:Organisation = Depends(get_organisation_from_api_key)):
    agent=Agent.get_agent_from_id(db.session,agent_id)
    if not agent:
        raise HTTPException(status_code=404, detail="Agent not found")
    project=Project.find_by_id(db.session, agent.project_id)
    if project.organisation_id!=organisation.id:
        raise HTTPException(status_code=404, detail="Agent not found")
    db_schedule=AgentSchedule.find_by_agent_id(db.session, agent_id)
    if db_schedule is not None:
        raise HTTPException(status_code=409, detail="Agent is already scheduled,cannot run")
    start_step_id = AgentWorkflow.fetch_trigger_step_id(db.session, agent.agent_workflow_id)
    db_agent_execution=AgentExecution.get_execution_by_agent_id_and_status(db.session, agent_id, "CREATED")

    if db_agent_execution is None:
        db_agent_execution = AgentExecution(status="RUNNING", last_execution_time=datetime.now(),
                                            agent_id=agent_id, name=agent_execution.name, num_of_calls=0,
                                            num_of_tokens=0,
                                            current_step_id=start_step_id)
        db.session.add(db_agent_execution)
    else:
        db_agent_execution.status = "RUNNING"

    db.session.commit()
    db.session.flush()

    agent_execution_configs = {}
    if agent_execution.goal is not None:
        agent_execution_configs = {
            "goal": agent_execution.goal,
        }

    if agent_execution.instruction is not None:
        agent_execution_configs["instructions"] = agent_execution.instruction,

    if agent_execution_configs != {}:
        AgentExecutionConfiguration.add_or_update_agent_execution_config(session=db.session, execution=db_agent_execution,
                                                                     agent_execution_configs=agent_execution_configs)
    EventHandler(session=db.session).create_event('run_created', 
                                                  {'agent_execution_id': db_agent_execution.id,
                                                   'agent_execution_name':db_agent_execution.name
                                                   },
                                                   agent_id, 
                                                   organisation.id if organisation else 0)
    
    agent_execution_knowledge = AgentConfiguration.get_agent_config_by_key_and_agent_id(session= db.session, key= 'knowledge', agent_id= agent_id)
<<<<<<< HEAD
    if agent_execution_knowledge and agent_execution_knowledge.value!='None':
=======
    if agent_execution_knowledge and agent_execution_knowledge.value != 'None':
>>>>>>> 517a36ec
        knowledge_name = Knowledges.get_knowledge_from_id(db.session, int(agent_execution_knowledge.value)).name
        if knowledge_name is not None:
            EventHandler(session=db.session).create_event('knowledge_picked', 
                                                        {'knowledge_name': knowledge_name, 
                                                         'agent_execution_id': db_agent_execution.id},
                                                        agent_id,
                                                        organisation.id if organisation else 0
                                                        )

    if db_agent_execution.status == "RUNNING":
      execute_agent.delay(db_agent_execution.id, datetime.now())
    return {
        "run_id":db_agent_execution.id
    }

@router.put("/{agent_id}",status_code=200)
def update_agent(agent_id: int, agent_with_config: AgentConfigUpdateExtInput,api_key: str = Security(validate_api_key),
                                        organisation:Organisation = Depends(get_organisation_from_api_key)):
    
    db_agent= Agent.get_active_agent_by_id(db.session, agent_id)
    if not db_agent:
        raise HTTPException(status_code=404, detail="agent not found")
    
    project=Project.find_by_id(db.session, db_agent.project_id)
    if project is None:
        raise HTTPException(status_code=404, detail="Project not found")
    
    if project.organisation_id!=organisation.id:
        raise HTTPException(status_code=404, detail="Agent not found")

    # db_execution=AgentExecution.get_execution_by_agent_id_and_status(db.session, agent_id, "RUNNING")
    # if db_execution is not None:
    #     raise HTTPException(status_code=409, detail="Agent is already running,please pause and then update")
     
    db_schedule=AgentSchedule.find_by_agent_id(db.session, agent_id)
    if db_schedule is not None:
        raise HTTPException(status_code=409, detail="Agent is already scheduled,cannot update")
    
    try:
        tools_arr=Toolkit.get_tool_and_toolkit_arr(db.session,organisation.id,agent_with_config.tools)
    except Exception as e:
        raise HTTPException(status_code=404,detail=str(e))

    if agent_with_config.schedule is not None:
        raise HTTPException(status_code=400,detail="Cannot schedule an existing agent")
    agent_with_config.tools=tools_arr
    agent_with_config.project_id=project.id
    agent_with_config.exit="No exit criterion"
    agent_with_config.permission_type="God Mode"
    agent_with_config.LTM_DB=None

    for key,value in agent_with_config.dict().items():
        if hasattr(db_agent,key) and value is not None:
            setattr(db_agent,key,value)
    db.session.commit()
    db.session.flush()

    start_step = AgentWorkflow.fetch_trigger_step_id(db.session, db_agent.agent_workflow_id)
    iteration_step_id = IterationWorkflow.fetch_trigger_step_id(db.session,
                                                                start_step.action_reference_id).id if start_step.action_type == "ITERATION_WORKFLOW" else -1
    execution = AgentExecution(status='CREATED', last_execution_time=datetime.now(), agent_id=db_agent.id,
                               name="New Run", current_agent_step_id=start_step.id, iteration_workflow_step_id=iteration_step_id)
    agent_execution_configs = {
        "goal": agent_with_config.goal,
        "instruction": agent_with_config.instruction,
        "tools":agent_with_config.tools,
        "constraints": agent_with_config.constraints,
        "iteration_interval": agent_with_config.iteration_interval,
        "model": agent_with_config.model,
        "max_iterations": agent_with_config.max_iterations,
        "agent_workflow": agent_with_config.agent_workflow,
    }
    agent_configurations = [
        AgentConfiguration(agent_id=db_agent.id, key=key, value=str(value))
        for key, value in agent_execution_configs.items()
    ]
    db.session.add_all(agent_configurations)
    db.session.add(execution)
    db.session.commit()
    db.session.flush()
    AgentExecutionConfiguration.add_or_update_agent_execution_config(session=db.session, execution=execution,
                                                                     agent_execution_configs=agent_execution_configs)
    db.session.commit()

    return {
        "agent_id":db_agent.id
    }


@router.post("/{agent_id}/run-status")
def get_agent_runs(agent_id:int,filter_config:RunFilterConfigIn,api_key: str = Security(validate_api_key),organisation:Organisation = Depends(get_organisation_from_api_key)):
    agent= Agent.get_active_agent_by_id(db.session, agent_id)
    if not agent:
        raise HTTPException(status_code=404, detail="Agent not found")
    
    project=Project.find_by_id(db.session, agent.project_id)
    if project.organisation_id!=organisation.id:
        raise HTTPException(status_code=404, detail="Agent not found")
    
    db_execution_arr=[]
    if filter_config.run_status_filter is not None:
        filter_config.run_status_filter=filter_config.run_status_filter.upper()

    db_execution_arr=AgentExecution.get_all_executions_by_filter_config(db.session, agent.id, filter_config)
    
    response_arr=[]
    for ind_execution in db_execution_arr:
        response_arr.append({"run_id":ind_execution.id, "status":ind_execution.status})

    return response_arr


@router.post("/{agent_id}/pause",status_code=200)
def pause_agent_runs(agent_id:int,execution_state_change_input:ExecutionStateChangeConfigIn,api_key: str = Security(validate_api_key),organisation:Organisation = Depends(get_organisation_from_api_key)):
    agent= Agent.get_active_agent_by_id(db.session, agent_id)
    if not agent:
        raise HTTPException(status_code=404, detail="Agent not found")
    
    project=Project.find_by_id(db.session, agent.project_id)
    if project.organisation_id!=organisation.id:
        raise HTTPException(status_code=404, detail="Agent not found")
    
    #Checking if the run_ids whose output files are requested belong to the organisation 
    if execution_state_change_input.run_ids is not None:
        try:
            AgentExecution.validate_run_ids(db.session,execution_state_change_input.run_ids,organisation.id)
        except Exception as e:
            raise HTTPException(status_code=404, detail="One or more run id(s) not found")
    
    db_execution_arr=AgentExecution.get_all_executions_by_status_and_agent_id(db.session, agent.id, execution_state_change_input, "RUNNING")

    if len(db_execution_arr) != len(execution_state_change_input.run_ids):
        raise HTTPException(status_code=404, detail="One or more run id(s) not found")

    for ind_execution in db_execution_arr:
        ind_execution.status="PAUSED"
    db.session.commit()
    db.session.flush()
    return {
        "result":"success"
    }

@router.post("/{agent_id}/resume",status_code=200)
def resume_agent_runs(agent_id:int,execution_state_change_input:ExecutionStateChangeConfigIn,api_key: str = Security(validate_api_key),organisation:Organisation = Depends(get_organisation_from_api_key)):
    agent= Agent.get_active_agent_by_id(db.session, agent_id)
    if not agent:
        raise HTTPException(status_code=404, detail="Agent not found")
    
    project=Project.find_by_id(db.session, agent.project_id)
    if project.organisation_id!=organisation.id:
        raise HTTPException(status_code=404, detail="Agent not found")
    
    if execution_state_change_input.run_ids is not None:
        try:
            AgentExecution.validate_run_ids(db.session,execution_state_change_input.run_ids,organisation.id)
        except Exception as e:
            raise HTTPException(status_code=404, detail="One or more run id(s) not found")
    
    db_execution_arr=AgentExecution.get_all_executions_by_status_and_agent_id(db.session, agent.id, execution_state_change_input, "PAUSED")

    if len(db_execution_arr) != len(execution_state_change_input.run_ids):
        raise HTTPException(status_code=404, detail="One or more run id(s) not found")

    for ind_execution in db_execution_arr:
        ind_execution.status="RUNNING"
        execute_agent.delay(ind_execution.id, datetime.now())
        
    db.session.commit()
    db.session.flush()

    return {
        "result":"success"
    }

@router.post("/resources/output",status_code=201)
def get_run_resources(run_id_config:RunIDConfig,api_key: str = Security(validate_api_key),organisation:Organisation = Depends(get_organisation_from_api_key)):
    if get_config('STORAGE_TYPE') != "S3":
        raise HTTPException(status_code=400,detail="This endpoint only works when S3 is configured")
    run_ids_arr=run_id_config.run_ids
    if len(run_ids_arr)==0:  
        raise HTTPException(status_code=404,
                            detail=f"No execution_id found")
    #Checking if the run_ids whose output files are requested belong to the organisation 
    try:
        AgentExecution.validate_run_ids(db.session, run_ids_arr, organisation.id)
    except Exception as e:
        raise HTTPException(status_code=404, detail="One or more run id(s) not found")
    
    db_resources_arr=Resource.find_by_run_ids(db.session, run_ids_arr)

    try:
        response_obj=S3Helper().get_download_url_of_resources(db_resources_arr)
    except:
        raise HTTPException(status_code=401,detail="Invalid S3 credentials")
    return response_obj
<|MERGE_RESOLUTION|>--- conflicted
+++ resolved
@@ -153,11 +153,7 @@
                                                    organisation.id if organisation else 0)
     
     agent_execution_knowledge = AgentConfiguration.get_agent_config_by_key_and_agent_id(session= db.session, key= 'knowledge', agent_id= agent_id)
-<<<<<<< HEAD
-    if agent_execution_knowledge and agent_execution_knowledge.value!='None':
-=======
     if agent_execution_knowledge and agent_execution_knowledge.value != 'None':
->>>>>>> 517a36ec
         knowledge_name = Knowledges.get_knowledge_from_id(db.session, int(agent_execution_knowledge.value)).name
         if knowledge_name is not None:
             EventHandler(session=db.session).create_event('knowledge_picked', 
