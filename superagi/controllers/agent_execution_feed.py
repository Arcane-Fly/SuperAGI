--- conflicted
+++ resolved
@@ -18,13 +18,10 @@
 from superagi.helper.feed_parser import parse_feed
 from superagi.models.agent_execution import AgentExecution
 from superagi.models.agent_execution_feed import AgentExecutionFeed
-<<<<<<< HEAD
+from superagi.lib.logger import logger
 from superagi.agent.types.agent_workflow_step_action_types import AgentWorkflowStepAction
 from superagi.models.workflows.agent_workflow_step import AgentWorkflowStep
 from superagi.models.workflows.agent_workflow_step_wait import AgentWorkflowStepWait
-=======
-from superagi.lib.logger import logger
->>>>>>> c6f93a21
 
 import re
 # from superagi.types.db import AgentExecutionFeedOut, AgentExecutionFeedIn
@@ -216,11 +213,8 @@
         "status": agent_execution.status,
         "feeds": final_feeds,
         "permissions": permissions,
-<<<<<<< HEAD
-        "waiting_period": waiting_period
-=======
+        "waiting_period": waiting_period,
         "errors": error
->>>>>>> c6f93a21
     }
 
 
