--- conflicted
+++ resolved
@@ -1,22 +1,13 @@
-<<<<<<< HEAD
-from fastapi import APIRouter, Body
-=======
 from fastapi import APIRouter
->>>>>>> e54364fb
 from fastapi import HTTPException, Depends
 from fastapi_jwt_auth import AuthJWT
 from fastapi_sqlalchemy import db
 from pydantic_sqlalchemy import sqlalchemy_to_pydantic
-<<<<<<< HEAD
-from superagi.config.config import get_config
+
+from superagi.models.organisation import Organisation
+from superagi.models.tool_kit import ToolKit
 from superagi.helper.auth import check_auth, get_user_organisation
-from superagi.helper.tool_helper import download_tool
-# from superagi.helper.tool_helper import process_files
-from superagi.helper.validator_helper import validate_github_link
-from superagi.models.organisation import Organisation
 from superagi.models.tool import Tool
-from superagi.models.tool_kit import ToolKit
-from superagi.types.common import GitHubLinkRequest
 
 router = APIRouter()
 
@@ -52,15 +43,6 @@
 #     db.session.add(db_tool)
 #     db.session.commit()
 #     return db_tool
-=======
-
-from superagi.helper.auth import check_auth
-from superagi.models.tool import Tool
-
-router = APIRouter()
-
-
-# CRUD Operations
 @router.post("/add", response_model=sqlalchemy_to_pydantic(Tool), status_code=201)
 def create_tool(
         tool: sqlalchemy_to_pydantic(Tool, exclude=["id"]),
@@ -89,7 +71,6 @@
     db.session.add(db_tool)
     db.session.commit()
     return db_tool
->>>>>>> e54364fb
 
 
 @router.get("/get/{tool_id}", response_model=sqlalchemy_to_pydantic(Tool))
@@ -97,9 +78,6 @@
         tool_id: int,
         Authorize: AuthJWT = Depends(check_auth),
 ):
-<<<<<<< HEAD
-    """Get a particular tool details"""
-=======
     """
     Get a particular tool details.
 
@@ -113,7 +91,6 @@
         HTTPException (status_code=404): If the tool with the specified ID is not found.
 
     """
->>>>>>> e54364fb
 
     db_tool = db.session.query(Tool).filter(Tool.id == tool_id).first()
     if not db_tool:
@@ -121,7 +98,6 @@
     return db_tool
 
 
-<<<<<<< HEAD
 # @router.put("/update/{tool_id}", response_model=sqlalchemy_to_pydantic(Tool))
 # def update_tool(
 #         tool_id: int,
@@ -165,7 +141,6 @@
         db_tools = db.session.query(Tool).filter(ToolKit.id == tool_kit.id).all()
         tools.extend(db_tools)
     return tools
-=======
 @router.put("/update/{tool_id}", response_model=sqlalchemy_to_pydantic(Tool))
 def update_tool(
         tool_id: int,
@@ -201,16 +176,15 @@
     return db_tool
 
 
-@router.get("/get")
-def get_tools(Authorize: AuthJWT = Depends(check_auth)):
-    """
-    Get all tools.
-
-    Returns:
-        List[Tool]: List of tools.
-
-    """
-
-    db_tools = db.session.query(Tool).all()
-    return db_tools
->>>>>>> e54364fb
+# @router.get("/get")
+# def get_tools(Authorize: AuthJWT = Depends(check_auth)):
+#     """
+#     Get all tools.
+#
+#     Returns:
+#         List[Tool]: List of tools.
+#
+#     """
+#
+#     db_tools = db.session.query(Tool).all()
+#     return db_tools