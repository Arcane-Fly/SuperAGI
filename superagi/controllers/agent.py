--- conflicted
+++ resolved
@@ -193,12 +193,8 @@
     db_agent = Agent.create_agent_with_config(db, agent_with_config)
 
     start_step_id = AgentWorkflow.fetch_trigger_step_id(db.session, db_agent.agent_workflow_id)
-<<<<<<< HEAD
-    execution = AgentExecution(status='RUNNING', last_execution_time=datetime.now(), agent_id=db_agent.id,
-=======
     # Creating an execution with RUNNING status
     execution = AgentExecution(status='CREATED', last_execution_time=datetime.now(), agent_id=db_agent.id,
->>>>>>> aa6f6aa1
                                name="New Run", current_step_id=start_step_id)
 
     agent_execution_configs = {
