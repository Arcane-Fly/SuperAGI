from fastapi_sqlalchemy import db
from fastapi import HTTPException, Depends
from fastapi_jwt_auth import AuthJWT
from pydantic import BaseModel

from superagi.models.agent import Agent
from superagi.models.agent_execution_config import AgentExecutionConfiguration
from superagi.models.agent_template import AgentTemplate
from superagi.models.project import Project
from fastapi import APIRouter
from superagi.models.agent_workflow import AgentWorkflow
from superagi.models.types.agent_with_config import AgentWithConfig
from superagi.models.agent_config import AgentConfiguration
from superagi.models.agent_execution import AgentExecution
from superagi.models.tool import Tool
from jsonmerge import merge
from superagi.worker import execute_agent
from datetime import datetime
import json
from sqlalchemy import func
# from superagi.types.db import AgentOut, AgentIn
from superagi.helper.auth import check_auth, get_user_organisation
from superagi.helper.analytics_helper import AnalyticsHelper

router = APIRouter()


class AgentOut(BaseModel):
    id: int
    name: str
    project_id: int
    description: str
    created_at: datetime
    updated_at: datetime

    class Config:
        orm_mode = True


class AgentIn(BaseModel):
    name: str
    project_id: int
    description: str

    class Config:
        orm_mode = True


# CRUD Operations
@router.post("/add", response_model=AgentOut, status_code=201)
def create_agent(agent: AgentIn,
                 Authorize: AuthJWT = Depends(check_auth)):
    """
        Creates a new Agent

        Args:
            agent (Agent): An object representing the Agent to be created.
                Contains the following attributes:
                - name (str): Name of the Agent
                - project_id (int): Identifier of the associated project
                - description (str): Description of the Agent
                - agent_workflow_id (int): Identifier of the Agent Workflow in use

        Returns:
            Agent: An object of Agent representing the created Agent.

        Raises:
            HTTPException (Status Code=404): If the associated project is not found.
    """

    project = db.session.query(Project).get(agent.project_id)

    if not project:
        raise HTTPException(status_code=404, detail="Project not found")

    db_agent = Agent(name=agent.name, description=agent.description, project_id=agent.project_id)
    db.session.add(db_agent)
    db.session.commit()
    return db_agent


@router.get("/get/{agent_id}", response_model=AgentOut)
def get_agent(agent_id: int,
              Authorize: AuthJWT = Depends(check_auth)):
    """
        Get an Agent by ID

        Args:
            agent_id (int): Identifier of the Agent to retrieve

        Returns:
            Agent: An object of Agent representing the retrieved Agent.

        Raises:
            HTTPException (Status Code=404): If the Agent is not found.
    """

    db_agent = db.session.query(Agent).filter(Agent.id == agent_id).first()
    if not db_agent:
        raise HTTPException(status_code=404, detail="agent not found")
    return db_agent


@router.put("/update/{agent_id}", response_model=AgentOut)
def update_agent(agent_id: int, agent: AgentIn,
                 Authorize: AuthJWT = Depends(check_auth)):
    """
        Update an existing Agent

        Args:
            agent_id (int): Identifier of the Agent to update
            agent (Agent):  Updated Agent data
                Contains the following attributes:
                - name (str): Name of the Agent
                - project_id (int): Identifier of the associated project
                - description (str): Description of the Agent
                - agent_workflow_id (int): Identifier of the Agent Workflow in use

        Returns:
            Agent: An object of Agent representing the updated Agent.

        Raises:
            HTTPException (Status Code=404): If the Agent or associated Project is not found.
    """

    db_agent = db.session.query(Agent).filter(Agent.id == agent_id).first()
    if not db_agent:
        raise HTTPException(status_code=404, detail="agent not found")

    if agent.project_id:
        project = db.session.query(Project).get(agent.project_id)
        if not project:
            raise HTTPException(status_code=404, detail="Project not found")
        db_agent.project_id = project.id
    db_agent.name = agent.name
    db_agent.description = agent.description

    db.session.commit()
    return db_agent


@router.post("/create", status_code=201)
def create_agent_with_config(agent_with_config: AgentWithConfig,
                             Authorize: AuthJWT = Depends(check_auth)):
    """
    Create a new agent with configurations.

    Args:
        agent_with_config (AgentWithConfig): Data for creating a new agent with configurations.
            - name (str): Name of the agent.
            - project_id (int): Identifier of the associated project.
            - description (str): Description of the agent.
            - goal (List[str]): List of goals for the agent.
            - agent_type (str): Type of the agent.
            - constraints (List[str]): List of constraints for the agent.
            - tools (List[int]): List of tool identifiers associated with the agent.
            - exit (str): Exit condition for the agent.
            - iteration_interval (int): Interval between iterations for the agent.
            - model (str): Model information for the agent.
            - permission_type (str): Permission type for the agent.
            - LTM_DB (str): LTM database for the agent.
            - memory_window (int): Memory window size for the agent.
            - max_iterations (int): Maximum number of iterations for the agent.

    Returns:
        dict: Dictionary containing the created agent's ID, execution ID, name, and content type.

    Raises:
        HTTPException (status_code=404): If the associated project or any of the tools is not found.
    """

    # Checking for project
    project = db.session.query(Project).get(agent_with_config.project_id)
    if not project:
        raise HTTPException(status_code=404, detail="Project not found")

    for tool_id in agent_with_config.tools:
        tool = db.session.query(Tool).get(tool_id)
        if tool is None:
            # Tool does not exist, throw 404 or handle as desired
            raise HTTPException(status_code=404, detail=f"Tool with ID {tool_id} does not exist. 404 Not Found.")

    agent_toolkit_tools = AgentConfiguration.get_tools_from_agent_config(session=db.session,
                                                                         agent_with_config=agent_with_config)
    agent_with_config.tools.extend(agent_toolkit_tools)
    db_agent = Agent.create_agent_with_config(db, agent_with_config)

    agent_id = db_agent.id
    agent_name = db_agent.name

    start_step_id = AgentWorkflow.fetch_trigger_step_id(db.session, db_agent.agent_workflow_id)
    # Creating an execution with RUNNING status
    execution = AgentExecution(status='CREATED', last_execution_time=datetime.now(), agent_id=db_agent.id,
                               name="New Run", current_step_id=start_step_id)

    agent_execution_configs = {
        "goal": agent_with_config.goal,
        "instruction": agent_with_config.instruction
    }
    db.session.add(execution)
    db.session.commit()
    db.session.flush()
    AgentExecutionConfiguration.add_or_update_agent_execution_config(session=db.session, execution=execution,
                                                                     agent_execution_configs=agent_execution_configs)
<<<<<<< HEAD

    AnalyticsHelper(session=db.session).create_event('run_created', 0, {'run_id': execution.id,'name':execution.name}, agent_id, 0),
    AnalyticsHelper(session=db.session).create_event('agent_created', 1, {'name': agent_with_config.name, 'model': agent_with_config.model}, agent_id, 0)

    execute_agent.delay(execution.id, datetime.now())
=======
    # execute_agent.delay(execution.id, datetime.now())
>>>>>>> 2aa4f0f0

    db.session.commit()

    return {
        "id": agent_id,
        "execution_id": execution.id,
        "name": agent_name,
        "contentType": "Agents"
    }


@router.get("/get/project/{project_id}")
def get_agents_by_project_id(project_id: int,
                             Authorize: AuthJWT = Depends(check_auth)):
    """
    Get all agents by project ID.

    Args:
        project_id (int): Identifier of the project.
        Authorize (AuthJWT, optional): Authorization dependency. Defaults to Depends(check_auth).

    Returns:
        list: List of agents associated with the project, including their status.

    Raises:
        HTTPException (status_code=404): If the project is not found.
    """

    # Checking for project
    project = db.session.query(Project).get(project_id)
    if not project:
        raise HTTPException(status_code=404, detail="Project not found")

    agents = db.session.query(Agent).filter(Agent.project_id == project_id).all()

    new_agents = []
    for agent in agents:
        agent_dict = vars(agent)
        agent_id = agent.id

        # Query the AgentExecution table using the agent ID
        executions = db.session.query(AgentExecution).filter_by(agent_id=agent_id).all()
        is_running = False
        for execution in executions:
            if execution.status == "RUNNING":
                is_running = True
                break
        new_agent = {
            **agent_dict,
            'is_running': is_running
        }
        new_agents.append(new_agent)
        new_agents_sorted = sorted(new_agents, key=lambda agent: agent['is_running'] == True, reverse=True)
    return new_agents_sorted


@router.get("/get/details/{agent_id}")
def get_agent_configuration(agent_id: int,
                            Authorize: AuthJWT = Depends(check_auth)):
    """
    Get the agent configuration using the agent ID.

    Args:
        agent_id (int): Identifier of the agent.
        Authorize (AuthJWT, optional): Authorization dependency. Defaults to Depends(check_auth).

    Returns:
        dict: Agent configuration including its details.

    Raises:
        HTTPException (status_code=404): If the agent is not found.
    """

    # Define the agent_config keys to fetch
    keys_to_fetch = AgentTemplate.main_keys()
    agent = db.session.query(Agent).filter(agent_id == Agent.id).first()

    if not agent:
        raise HTTPException(status_code=404, detail="Agent not found")

    # Query the AgentConfiguration table for the specified keys
    results = db.session.query(AgentConfiguration).filter(AgentConfiguration.key.in_(keys_to_fetch),
                                                          AgentConfiguration.agent_id == agent_id).all()
    total_calls = db.session.query(func.sum(AgentExecution.num_of_calls)).filter(
        AgentExecution.agent_id == agent_id).scalar()
    total_tokens = db.session.query(func.sum(AgentExecution.num_of_tokens)).filter(
        AgentExecution.agent_id == agent_id).scalar()

    # Construct the JSON response
    response = {result.key: result.value for result in results}
    response = merge(response, {"name": agent.name, "description": agent.description,
                                # Query the AgentConfiguration table for the speci
                                "goal": eval(response["goal"]),
                                "instruction": eval(response.get("instruction", '[]')),
                                "calls": total_calls,
                                "tokens": total_tokens,
                                "constraints": eval(response.get("constraints")),
                                "tools": [int(x) for x in json.loads(response["tools"])]})
    tools = db.session.query(Tool).filter(Tool.id.in_(response["tools"])).all()
    response["tools"] = tools

    # Close the session
    db.session.close()

    return response<|MERGE_RESOLUTION|>--- conflicted
+++ resolved
@@ -202,15 +202,11 @@
     db.session.flush()
     AgentExecutionConfiguration.add_or_update_agent_execution_config(session=db.session, execution=execution,
                                                                      agent_execution_configs=agent_execution_configs)
-<<<<<<< HEAD
 
     AnalyticsHelper(session=db.session).create_event('run_created', 0, {'run_id': execution.id,'name':execution.name}, agent_id, 0),
     AnalyticsHelper(session=db.session).create_event('agent_created', 1, {'name': agent_with_config.name, 'model': agent_with_config.model}, agent_id, 0)
 
-    execute_agent.delay(execution.id, datetime.now())
-=======
     # execute_agent.delay(execution.id, datetime.now())
->>>>>>> 2aa4f0f0
 
     db.session.commit()
 
