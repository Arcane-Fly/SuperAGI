import json
from datetime import datetime

from fastapi import APIRouter
from fastapi import HTTPException, Depends
from fastapi_jwt_auth import AuthJWT
from fastapi_sqlalchemy import db
from pydantic import BaseModel

from jsonmerge import merge
from pytz import timezone
from sqlalchemy import func, or_
from superagi.models.agent_execution_permission import AgentExecutionPermission
from superagi.worker import execute_agent
from superagi.helper.auth import check_auth
from superagi.models.agent import Agent
from superagi.models.agent_execution_config import AgentExecutionConfiguration
from superagi.models.agent_config import AgentConfiguration
from superagi.models.agent_schedule import AgentSchedule
from superagi.models.agent_template import AgentTemplate
from superagi.models.project import Project
from superagi.models.agent_workflow import AgentWorkflow
from superagi.models.agent_execution import AgentExecution
from superagi.models.tool import Tool
from superagi.controllers.types.agent_schedule import AgentScheduleInput
from superagi.controllers.types.agent_with_config import AgentConfigInput
from superagi.controllers.types.agent_with_config_schedule import AgentConfigSchedule
from jsonmerge import merge
from datetime import datetime
import json

from superagi.models.toolkit import Toolkit

from sqlalchemy import func
# from superagi.types.db import AgentOut, AgentIn
from superagi.helper.auth import check_auth, get_user_organisation
from superagi.apm.event_handler import EventHandler

router = APIRouter()


class AgentOut(BaseModel):
    id: int
    name: str
    project_id: int
    description: str
    created_at: datetime
    updated_at: datetime

    class Config:
        orm_mode = True


class AgentIn(BaseModel):
    name: str
    project_id: int
    description: str

    class Config:
        orm_mode = True


# CRUD Operations
@router.post("/add", response_model=AgentOut, status_code=201)
def create_agent(agent: AgentIn,
                 Authorize: AuthJWT = Depends(check_auth)):
    """
        Creates a new Agent

        Args:
            agent (Agent): An object representing the Agent to be created.
                Contains the following attributes:
                - name (str): Name of the Agent
                - project_id (int): Identifier of the associated project
                - description (str): Description of the Agent
                - agent_workflow_id (int): Identifier of the Agent Workflow in use

        Returns:
            Agent: An object of Agent representing the created Agent.

        Raises:
            HTTPException (Status Code=404): If the associated project is not found.
    """

    project = db.session.query(Project).get(agent.project_id)

    if not project:
        raise HTTPException(status_code=404, detail="Project not found")

    db_agent = Agent(name=agent.name, description=agent.description, project_id=agent.project_id)
    db.session.add(db_agent)
    db.session.commit()
    return db_agent


@router.get("/get/{agent_id}", response_model=AgentOut)
def get_agent(agent_id: int,
              Authorize: AuthJWT = Depends(check_auth)):
    """
        Get an Agent by ID

        Args:
            agent_id (int): Identifier of the Agent to retrieve

        Returns:
            Agent: An object of Agent representing the retrieved Agent.

        Raises:
            HTTPException (Status Code=404): If the Agent is not found or deleted.
    """

    if (db_agent := db.session.query(Agent)
            .filter(Agent.id == agent_id, or_(Agent.is_deleted == False, Agent.is_deleted is None))
            .first()):
        return db_agent
    else:
        raise HTTPException(status_code=404, detail="agent not found")


@router.put("/update/{agent_id}", response_model=AgentOut)
def update_agent(agent_id: int, agent: AgentIn,
                 Authorize: AuthJWT = Depends(check_auth)):
    """
        Update an existing Agent

        Args:
            agent_id (int): Identifier of the Agent to update
            agent (Agent):  Updated Agent data
                Contains the following attributes:
                - name (str): Name of the Agent
                - project_id (int): Identifier of the associated project
                - description (str): Description of the Agent
                - agent_workflow_id (int): Identifier of the Agent Workflow in use

        Returns:
            Agent: An object of Agent representing the updated Agent.

        Raises:
            HTTPException (Status Code=404): If the Agent or associated Project is not found.
    """

    db_agent = db.session.query(Agent).filter(Agent.id == agent_id, or_(Agent.is_deleted == False, Agent.is_deleted is None)).first()
    if not db_agent:
        raise HTTPException(status_code=404, detail="agent not found")

    if agent.project_id:
        if project := db.session.query(Project).get(agent.project_id):
            db_agent.project_id = project.id
        else:
            raise HTTPException(status_code=404, detail="Project not found")
    db_agent.name = agent.name
    db_agent.description = agent.description

    db.session.commit()
    return db_agent


@router.post("/create", status_code=201)
def create_agent_with_config(agent_with_config: AgentConfigInput,
                             Authorize: AuthJWT = Depends(check_auth)):
    """
    Create a new agent with configurations.

    Args:
        agent_with_config (AgentConfigInput): Data for creating a new agent with configurations.
            - name (str): Name of the agent.
            - project_id (int): Identifier of the associated project.
            - description (str): Description of the agent.
            - goal (List[str]): List of goals for the agent.
            - agent_type (str): Type of the agent.
            - constraints (List[str]): List of constraints for the agent.
            - tools (List[int]): List of tool identifiers associated with the agent.
            - exit (str): Exit condition for the agent.
            - iteration_interval (int): Interval between iterations for the agent.
            - model (str): Model information for the agent.
            - permission_type (str): Permission type for the agent.
            - LTM_DB (str): LTM database for the agent.
            - max_iterations (int): Maximum number of iterations for the agent.
            - user_timezone (string): Timezone of the user

    Returns:
        dict: Dictionary containing the created agent's ID, execution ID, name, and content type.

    Raises:
        HTTPException (status_code=404): If the associated project or any of the tools is not found.
    """

    project = db.session.query(Project).get(agent_with_config.project_id)
    if not project:
        raise HTTPException(status_code=404, detail="Project not found")

    invalid_tools = Tool.get_invalid_tools(agent_with_config.tools, db.session)
    if len(invalid_tools) > 0:  # If the returned value is not True (then it is an invalid tool_id)
        raise HTTPException(status_code=404,
                            detail=f"Tool with IDs {str(invalid_tools)} does not exist. 404 Not Found.")

    agent_toolkit_tools = Toolkit.fetch_tool_ids_from_toolkit(session=db.session,
                                                              toolkit_ids=agent_with_config.toolkits)
    agent_with_config.tools.extend(agent_toolkit_tools)
    db_agent = Agent.create_agent_with_config(db, agent_with_config)

    start_step_id = AgentWorkflow.fetch_trigger_step_id(db.session, db_agent.agent_workflow_id)
    # Creating an execution with RUNNING status
    execution = AgentExecution(status='CREATED', last_execution_time=datetime.now(), agent_id=db_agent.id,
                               name="New Run", current_step_id=start_step_id)

    agent_execution_configs = {
        "goal": agent_with_config.goal,
        "instruction": agent_with_config.instruction
    }
    db.session.add(execution)
    db.session.commit()
    db.session.flush()
    AgentExecutionConfiguration.add_or_update_agent_execution_config(session=db.session, execution=execution,
                                                                     agent_execution_configs=agent_execution_configs)

    agent = db.session.query(Agent).filter(Agent.id == db_agent.id, ).first()
    organisation = agent.get_agent_organisation(db.session)
    EventHandler(session=db.session).create_event('run_created', {'agent_execution_id': execution.id,
                                                                  'agent_execution_name': execution.name}, db_agent.id,
                                                  organisation.id if organisation else 0),
    EventHandler(session=db.session).create_event('agent_created', {'agent_name': agent_with_config.name,
                                                                    'model': agent_with_config.model}, db_agent.id,
                                                  organisation.id if organisation else 0)

    # execute_agent.delay(execution.id, datetime.now())

    db.session.commit()

    return {
        "id": db_agent.id,
        "execution_id": execution.id,
        "name": db_agent.name,
        "contentType": "Agents"
    }


@router.post("/schedule", status_code=201)
def create_and_schedule_agent(agent_config_schedule: AgentConfigSchedule,
                              Authorize: AuthJWT = Depends(check_auth)):
    """
    Create a new agent with configurations and scheduling.

    Args:
        agent_with_config_schedule (AgentConfigSchedule): Data for creating a new agent with configurations and scheduling.

    Returns:
        dict: Dictionary containing the created agent's ID, name, content type and schedule ID of the agent.

    Raises:
        HTTPException (status_code=500): If the associated agent fails to get scheduled.
    """

    project = db.session.query(Project).get(agent_config_schedule.agent_config.project_id)
    if not project:
        raise HTTPException(status_code=404, detail="Project not found")
    agent_config = agent_config_schedule.agent_config
    invalid_tools = Tool.get_invalid_tools(agent_config.tools, db.session)
    if len(invalid_tools) > 0:  # If the returned value is not True (then it is an invalid tool_id)
        raise HTTPException(status_code=404,
                            detail=f"Tool with IDs {str(invalid_tools)} does not exist. 404 Not Found.")

    agent_toolkit_tools = Toolkit.fetch_tool_ids_from_toolkit(session=db.session,
                                                              toolkit_ids=agent_config.toolkits)
    agent_config.tools.extend(agent_toolkit_tools)
    db_agent = Agent.create_agent_with_config(db, agent_config)

    # Update the agent_id of schedule before scheduling the agent
    agent_schedule = agent_config_schedule.schedule

    # Create a new agent schedule
    agent_schedule = AgentSchedule(
        agent_id=db_agent.id,
        start_time=agent_schedule.start_time,
        next_scheduled_time=agent_schedule.start_time,
        recurrence_interval=agent_schedule.recurrence_interval,
        expiry_date=agent_schedule.expiry_date,
        expiry_runs=agent_schedule.expiry_runs,
        current_runs=0,
        status="SCHEDULED"
    )

    agent_schedule.agent_id = db_agent.id
    db.session.add(agent_schedule)
    db.session.commit()

    if agent_schedule.id is None:
        raise HTTPException(status_code=500, detail="Failed to schedule agent")

    return {
        "id": db_agent.id,
        "name": db_agent.name,
        "contentType": "Agents",
        "schedule_id": agent_schedule.id
    }


@router.post("/stop/schedule", status_code=200)
def stop_schedule(agent_id: int, Authorize: AuthJWT = Depends(check_auth)):
    """
    Stopping the scheduling for a given agent.

    Args:
        agent_id (int): Identifier of the Agent
        Authorize (AuthJWT, optional): Authorization dependency. Defaults to Depends(check_auth).

    Raises:
        HTTPException (status_code=404): If the agent schedule is not found.
    """

    agent_to_delete = db.session.query(AgentSchedule).filter(AgentSchedule.agent_id == agent_id,
                                                             AgentSchedule.status == "SCHEDULED").first()
    if not agent_to_delete:
        raise HTTPException(status_code=404, detail="Schedule not found")
    agent_to_delete.status = "STOPPED"
    db.session.commit()


@router.put("/edit/schedule", status_code=200)
def edit_schedule(schedule: AgentScheduleInput,
                  Authorize: AuthJWT = Depends(check_auth)):
    """
    Edit the scheduling for a given agent.

    Args:
        agent_id (int): Identifier of the Agent
        schedule (AgentSchedule): New schedule data
        Authorize (AuthJWT, optional): Authorization dependency. Defaults to Depends(check_auth).

    Raises:
        HTTPException (status_code=404): If the agent schedule is not found.
    """

    agent_to_edit = db.session.query(AgentSchedule).filter(AgentSchedule.agent_id == schedule.agent_id,
                                                           AgentSchedule.status == "SCHEDULED").first()
    if not agent_to_edit:
        raise HTTPException(status_code=404, detail="Schedule not found")

    # Update agent schedule with new data
    agent_to_edit.start_time = schedule.start_time
    agent_to_edit.next_scheduled_time = schedule.start_time
    agent_to_edit.recurrence_interval = schedule.recurrence_interval
    agent_to_edit.expiry_date = schedule.expiry_date
    agent_to_edit.expiry_runs = schedule.expiry_runs

    db.session.commit()


@router.get("/get/schedule_data/{agent_id}")
def get_schedule_data(agent_id: int, Authorize: AuthJWT = Depends(check_auth)):
    """
    Get the scheduling data for a given agent.

    Args:
        agent_id (int): Identifier of the Agent

    Raises:
        HTTPException (status_code=404): If the agent schedule is not found.

    Returns:
        current_datetime (DateTime): Current Date and Time.
        recurrence_interval (String): Time interval for recurring schedule run.
        expiry_date (DateTime): The date and time when the agent is scheduled to stop runs.
        expiry_runs (Integer): The number of runs before the agent expires.
    """
    agent = db.session.query(AgentSchedule).filter(AgentSchedule.agent_id == agent_id,
                                                   AgentSchedule.status == "SCHEDULED").first()

    if not agent:
        raise HTTPException(status_code=404, detail="Agent Schedule not found")

    user_timezone = db.session.query(AgentConfiguration).filter(AgentConfiguration.key == "user_timezone",
                                                                AgentConfiguration.agent_id == agent_id).first()

    if user_timezone and user_timezone.value != "None":
        tzone = timezone(user_timezone.value)
    else:
        tzone = timezone('GMT')

    current_datetime = datetime.now(tzone).strftime("%d/%m/%Y %I:%M %p")

    return {
        "current_datetime": current_datetime,
        "start_date": agent.start_time.astimezone(tzone).strftime("%d %b %Y"),
        "start_time": agent.start_time.astimezone(tzone).strftime("%I:%M %p"),
        "recurrence_interval": agent.recurrence_interval if agent.recurrence_interval else None,
        "expiry_date": agent.expiry_date.astimezone(tzone).strftime("%d/%m/%Y") if agent.expiry_date else None,
        "expiry_runs": agent.expiry_runs if agent.expiry_runs != -1 else None
    }


@router.get("/get/project/{project_id}")
def get_agents_by_project_id(project_id: int,
                             Authorize: AuthJWT = Depends(check_auth)):
    """
    Get all agents by project ID.

    Args:
        project_id (int): Identifier of the project.
        Authorize (AuthJWT, optional): Authorization dependency. Defaults to Depends(check_auth).

    Returns:
        list: List of agents associated with the project, including their status and scheduling information.

    Raises:
        HTTPException (status_code=404): If the project is not found.
    """

    # Checking for project
    project = db.session.query(Project).get(project_id)
    if not project:
        raise HTTPException(status_code=404, detail="Project not found")

    agents = db.session.query(Agent).filter(Agent.project_id == project_id, or_(Agent.is_deleted == False, Agent.is_deleted is None)).all()

    new_agents, new_agents_sorted = [], []
    for agent in agents:
        agent_dict = vars(agent)

        agent_id = agent.id

        # Query the AgentExecution table using the agent ID
        executions = db.session.query(AgentExecution).filter_by(agent_id=agent_id).all()
        is_running = False
        for execution in executions:
            if execution.status == "RUNNING":
                is_running = True
                break
        # Check if the agent is scheduled
        is_scheduled = db.session.query(AgentSchedule).filter_by(agent_id=agent_id,
                                                                 status="SCHEDULED").first() is not None

        new_agent = {
            **agent_dict,
            'is_running': is_running,
            'is_scheduled': is_scheduled
        }
        new_agents.append(new_agent)
        new_agents_sorted = sorted(new_agents, key=lambda agent: agent['is_running'] == True, reverse=True)
    return new_agents_sorted


@router.get("/get/details/{agent_id}")
def get_agent_configuration(agent_id: int,
                            Authorize: AuthJWT = Depends(check_auth)):
    """
    Get the agent configuration using the agent ID.

    Args:
        agent_id (int): Identifier of the agent.
        Authorize (AuthJWT, optional): Authorization dependency. Defaults to Depends(check_auth).

    Returns:
        dict: Agent configuration including its details.

    Raises:
        HTTPException (status_code=404): If the agent is not found or deleted.
    """

    # Define the agent_config keys to fetch
    keys_to_fetch = AgentTemplate.main_keys()
    agent = db.session.query(Agent).filter(agent_id == Agent.id,or_(Agent.is_deleted == False, Agent.is_deleted is None)).first()

    if not agent:
        raise HTTPException(status_code=404, detail="Agent not found")

    # Query the AgentConfiguration table for the specified keys
    results = db.session.query(AgentConfiguration).filter(AgentConfiguration.key.in_(keys_to_fetch),
                                                          AgentConfiguration.agent_id == agent_id).all()
    total_calls = db.session.query(func.sum(AgentExecution.num_of_calls)).filter(
        AgentExecution.agent_id == agent_id).scalar()
    total_tokens = db.session.query(func.sum(AgentExecution.num_of_tokens)).filter(
        AgentExecution.agent_id == agent_id).scalar()

    # Construct the JSON response
    response = {result.key: result.value for result in results}
    response = merge(response, {"name": agent.name, "description": agent.description,
                                # Query the AgentConfiguration table for the speci
                                "goal": eval(response["goal"]),
                                "instruction": eval(response.get("instruction", '[]')),
                                "calls": total_calls,
                                "tokens": total_tokens,
                                "constraints": eval(response.get("constraints")),
                                "tools": [int(x) for x in json.loads(response["tools"])]})
    tools = db.session.query(Tool).filter(Tool.id.in_(response["tools"])).all()
    response["tools"] = tools

    # Close the session
    db.session.close()

    return response


@router.put("/delete/{agent_id}", status_code=200)
def delete_agent(agent_id: int, Authorize: AuthJWT = Depends(check_auth)):
    """
        Delete an existing Agent
            - Updates the is_deleted flag: Executes a soft delete
            - AgentExecutions are updated to: "TERMINATED" if agentexecution is created, All the agent executions are updated
            - AgentExecutionPermission is set to: "REJECTED" if agentexecutionpersmision is created
            
        Args:
            agent_id (int): Identifier of the Agent to delete

        Returns:
            A dictionary containing a "success" key with the value True to indicate a successful delete.

        Raises:
            HTTPException (Status Code=404): If the Agent or associated Project is not found or deleted already.
    """

    db_agent = db.session.query(Agent).filter(Agent.id == agent_id).first()
    db_agent_executions = db.session.query(AgentExecution).filter(AgentExecution.agent_id == agent_id).all()
<<<<<<< HEAD
    db_agent_schedule = db.session.query(AgentSchedule).filter(AgentSchedule.agent_id == agent_id, AgentSchedule.status == "SCHEDULED").first()
    
=======

>>>>>>> a2d8e5e6
    if not db_agent or db_agent.is_deleted:
        raise HTTPException(status_code=404, detail="agent not found")

    # Deletion Procedure 
    db_agent.is_deleted = True
    if db_agent_executions:
        # Updating all the RUNNING executions to TERMINATED
        for db_agent_execution in db_agent_executions:
            db_agent_execution.status = "TERMINATED"

<<<<<<< HEAD
    if db_agent_schedule:
        # Updating the schedule status to STOPPED
        db_agent_schedule.status = "STOPPED"
    
=======
>>>>>>> a2d8e5e6
    db.session.commit()<|MERGE_RESOLUTION|>--- conflicted
+++ resolved
@@ -511,12 +511,8 @@
 
     db_agent = db.session.query(Agent).filter(Agent.id == agent_id).first()
     db_agent_executions = db.session.query(AgentExecution).filter(AgentExecution.agent_id == agent_id).all()
-<<<<<<< HEAD
     db_agent_schedule = db.session.query(AgentSchedule).filter(AgentSchedule.agent_id == agent_id, AgentSchedule.status == "SCHEDULED").first()
     
-=======
-
->>>>>>> a2d8e5e6
     if not db_agent or db_agent.is_deleted:
         raise HTTPException(status_code=404, detail="agent not found")
 
@@ -527,11 +523,8 @@
         for db_agent_execution in db_agent_executions:
             db_agent_execution.status = "TERMINATED"
 
-<<<<<<< HEAD
     if db_agent_schedule:
         # Updating the schedule status to STOPPED
         db_agent_schedule.status = "STOPPED"
     
-=======
->>>>>>> a2d8e5e6
     db.session.commit()