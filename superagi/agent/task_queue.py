--- conflicted
+++ resolved
@@ -6,8 +6,6 @@
 
 redis_url = get_config('REDIS_URL') or "localhost:6379"
 """TaskQueue manages current tasks and past tasks in Redis """
-
-
 class TaskQueue:
     def __init__(self, queue_name: str):
         self.queue_name = queue_name + "_q"
@@ -44,14 +42,12 @@
 
         return eval(response)
 
-<<<<<<< HEAD
     def enqueue_tasks(self, tasks):
         for task in tasks:
             self.add_task(task)
-=======
+
     def set_status(self, status):
         self.db.set(self.queue_name + "_status", status)
 
     def get_status(self):
         return self.db.get(self.queue_name + "_status")
->>>>>>> 6a669924
