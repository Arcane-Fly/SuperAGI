--- conflicted
+++ resolved
@@ -43,101 +43,41 @@
         self.task_queue = TaskQueue(str(self.agent_execution_id))
 
     def execute_step(self):
-        import time
-        start = time.perf_counter()
-
-        start_time1 = time.perf_counter()
         agent_config = Agent.fetch_configuration(self.session, self.agent_id)
-        print(f"Execution time of fetch_configuration: {time.perf_counter() - start_time1} seconds")
-        start_time1 = time.perf_counter()
         execution = AgentExecution.get_agent_execution_from_id(self.session, self.agent_execution_id)
-        print(f"Execution time of get_agent_execution_from_id: {time.perf_counter() - start_time1} seconds")
-        start_time1 = time.perf_counter()
         iteration_workflow_step = IterationWorkflowStep.find_by_id(self.session, execution.iteration_workflow_step_id)
-        print(f"Execution time of find_by_id: {time.perf_counter() - start_time1} seconds")
-        start_time1 = time.perf_counter()
         agent_execution_config = AgentExecutionConfiguration.fetch_configuration(self.session, self.agent_execution_id)
-<<<<<<< HEAD
-        print(f"Execution time of AgentExecutionConfiguration: {time.perf_counter() - start_time1} seconds")
-
-        start_time1 = time.perf_counter()
-=======
->>>>>>> f8dc0688
         if not self._handle_wait_for_permission(execution, agent_config, agent_execution_config,
                                                 iteration_workflow_step):
             return
-        print(f"Execution time of _handle_wait_for_permission: {time.perf_counter() - start_time1} seconds")
-
-        start_time1 = time.perf_counter()
+
         workflow_step = AgentWorkflowStep.find_by_id(self.session, execution.current_agent_step_id)
-        print(f"Execution time of find_by_id: {time.perf_counter() - start_time1} seconds")
-
-        start_time1 = time.perf_counter()
         organisation = Agent.find_org_by_agent_id(self.session, agent_id=self.agent_id)
-        print(f"Execution time of find_org_by_agent_id: {time.perf_counter() - start_time1} seconds")
-
-        start_time1 = time.perf_counter()
         iteration_workflow = IterationWorkflow.find_by_id(self.session, workflow_step.action_reference_id)
-<<<<<<< HEAD
-        print(f"Execution time of find_by_id: {time.perf_counter() - start_time1} seconds")
-
-        start_time1 = time.perf_counter()
-=======
->>>>>>> f8dc0688
         agent_feeds = AgentExecutionFeed.fetch_agent_execution_feeds(self.session, self.agent_execution_id)
-        print(f"Execution time of fetch_agent_execution_feeds: {time.perf_counter() - start_time1} seconds")
-
-        start_time1 = time.perf_counter()
         if not agent_feeds:
             self.task_queue.clear_tasks()
-        print(f"Execution time of clear_tasks: {time.perf_counter() - start_time1} seconds")
-
-        start_time1 = time.perf_counter()
+
         agent_tools = self._build_tools(agent_config, agent_execution_config)
-        print(f"Execution time of _build_tools: {time.perf_counter() - start_time1} seconds")
-
-        start_time1 = time.perf_counter()
         prompt = self._build_agent_prompt(iteration_workflow=iteration_workflow,
                                           agent_config=agent_config,
                                           agent_execution_config=agent_execution_config,
                                           prompt=iteration_workflow_step.prompt,
                                           agent_tools=agent_tools)
-        print(f"Execution time of _build_agent_prompt: {time.perf_counter() - start_time1} seconds")
-
-<<<<<<< HEAD
-        start_time1 = time.perf_counter()
-        messages = AgentLlmMessageBuilder(self.session, self.llm, self.agent_id, self.agent_execution_id) \
-=======
+
         messages = AgentLlmMessageBuilder(self.session, self.llm, self.llm.get_model(), self.agent_id, self.agent_execution_id) \
->>>>>>> f8dc0688
             .build_agent_messages(prompt, agent_feeds, history_enabled=iteration_workflow_step.history_enabled,
                                   completion_prompt=iteration_workflow_step.completion_prompt)
-        print(f"Execution time of build_agent_messages: {time.perf_counter() - start_time1} seconds")
 
         logger.debug("Prompt messages:", messages)
-<<<<<<< HEAD
-        start_time1 = time.perf_counter()
-        current_tokens = TokenCounter.count_message_tokens(messages, self.llm.get_model())
-        print(f"Execution time of count_message_tokens: {time.perf_counter() - start_time1} seconds")
-
-        start_time1 = time.perf_counter()
-        response = self.llm.chat_completion(messages, TokenCounter.token_limit(self.llm.get_model()) - current_tokens)
-        stop_time1 = time.perf_counter()
-        print(f"Execution time of chat_completion: {stop_time1 - start_time1} seconds")
-=======
         current_tokens = TokenCounter.count_message_tokens(messages = messages, model = self.llm.get_model())
         response = self.llm.chat_completion(messages, TokenCounter(session=self.session, organisation_id=organisation.id).token_limit(self.llm.get_model()) - current_tokens)
->>>>>>> f8dc0688
 
         if 'content' not in response or response['content'] is None:
             raise RuntimeError(f"Failed to get response from llm")
 
-        start_time1 = time.perf_counter()
         total_tokens = current_tokens + TokenCounter.count_message_tokens(response['content'], self.llm.get_model())
         AgentExecution.update_tokens(self.session, self.agent_execution_id, total_tokens)
-<<<<<<< HEAD
-        print(f"Execution time of update_tokens: {time.perf_counter() - start_time1} seconds")
-=======
         try:
             content = json.loads(response['content'])
             tool = content.get('tool', {})
@@ -147,23 +87,12 @@
             tool_name = ''
 
         CallLogHelper(session=self.session, organisation_id=organisation.id).create_call_log(execution.name,agent_config['agent_id'],total_tokens, tool_name,agent_config['model'])
->>>>>>> f8dc0688
-
-        start_time1 = time.perf_counter()
+
         assistant_reply = response['content']
         output_handler = get_output_handler(iteration_workflow_step.output_type,
                                             agent_execution_id=self.agent_execution_id,
-<<<<<<< HEAD
-                                            agent_config=agent_config, agent_tools=agent_tools)
-        print(f"Execution time of get_output_handler: {time.perf_counter() - start_time1} seconds")
-
-        start_time1 = time.perf_counter()
-=======
                                             agent_config=agent_config,memory=self.memory, agent_tools=agent_tools)
->>>>>>> f8dc0688
         response = output_handler.handle(self.session, assistant_reply)
-        print(f"Execution time of handle: {time.perf_counter() - start_time1} seconds")
-
         if response.status == "COMPLETE":
             execution.status = "COMPLETED"
             self.session.commit()
@@ -180,16 +109,11 @@
             execution.permission_id = response.permission_id
             self.session.commit()
         else:
-            start_time1 = time.perf_counter()
             # moving to next step of iteration or workflow
             self._update_agent_execution_next_step(execution, iteration_workflow_step.next_step_id)
-            print(f"Execution time of _update_agent_execution_next_step: {time.perf_counter() - start_time1} seconds")
             logger.info(f"Starting next job for agent execution id: {self.agent_execution_id}")
 
         self.session.flush()
-
-        end = time.perf_counter()
-        print(f"Execution time of execute_step: {end - start} seconds")
 
     def _update_agent_execution_next_step(self, execution, next_step_id, step_response: str = "default"):
         if next_step_id == -1:
@@ -222,15 +146,10 @@
         return prompt
 
     def _build_tools(self, agent_config: dict, agent_execution_config: dict):
-<<<<<<< HEAD
-        agent_tools = []
-        model_api_key = AgentConfiguration.get_model_api_key(self.session, self.agent_id, agent_config["model"])
-=======
         agent_tools = [ThinkingTool()]
 
         config_data = AgentConfiguration.get_model_api_key(self.session, self.agent_id, agent_config["model"])
         model_api_key = config_data['api_key']
->>>>>>> f8dc0688
         tool_builder = ToolBuilder(self.session, self.agent_id, self.agent_execution_id)
         resource_summary = ResourceSummarizer(session=self.session, agent_id=self.agent_id, model=agent_config['model']).fetch_or_create_agent_resource_summary(default_summary=agent_config.get("resource_summary"))
         if resource_summary is not None:
