import json

from superagi.agent.task_queue import TaskQueue
from superagi.agent.agent_message_builder import AgentLlmMessageBuilder
from superagi.agent.agent_prompt_builder import AgentPromptBuilder
from superagi.agent.output_handler import ToolOutputHandler
from superagi.agent.output_parser import AgentSchemaToolOutputParser
from superagi.agent.queue_step_handler import QueueStepHandler
from superagi.agent.tool_builder import ToolBuilder
from superagi.helper.prompt_reader import PromptReader
from superagi.helper.token_counter import TokenCounter
from superagi.lib.logger import logger
from superagi.models.agent import Agent
from superagi.models.agent_config import AgentConfiguration
from superagi.models.agent_execution import AgentExecution
from superagi.models.agent_execution_config import AgentExecutionConfiguration
from superagi.models.agent_execution_feed import AgentExecutionFeed
from superagi.models.agent_execution_permission import AgentExecutionPermission
from superagi.models.tool import Tool
from superagi.models.toolkit import Toolkit
from superagi.models.workflows.agent_workflow_step import AgentWorkflowStep
from superagi.models.workflows.agent_workflow_step_tool import AgentWorkflowStepTool
from superagi.resource_manager.resource_summary import ResourceSummarizer
from superagi.tools.base_tool import BaseTool
from sqlalchemy import and_

class AgentToolStepHandler:
    """Handles the tools steps in the agent workflow"""
    def __init__(self, session, llm, agent_id: int, agent_execution_id: int, memory=None):
        self.session = session
        self.llm = llm
        self.agent_execution_id = agent_execution_id
        self.agent_id = agent_id
        self.memory = memory
        self.task_queue = TaskQueue(str(self.agent_execution_id))
        self.organisation = Agent.find_org_by_agent_id(self.session, self.agent_id)

    import time

    def execute_step(self):
        import time
        start_time = time.perf_counter()
        execution = AgentExecution.get_agent_execution_from_id(self.session, self.agent_execution_id)
        print(f'Time taken for get_agent_execution_from_id: {time.perf_counter() - start_time}')
        start_time = time.perf_counter()

        workflow_step = AgentWorkflowStep.find_by_id(self.session, execution.current_agent_step_id)
        print(f'Time taken for find_by_id: {time.perf_counter() - start_time}')
        start_time = time.perf_counter()

        step_tool = AgentWorkflowStepTool.find_by_id(self.session, workflow_step.action_reference_id)
        print(f'Time taken for find_by_id in step_tool: {time.perf_counter() - start_time}')
        start_time = time.perf_counter()

        agent_config = Agent.fetch_configuration(self.session, self.agent_id)
        print(f'Time taken for fetch_configuration: {time.perf_counter() - start_time}')
        start_time = time.perf_counter()

        agent_execution_config = AgentExecutionConfiguration.fetch_configuration(self.session, self.agent_execution_id)
        # print(agent_execution_config)
        print(f'Time taken for fetch_configuration in agent_execution_config: {time.perf_counter() - start_time}')
        start_time = time.perf_counter()

        if not self._handle_wait_for_permission(execution, workflow_step):
            return

        if step_tool.tool_name == "TASK_QUEUE":
            step_response = QueueStepHandler(self.session, self.llm, self.agent_id,
                                             self.agent_execution_id).execute_step()
            print(f'Time taken for execute_step in Task Queue: {time.perf_counter() - start_time}')
            start_time = time.perf_counter()

            next_step = AgentWorkflowStep.fetch_next_step(self.session, workflow_step.id, step_response)
            print(f'Time taken for fetch_next_step: {time.perf_counter() - start_time}')
            start_time = time.perf_counter()

            self._handle_next_step(next_step)
            print(f'Time taken for _handle_next_step: {time.perf_counter() - start_time}')
            start_time = time.perf_counter()
            return

        if step_tool.tool_name == "WAIT_FOR_PERMISSION":
            self._create_permission_request(execution, step_tool)
            print(f'Time taken for _create_permission_request: {time.perf_counter() - start_time}')
            start_time = time.perf_counter()
            return

        assistant_reply = self._process_input_instruction(agent_config, agent_execution_config, step_tool,
                                                          workflow_step)
        print(f'Time taken for _process_input_instruction: {time.perf_counter() - start_time}')
        start_time = time.perf_counter()

        tool_obj = self._build_tool_obj(agent_config, agent_execution_config, step_tool.tool_name)
<<<<<<< HEAD
        print(f'Time taken for _build_tool_obj: {time.perf_counter() - start_time}')
        start_time = time.perf_counter()

        tool_output_handler = ToolOutputHandler(self.agent_execution_id, agent_config, [tool_obj],
=======
        tool_output_handler = ToolOutputHandler(self.agent_execution_id, agent_config, [tool_obj],self.memory,
>>>>>>> f8dc0688
                                                output_parser=AgentSchemaToolOutputParser())
        final_response = tool_output_handler.handle(self.session, assistant_reply)
        print(f'Time taken for handle: {time.perf_counter() - start_time}')
        start_time = time.perf_counter()

        step_response = "default"
        if step_tool.output_instruction:
            step_response = self._process_output_instruction(final_response.result, step_tool, workflow_step)
        print(f'Time taken for _process_output_instruction: {time.perf_counter() - start_time}')
        start_time = time.perf_counter()

        next_step = AgentWorkflowStep.fetch_next_step(self.session, workflow_step.id, step_response)
        print(f'Time taken for fetch_next_step II: {time.perf_counter() - start_time}')
        start_time = time.perf_counter()

        self._handle_next_step(next_step)
        print(f'Time taken for _handle_next_step II: {time.perf_counter() - start_time}')
        start_time = time.perf_counter()

        self.session.flush()
        print(f'Time taken for session flush: {time.perf_counter() - start_time}')


    def _create_permission_request(self, execution, step_tool: AgentWorkflowStepTool):
        new_agent_execution_permission = AgentExecutionPermission(
            agent_execution_id=self.agent_execution_id,
            status="PENDING",
            agent_id=self.agent_id,
            tool_name="WAIT_FOR_PERMISSION",
            question=step_tool.input_instruction,
            assistant_reply="")
        self.session.add(new_agent_execution_permission)
        self.session.commit()
        self.session.flush()
        execution.permission_id = new_agent_execution_permission.id
        execution.status = "WAITING_FOR_PERMISSION"
        self.session.commit()

    def _handle_next_step(self, next_step):
        if str(next_step) == "COMPLETE":
            agent_execution = AgentExecution.get_agent_execution_from_id(self.session, self.agent_execution_id)
            agent_execution.current_agent_step_id = -1
            agent_execution.status = "COMPLETED"
        else:
            AgentExecution.assign_next_step_id(self.session, self.agent_execution_id, next_step.id)
        self.session.commit()

    def _process_input_instruction(self, agent_config, agent_execution_config, step_tool, workflow_step):
        tool_obj = self._build_tool_obj(agent_config, agent_execution_config, step_tool.tool_name)
        prompt = self._build_tool_input_prompt(step_tool, tool_obj, agent_execution_config)
        logger.info("Prompt: ", prompt)
        agent_feeds = AgentExecutionFeed.fetch_agent_execution_feeds(self.session, self.agent_execution_id)
        messages = AgentLlmMessageBuilder(self.session, self.llm, self.llm.get_model(), self.agent_id, self.agent_execution_id) \
            .build_agent_messages(prompt, agent_feeds, history_enabled=step_tool.history_enabled,
                                  completion_prompt=step_tool.completion_prompt)
        # print(messages)
        current_tokens = TokenCounter.count_message_tokens(messages, self.llm.get_model())
        response = self.llm.chat_completion(messages, TokenCounter(session=self.session, organisation_id=self.organisation.id).token_limit(self.llm.get_model()) - current_tokens)
        # ModelsHelper(session=self.session, organisation_id=organisation.id).create_call_log(execution.name,agent_config['agent_id'],response['response'].usage.total_tokens,json.loads(response['content'])['tool']['name'],agent_config['model'])
        if 'content' not in response or response['content'] is None:
            raise RuntimeError(f"Failed to get response from llm")
        total_tokens = current_tokens + TokenCounter.count_message_tokens(response, self.llm.get_model())
        AgentExecution.update_tokens(self.session, self.agent_execution_id, total_tokens)
        assistant_reply = response['content']
        return assistant_reply

    def _build_tool_obj(self, agent_config, agent_execution_config, tool_name: str):
        model_api_key = AgentConfiguration.get_model_api_key(self.session, self.agent_id, agent_config["model"])['api_key']
        tool_builder = ToolBuilder(self.session, self.agent_id, self.agent_execution_id)
        resource_summary = ""
        if tool_name == "QueryResourceTool":
            resource_summary = ResourceSummarizer(session=self.session,
                                                  agent_id=self.agent_id,
                                                  model=agent_config["model"]).fetch_or_create_agent_resource_summary(
                default_summary=agent_config.get("resource_summary"))

        organisation = Agent.find_org_by_agent_id(self.session, self.agent_id)
        tool = self.session.query(Tool).join(Toolkit, and_(Tool.toolkit_id == Toolkit.id, Toolkit.organisation_id == organisation.id, Tool.name == tool_name)).first()
        tool_obj = tool_builder.build_tool(tool)
        tool_obj = tool_builder.set_default_params_tool(tool_obj, agent_config, agent_execution_config, model_api_key,
                                                        resource_summary,self.memory)
        return tool_obj

    def _process_output_instruction(self, final_response: str, step_tool: AgentWorkflowStepTool,
                                    workflow_step: AgentWorkflowStep):
        prompt = self._build_tool_output_prompt(step_tool, final_response, workflow_step)
        messages = [{"role": "system", "content": prompt}]
        current_tokens = TokenCounter.count_message_tokens(messages, self.llm.get_model())
        response = self.llm.chat_completion(messages,
                                            TokenCounter(session=self.session, organisation_id=self.organisation.id).token_limit(self.llm.get_model()) - current_tokens)
        if 'content' not in response or response['content'] is None:
            raise RuntimeError(f"ToolWorkflowStepHandler: Failed to get output response from llm")
        total_tokens = current_tokens + TokenCounter.count_message_tokens(response, self.llm.get_model())
        AgentExecution.update_tokens(self.session, self.agent_execution_id, total_tokens)
        step_response = response['content']
        step_response = step_response.replace("'", "").replace("\"", "")
        return step_response

    def _build_tool_input_prompt(self, step_tool: AgentWorkflowStepTool, tool: BaseTool, agent_execution_config: dict):
        super_agi_prompt = PromptReader.read_agent_prompt(__file__, "agent_tool_input.txt")
        super_agi_prompt = super_agi_prompt.replace("{goals}", AgentPromptBuilder.add_list_items_to_string(
            agent_execution_config["goal"]))
        super_agi_prompt = super_agi_prompt.replace("{tool_name}", step_tool.tool_name)
        super_agi_prompt = super_agi_prompt.replace("{instruction}", step_tool.input_instruction)

        tool_schema = f"\"{tool.name}\": {tool.description}, args json schema: {json.dumps(tool.args)}"
        super_agi_prompt = super_agi_prompt.replace("{tool_schema}", tool_schema)
        return super_agi_prompt

    def _get_step_responses(self, workflow_step: AgentWorkflowStep):
        return [step["step_response"] for step in workflow_step.next_steps]

    def _build_tool_output_prompt(self, step_tool: AgentWorkflowStepTool, tool_output: str,
                                  workflow_step: AgentWorkflowStep):
        super_agi_prompt = PromptReader.read_agent_prompt(__file__, "agent_tool_output.txt")
        super_agi_prompt = super_agi_prompt.replace("{tool_output}", tool_output)
        super_agi_prompt = super_agi_prompt.replace("{tool_name}", step_tool.tool_name)
        super_agi_prompt = super_agi_prompt.replace("{instruction}", step_tool.output_instruction)

        step_responses = self._get_step_responses(workflow_step)
        if "default" in step_responses:
            step_responses.remove("default")
        super_agi_prompt = super_agi_prompt.replace("{output_options}", str(step_responses))
        return super_agi_prompt

    def _handle_wait_for_permission(self, agent_execution, workflow_step: AgentWorkflowStep):
        """
        Handles the wait for permission when the agent execution is waiting for permission.

        Args:
            agent_execution (AgentExecution): The agent execution.
            workflow_step (AgentWorkflowStep): The workflow step.

        Raises:
            Returns permission success or failure
        """
        if agent_execution.status != "WAITING_FOR_PERMISSION":
            return True
        agent_execution_permission = self.session.query(AgentExecutionPermission).filter(
            AgentExecutionPermission.id == agent_execution.permission_id).first()
        if agent_execution_permission.status == "PENDING":
            logger.error("handle_wait_for_permission: Permission is still pending")
            return False
        if agent_execution_permission.status == "APPROVED":
            next_step = AgentWorkflowStep.fetch_next_step(self.session, workflow_step.id, "YES")
        else:
            next_step = AgentWorkflowStep.fetch_next_step(self.session, workflow_step.id, "NO")
            result = f"{' User has given the following feedback : ' + agent_execution_permission.user_feedback if agent_execution_permission.user_feedback else ''}"


            agent_execution_feed = AgentExecutionFeed(agent_execution_id=agent_execution_permission.agent_execution_id,
                                                      agent_id=agent_execution_permission.agent_id,
                                                      feed=result, role="user",
                                                      feed_group_id=agent_execution.current_feed_group_id)
            self.session.add(agent_execution_feed)

        agent_execution.status = "RUNNING"
        agent_execution.permission_id = -1
        self.session.commit()
        self._handle_next_step(next_step)
        self.session.commit()
        return False<|MERGE_RESOLUTION|>--- conflicted
+++ resolved
@@ -35,92 +35,40 @@
         self.task_queue = TaskQueue(str(self.agent_execution_id))
         self.organisation = Agent.find_org_by_agent_id(self.session, self.agent_id)
 
-    import time
-
     def execute_step(self):
-        import time
-        start_time = time.perf_counter()
         execution = AgentExecution.get_agent_execution_from_id(self.session, self.agent_execution_id)
-        print(f'Time taken for get_agent_execution_from_id: {time.perf_counter() - start_time}')
-        start_time = time.perf_counter()
-
         workflow_step = AgentWorkflowStep.find_by_id(self.session, execution.current_agent_step_id)
-        print(f'Time taken for find_by_id: {time.perf_counter() - start_time}')
-        start_time = time.perf_counter()
-
         step_tool = AgentWorkflowStepTool.find_by_id(self.session, workflow_step.action_reference_id)
-        print(f'Time taken for find_by_id in step_tool: {time.perf_counter() - start_time}')
-        start_time = time.perf_counter()
-
         agent_config = Agent.fetch_configuration(self.session, self.agent_id)
-        print(f'Time taken for fetch_configuration: {time.perf_counter() - start_time}')
-        start_time = time.perf_counter()
-
         agent_execution_config = AgentExecutionConfiguration.fetch_configuration(self.session, self.agent_execution_id)
         # print(agent_execution_config)
-        print(f'Time taken for fetch_configuration in agent_execution_config: {time.perf_counter() - start_time}')
-        start_time = time.perf_counter()
 
         if not self._handle_wait_for_permission(execution, workflow_step):
             return
 
         if step_tool.tool_name == "TASK_QUEUE":
-            step_response = QueueStepHandler(self.session, self.llm, self.agent_id,
-                                             self.agent_execution_id).execute_step()
-            print(f'Time taken for execute_step in Task Queue: {time.perf_counter() - start_time}')
-            start_time = time.perf_counter()
-
+            step_response = QueueStepHandler(self.session, self.llm, self.agent_id, self.agent_execution_id).execute_step()
             next_step = AgentWorkflowStep.fetch_next_step(self.session, workflow_step.id, step_response)
-            print(f'Time taken for fetch_next_step: {time.perf_counter() - start_time}')
-            start_time = time.perf_counter()
-
             self._handle_next_step(next_step)
-            print(f'Time taken for _handle_next_step: {time.perf_counter() - start_time}')
-            start_time = time.perf_counter()
             return
 
         if step_tool.tool_name == "WAIT_FOR_PERMISSION":
             self._create_permission_request(execution, step_tool)
-            print(f'Time taken for _create_permission_request: {time.perf_counter() - start_time}')
-            start_time = time.perf_counter()
             return
 
         assistant_reply = self._process_input_instruction(agent_config, agent_execution_config, step_tool,
                                                           workflow_step)
-        print(f'Time taken for _process_input_instruction: {time.perf_counter() - start_time}')
-        start_time = time.perf_counter()
-
         tool_obj = self._build_tool_obj(agent_config, agent_execution_config, step_tool.tool_name)
-<<<<<<< HEAD
-        print(f'Time taken for _build_tool_obj: {time.perf_counter() - start_time}')
-        start_time = time.perf_counter()
-
-        tool_output_handler = ToolOutputHandler(self.agent_execution_id, agent_config, [tool_obj],
-=======
         tool_output_handler = ToolOutputHandler(self.agent_execution_id, agent_config, [tool_obj],self.memory,
->>>>>>> f8dc0688
                                                 output_parser=AgentSchemaToolOutputParser())
         final_response = tool_output_handler.handle(self.session, assistant_reply)
-        print(f'Time taken for handle: {time.perf_counter() - start_time}')
-        start_time = time.perf_counter()
-
         step_response = "default"
         if step_tool.output_instruction:
             step_response = self._process_output_instruction(final_response.result, step_tool, workflow_step)
-        print(f'Time taken for _process_output_instruction: {time.perf_counter() - start_time}')
-        start_time = time.perf_counter()
 
         next_step = AgentWorkflowStep.fetch_next_step(self.session, workflow_step.id, step_response)
-        print(f'Time taken for fetch_next_step II: {time.perf_counter() - start_time}')
-        start_time = time.perf_counter()
-
         self._handle_next_step(next_step)
-        print(f'Time taken for _handle_next_step II: {time.perf_counter() - start_time}')
-        start_time = time.perf_counter()
-
         self.session.flush()
-        print(f'Time taken for session flush: {time.perf_counter() - start_time}')
-
 
     def _create_permission_request(self, execution, step_tool: AgentWorkflowStepTool):
         new_agent_execution_permission = AgentExecutionPermission(
