# agent has a master prompt
# agent executes the master prompt along with long term memory
# agent can run the task queue as well with long term memory
from __future__ import annotations

import time
from typing import Any, Dict
from typing import Tuple

from halo import Halo
from pydantic import ValidationError
from pydantic.types import List
from sqlalchemy import desc, asc
from sqlalchemy.exc import SQLAlchemyError
from sqlalchemy.orm import sessionmaker

from superagi.agent.agent_prompt_builder import AgentPromptBuilder
from superagi.agent.output_parser import BaseOutputParser, AgentOutputParser
from superagi.agent.task_queue import TaskQueue
from superagi.helper.token_counter import TokenCounter
from superagi.llms.base_llm import BaseLlm
from superagi.models.agent_config import AgentConfiguration
from superagi.models.agent_execution import AgentExecution
# from superagi.models.types.agent_with_config import AgentWithConfig
from superagi.models.agent_execution_feed import AgentExecutionFeed
from superagi.models.agent_template_step import AgentTemplateStep
from superagi.models.db import connect_db
from superagi.tools.base_tool import BaseTool
from superagi.types.common import BaseMessage, HumanMessage, AIMessage, SystemMessage
from superagi.vector_store.base import VectorStore
from superagi.models.agent import Agent
from superagi.models.resource import Resource
from superagi.config.config import get_config
import os

FINISH = "finish"
WRITE_FILE = "Write File"
FILE = "FILE"
S3 = "S3"


engine = connect_db()
Session = sessionmaker(bind=engine)
session = Session()


class SuperAgi:
    def __init__(self,
                 ai_name: str,
                 ai_role: str,
                 llm: BaseLlm,
                 memory: VectorStore,
                 tools: List[BaseTool],
                 agent_config: Any,
                 output_parser: BaseOutputParser = AgentOutputParser(),
                 ):
        self.ai_name = ai_name
        self.ai_role = ai_role
        self.full_message_history: List[BaseMessage] = []
        self.llm = llm
        self.memory = memory
        self.output_parser = output_parser
        self.tools = tools
        self.agent_config = agent_config
        # Init Log
        # print("\033[92m\033[1m" + "\nWelcome to SuperAGI - The future of AGI" + "\033[0m\033[0m")

    @classmethod
    def from_llm_and_tools(
            cls,
            ai_name: str,
            ai_role: str,
            memory: VectorStore,
            tools: List[BaseTool],
            llm: BaseLlm
    ) -> SuperAgi:
        return cls(
            ai_name=ai_name,
            ai_role=ai_role,
            llm=llm,
            memory=memory,
            output_parser=AgentOutputParser(),
            tools=tools
        )

<<<<<<< HEAD
    def execute(self, goals: List[str]):
        user_input = (
            "Determine which next command to use, and respond using the format specified above:"
        )
        token_limit = TokenCounter.token_limit(self.llm.get_model())
=======
    def fetch_agent_feeds(self, session, agent_execution_id, agent_id):
>>>>>>> 15f886cf
        memory_window = session.query(AgentConfiguration).filter(
            AgentConfiguration.key == "memory_window",
            AgentConfiguration.agent_id == agent_id
        ).order_by(desc(AgentConfiguration.updated_at)).first().value

        agent_feeds = session.query(AgentExecutionFeed.role, AgentExecutionFeed.feed) \
            .filter(AgentExecutionFeed.agent_execution_id == agent_execution_id) \
            .order_by(asc(AgentExecutionFeed.created_at)) \
            .limit(memory_window) \
            .all()
        return agent_feeds

    def split_history(self, history: List, pending_token_limit: int) -> Tuple[List[BaseMessage], List[BaseMessage]]:
        hist_token_count = 0
        i = len(history)
        for message in reversed(history):
            token_count = TokenCounter.count_message_tokens([{"role": message["role"], "content": message["content"]}],
                                                            self.llm.get_model())
            hist_token_count += token_count
            if hist_token_count > pending_token_limit:
                return history[:i], history[i:]
            i -= 1
        return [], history


    def execute(self, template_step: AgentTemplateStep):
        session = Session()
        agent_execution_id = self.agent_config["agent_execution_id"]
        task_queue = TaskQueue(str(agent_execution_id))

        token_limit = TokenCounter.token_limit(self.llm.get_model())
        agent_feeds = self.fetch_agent_feeds(session, self.agent_config["agent_execution_id"], self.agent_config["agent_id"])
        current_calls = 0
        if len(agent_feeds) <= 0:
            task_queue.clear_tasks()
        messages = []
        max_token_limit = 600
        # adding history to the messages
        if template_step.history_enabled:
            prompt = self.build_agent_prompt(template_step.prompt, task_queue=task_queue, max_token_limit=max_token_limit)
            messages.append({"role": "system", "content": prompt})
            messages.append({"role": "system", "content": f"The current time and date is {time.strftime('%c')}"})
            base_token_limit = TokenCounter.count_message_tokens(messages, self.llm.get_model())
            full_message_history = [{'role': role, 'content': feed} for role, feed in agent_feeds]
            past_messages, current_messages = self.split_history(full_message_history,
                                                                 token_limit - base_token_limit - max_token_limit)
            for history in current_messages:
                messages.append({"role": history["role"], "content": history["content"]})
            messages.append({"role": "user", "content": template_step.completion_prompt})
            agent_execution_feed = AgentExecutionFeed(agent_execution_id=self.agent_config["agent_execution_id"],
                                                      agent_id=self.agent_config["agent_id"], feed=template_step.completion_prompt,
                                                      role="user")
            session.add(agent_execution_feed)
        else:
            prompt = self.build_agent_prompt(template_step.prompt, task_queue=task_queue, max_token_limit=max_token_limit)
            messages.append({"role": "system", "content": prompt})
            # agent_execution_feed = AgentExecutionFeed(agent_execution_id=self.agent_config["agent_execution_id"],
            #                                           agent_id=self.agent_config["agent_id"], feed=template_step.prompt,
            #                                           role="user")

        print(prompt)
        if len(agent_feeds) <= 0:
            for message in messages:
                agent_execution_feed = AgentExecutionFeed(agent_execution_id=self.agent_config["agent_execution_id"],
                                                          agent_id=self.agent_config["agent_id"],
                                                          feed=message["content"],
                                                          role=message["role"])
                session.add(agent_execution_feed)
                session.commit()

        current_tokens = TokenCounter.count_message_tokens(messages, self.llm.get_model())
        response = self.llm.chat_completion(messages, token_limit - current_tokens)
        current_calls = current_calls + 1
        total_tokens = current_tokens + TokenCounter.count_message_tokens(response, self.llm.get_model())
<<<<<<< HEAD
        # spinner.stop()
=======
        self.update_agent_execution_tokens(current_calls, total_tokens)
>>>>>>> 15f886cf

        if response['content'] is None:
            raise RuntimeError(f"Failed to get response from llm")
        assistant_reply = response['content']

        final_response = {"result": "PENDING", "retry": False}

        if template_step.output_type == "tools":
            agent_execution_feed = AgentExecutionFeed(agent_execution_id=self.agent_config["agent_execution_id"],
                               agent_id=self.agent_config["agent_id"], feed=assistant_reply,
                               role="assistant")
            session.add(agent_execution_feed)
            session.commit()
            tool_response = self.handle_tool_response(assistant_reply)
            agent_execution_feed = AgentExecutionFeed(agent_execution_id=self.agent_config["agent_execution_id"],
                                                      agent_id=self.agent_config["agent_id"], feed=tool_response["result"],
                                                      role="system")
            session.add(agent_execution_feed)
            final_response = tool_response
            final_response["pending_task_count"] = len(task_queue.get_tasks())
        elif template_step.output_type == "tasks":
            tasks = eval(assistant_reply)
            for task in reversed(tasks):
                task_queue.add_task(task)
            if len(tasks) > 0:
                print("Adding task to queue: " + str(tasks))
            for task in tasks:
                agent_execution_feed = AgentExecutionFeed(agent_execution_id=self.agent_config["agent_execution_id"],
                                                          agent_id=self.agent_config["agent_id"],
                                                          feed="New Task Added: " + task,
                                                          role="system")
                session.add(agent_execution_feed)
            current_tasks = task_queue.get_tasks()
            if len(current_tasks) == 0:
                final_response = {"result": "COMPLETE", "pending_task_count": 0}
            else:
                final_response = {"result": "PENDING", "pending_task_count": len(current_tasks)}

        if template_step.output_type == "tools" and final_response["retry"] == False:
            task_queue.complete_task(final_response["result"])
            current_tasks = task_queue.get_tasks()
            if len(current_tasks) > 0 and final_response["result"] == "COMPLETE":
                final_response["result"] = "PENDING"
        session.commit()

        print("Iteration completed moving to next iteration!")
        session.close()
        return final_response

    def handle_tool_response(self, assistant_reply):
        action = self.output_parser.parse(assistant_reply)
        tools = {t.name: t for t in self.tools}

<<<<<<< HEAD
        agent_execution = session.query(AgentExecution).filter(
            AgentExecution.id == self.agent_config["agent_execution_id"]).first()
        agent_execution.num_of_calls += current_calls
        agent_execution.num_of_tokens += total_tokens
        session.commit()

        if action.name == FINISH:
            print(format_prefix_green + "\nTask Finished :) \n" + format_suffix_green)
            return "COMPLETE"
=======
        if action.name == FINISH or action.name == "":
            print("\nTask Finished :) \n")
            output = {"result": "COMPLETE", "retry": False}
            return output
>>>>>>> 15f886cf
        if action.name in tools:
            tool = tools[action.name]
            try:
                observation = tool.execute(action.args)
                print("Tool Observation : ")
                print(observation)

            except ValidationError as e:
                observation = (
                    f"Validation Error in args: {str(e)}, args: {action.args}"
                )
            except Exception as e:
                observation = (
                    f"Error1: {str(e)}, {type(e).__name__}, args: {action.args}"
                )
            result = f"Tool {tool.name} returned: {observation}"
            output = {"result": result, "retry": False}
        elif action.name == "ERROR":
            result = f"Error2: {action.args}. "
            output = {"result": result, "retry": False}
        else:
            result = (
                f"Unknown tool '{action.name}'. "
                f"Please refer to the 'TOOLS' list for available "
                f"tools and only respond in the specified JSON format."
            )
            output = {"result": result, "retry": True}

        print("Tool Response : " + str(output) + "\n")
        return output

    def update_agent_execution_tokens(self, current_calls, total_tokens):
        agent_execution = session.query(AgentExecution).filter(
            AgentExecution.id == self.agent_config["agent_execution_id"]).first()
        agent_execution.calls += current_calls
        agent_execution.tokens += total_tokens
        session.commit()

    def build_agent_prompt(self, prompt: str, task_queue: TaskQueue, max_token_limit: int):
        prompt = AgentPromptBuilder.replace_main_variables(prompt, self.agent_config["goal"],
                                                           self.agent_config["constraints"], self.tools)
        response = task_queue.get_last_task_details()
        completed_tasks = task_queue.get_completed_tasks()
        last_task = ""
        last_task_result = ""
        # pending_tasks = []
        # current_task = ""
        if response is not None:
            last_task = response["task"]
            last_task_result = response["response"]

        pending_tasks = task_queue.get_tasks()
        current_task = task_queue.get_first_task() or ""
        token_limit = TokenCounter.token_limit(self.llm.get_model()) - max_token_limit
        prompt = AgentPromptBuilder.replace_task_based_variables(prompt, current_task, last_task, last_task_result,
                                                                 pending_tasks, completed_tasks, token_limit)
        return prompt<|MERGE_RESOLUTION|>--- conflicted
+++ resolved
@@ -37,6 +37,9 @@
 WRITE_FILE = "Write File"
 FILE = "FILE"
 S3 = "S3"
+# print("\033[91m\033[1m"
+#         + "\nA bit about me...."
+#         + "\033[0m\033[0m")
 
 
 engine = connect_db()
@@ -83,15 +86,7 @@
             tools=tools
         )
 
-<<<<<<< HEAD
-    def execute(self, goals: List[str]):
-        user_input = (
-            "Determine which next command to use, and respond using the format specified above:"
-        )
-        token_limit = TokenCounter.token_limit(self.llm.get_model())
-=======
     def fetch_agent_feeds(self, session, agent_execution_id, agent_id):
->>>>>>> 15f886cf
         memory_window = session.query(AgentConfiguration).filter(
             AgentConfiguration.key == "memory_window",
             AgentConfiguration.agent_id == agent_id
@@ -166,11 +161,7 @@
         response = self.llm.chat_completion(messages, token_limit - current_tokens)
         current_calls = current_calls + 1
         total_tokens = current_tokens + TokenCounter.count_message_tokens(response, self.llm.get_model())
-<<<<<<< HEAD
-        # spinner.stop()
-=======
         self.update_agent_execution_tokens(current_calls, total_tokens)
->>>>>>> 15f886cf
 
         if response['content'] is None:
             raise RuntimeError(f"Failed to get response from llm")
@@ -224,22 +215,10 @@
         action = self.output_parser.parse(assistant_reply)
         tools = {t.name: t for t in self.tools}
 
-<<<<<<< HEAD
-        agent_execution = session.query(AgentExecution).filter(
-            AgentExecution.id == self.agent_config["agent_execution_id"]).first()
-        agent_execution.num_of_calls += current_calls
-        agent_execution.num_of_tokens += total_tokens
-        session.commit()
-
-        if action.name == FINISH:
-            print(format_prefix_green + "\nTask Finished :) \n" + format_suffix_green)
-            return "COMPLETE"
-=======
         if action.name == FINISH or action.name == "":
             print("\nTask Finished :) \n")
             output = {"result": "COMPLETE", "retry": False}
             return output
->>>>>>> 15f886cf
         if action.name in tools:
             tool = tools[action.name]
             try:
