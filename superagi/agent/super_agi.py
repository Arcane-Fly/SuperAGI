--- conflicted
+++ resolved
@@ -232,29 +232,19 @@
 
     def handle_tool_response(self, assistant_reply):
         action = self.output_parser.parse(assistant_reply)
-<<<<<<< HEAD
-        tools = {t.name.lower(): t for t in self.tools}
+        tools = {t.name.lower().replace(" ", ""): t for t in self.tools}
+        action_name = action.name.lower().replace(" ", "")
         agent = session.query(Agent).filter(Agent.id == self.agent_config["agent_id"],).first()
         organisation = agent.get_agent_organisation(session)
-        if action.name.lower() == FINISH or action.name == "":
-=======
-        tools = {t.name.lower().replace(" ", ""): t for t in self.tools}
-        action_name = action.name.lower().replace(" ", "")
         if action_name == FINISH or action.name == "":
->>>>>>> 2b238e66
             logger.info("\nTask Finished :) \n")
             output = {"result": "COMPLETE", "retry": False}
             AnalyticsHelper(session=session).create_event('tool_used', 0, {'tool_name':action.name}, self.agent_config["agent_id"], organisation.id),
             return output
-<<<<<<< HEAD
-        if action.name.lower() in tools:
-            tool = tools[action.name.lower()]
-            AnalyticsHelper(session=session).create_event('tool_used', 0, {'tool_name':action.name}, self.agent_config["agent_id"], organisation.id),
-=======
         if action_name in tools:
             tool = tools[action_name]
             retry = False
->>>>>>> 2b238e66
+            AnalyticsHelper(session=session).create_event('tool_used', 0, {'tool_name':action.name}, self.agent_config["agent_id"], organisation.id),
             try:
                 parsed_args = self.clean_tool_args(action.args)
                 observation = tool.execute(parsed_args)
