--- conflicted
+++ resolved
@@ -91,7 +91,6 @@
     prompt_builder.set_ai_name(ai_name)
     prompt_builder.set_ai_role(ai_role)
     base_prompt = (
-      "Don't write any greet message instead directly jump to the respose format as your first response and write the goal as the first text thought"
       "Your decisions must always be made independently "
       "without seeking user assistance.\n"
       "Play to your strengths as an LLM and pursue simple "
@@ -113,17 +112,10 @@
       "thinking about similar events will help you remember."
     )
     prompt_builder.add_constraint("No user assistance")
-<<<<<<< HEAD
     prompt_builder.add_constraint("Ensure the command and args are as per current plan and reasoning.")
-    # prompt_builder.add_constraint(
-    #   'Exclusively use the commands listed in double quotes e.g. "command name"'
-    # )
-=======
     prompt_builder.add_constraint(
       'Exclusively use the commands listed in double quotes e.g. "command name"'
-      "If you can't find a tool, use your own knowledge"
     )
->>>>>>> 0da87012
 
     # Add tools to the PromptGenerator object
     for tool in tools:
@@ -146,14 +138,12 @@
       "Constructively self-criticize your big-picture behavior constantly.",
       "Reflect on past decisions and strategies to refine your approach.",
       "Every command has a cost, so be smart and efficient. "
-      "Aim to complete tasks in the least number of steps.",
-      "As soon as you write the result in file, finish the task"
+      "Aim to complete tasks in the least number of steps."
     ]
     for evaluation in evaluations:
       prompt_builder.add_evaluation(evaluation)
 
     response_format = {
-<<<<<<< HEAD
             "thoughts": {
                 "text": "thought",
                 "reasoning": "reasoning",
@@ -163,17 +153,6 @@
             },
             "command": {"name": "command name/task name", "description": "command or task description", "args": {"arg name": "value"}},
         }
-=======
-                "thoughts": {
-                    "text": "thought",
-                    "reasoning": "reasoning",
-                    "plan": "- short bulleted\n- list that conveys\n- long-term plan",
-                    "criticism": "constructive self-criticism",
-                    "speak": "thoughts summary to say to user",
-                },
-                "command": {"name": "command name", "args": {"arg name": "value"}},
-            }
->>>>>>> 0da87012
     formatted_response_format = json.dumps(response_format, indent=4)
     prompt_builder.set_response_format(formatted_response_format)
     # Generate the prompt string
