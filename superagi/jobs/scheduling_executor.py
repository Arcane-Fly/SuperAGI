--- conflicted
+++ resolved
@@ -51,18 +51,9 @@
         session.add(db_agent_execution)
         session.commit()
 
-<<<<<<< HEAD
         #update status from CREATED to RUNNING
         db_agent_execution.status = "RUNNING"
         session.commit()
-=======
-        agent_execution_id = db_agent_execution.id
-        agent_configurations = session.query(AgentConfiguration).filter(AgentConfiguration.agent_id == agent_id).all()
-        for agent_config in agent_configurations:
-            agent_execution_config = AgentExecutionConfiguration(agent_execution_id=agent_execution_id, key=agent_config.key, value=agent_config.value)
-            session.add(agent_execution_config)
-
->>>>>>> c15ded4e
 
         agent_execution_id = db_agent_execution.id
         agent_configurations = session.query(AgentConfiguration).filter(AgentConfiguration.agent_id == agent_id).all()
@@ -71,8 +62,8 @@
             session.add(agent_execution_config)
         organisation = agent.get_agent_organisation(session)
         model = session.query(AgentConfiguration.value).filter(AgentConfiguration.agent_id == agent_id).filter(AgentConfiguration.key == 'model').first()[0]
-        
-        EventHandler(session=session).create_event('run_created', 
+
+        EventHandler(session=session).create_event('run_created',
                                                    {'agent_execution_id': db_agent_execution.id,
                                                     'agent_execution_name':db_agent_execution.name},
                                                     agent_id,
@@ -81,10 +72,10 @@
         if agent_execution_knowledge and agent_execution_knowledge.value != 'None':
             knowledge_name = Knowledges.get_knowledge_from_id(session, int(agent_execution_knowledge.value)).name
             if knowledge_name is not None:
-                EventHandler(session=session).create_event('knowledge_picked', 
-                                                        {'knowledge_name': knowledge_name, 
+                EventHandler(session=session).create_event('knowledge_picked',
+                                                        {'knowledge_name': knowledge_name,
                                                          'agent_execution_id': db_agent_execution.id},
-                                                        agent_id, 
+                                                        agent_id,
                                                         organisation.id if organisation else 0)
         session.commit()
 
