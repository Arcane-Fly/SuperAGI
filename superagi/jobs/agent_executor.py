from datetime import datetime, timedelta

from sqlalchemy.orm import sessionmaker

import superagi.worker
from superagi.agent.agent_iteration_step_handler import AgentIterationStepHandler
from superagi.agent.agent_tool_step_handler import AgentToolStepHandler
from superagi.apm.event_handler import EventHandler
from superagi.lib.logger import logger
from superagi.llms.google_palm import GooglePalm
from superagi.llms.llm_model_factory import get_model
from superagi.models.agent import Agent
from superagi.models.agent_config import AgentConfiguration
from superagi.models.agent_execution import AgentExecution
from superagi.models.db import connect_db
from superagi.models.workflows.agent_workflow_step import AgentWorkflowStep
from superagi.types.model_source_types import ModelSourceType
from superagi.types.vector_store_types import VectorStoreType
from superagi.vector_store.embedding.openai import OpenAiEmbedding
from superagi.vector_store.vector_factory import VectorFactory

# from superagi.helper.tool_helper import get_tool_config_by_key

engine = connect_db()
Session = sessionmaker(bind=engine)


class AgentExecutor:

<<<<<<< HEAD
        # module_name = f"superagi.tools.{folder_name}.{file_name}"
        # Load the module dynamically
        module = importlib.import_module(module_name)
        # Get the class from the loaded module
        obj_class = getattr(module, tool.class_name)

        # Create an instance of the class
        new_object = obj_class()
        new_object.toolkit_config = DBToolkitConfiguration(session=session, toolkit_id=tool.toolkit_id)
        return new_object

    @classmethod
    def get_model_api_key_from_execution(cls, model, agent_execution, session):
        """
        Get the model API key from the agent execution.

        Args:
            agent_execution (AgentExecution): The agent execution.
            session (Session): The database session.

        Returns:
            str: The model API key.
        """
        config_model_source = AgentExecutor.get_llm_source(agent_execution, session)
        selected_model_source = ModelSourceType.get_model_source_from_model(model)
        if selected_model_source.value == config_model_source:
            config_value = Configuration.fetch_value_by_agent_id(session, agent_execution.agent_id, "model_api_key")
            model_api_key = decrypt_data(config_value)
            return model_api_key

        if selected_model_source == ModelSourceType.GooglePalm:
            return get_config("PALM_API_KEY")

        if selected_model_source == ModelSourceType.Replicate:
            return get_config("REPLICATE_API_TOKEN")
        return get_config("OPENAI_API_KEY")

    @classmethod
    def get_llm_source(cls, agent_execution, session):
        return Configuration.fetch_value_by_agent_id(session, agent_execution.agent_id, "model_source") or "OpenAi"
=======
    def execute_next_step(self, agent_execution_id):
        global engine
        # try:
        engine.dispose()
        session = Session()
        try:
            agent_execution = session.query(AgentExecution).filter(AgentExecution.id == agent_execution_id).first()
            '''Avoiding running old agent executions'''
            if agent_execution.created_at < datetime.utcnow() - timedelta(days=1):
                logger.error("Older agent execution found, skipping execution")
                return

            agent = session.query(Agent).filter(Agent.id == agent_execution.agent_id).first()
            agent_config = Agent.fetch_configuration(session, agent.id)
            if agent.is_deleted or (
                    agent_execution.status != "RUNNING" and agent_execution.status != "WAITING_FOR_PERMISSION"):
                logger.error(f"Agent execution stopped. {agent.id}: {agent_execution.status}")
                return

            organisation = Agent.find_org_by_agent_id(session, agent_id=agent.id)
            if self._check_for_max_iterations(session, organisation.id, agent_config, agent_execution_id):
                logger.error(f"Agent execution stopped. Max iteration exceeded. {agent.id}: {agent_execution.status}")
                return

            model_api_key = AgentConfiguration.get_model_api_key(session, agent_execution.agent_id, agent_config["model"])
            model_llm_source = ModelSourceType.get_model_source_from_model(agent_config["model"]).value
            try:
                vector_store_type = VectorStoreType.get_vector_store_type(agent_config["LTM_DB"])
                memory = VectorFactory.get_vector_storage(vector_store_type, "super-agent-index1",
                                                          AgentExecutor.get_embedding(model_llm_source, model_api_key))
            except:
                logger.info("Unable to setup the pinecone connection...")
                memory = None

            agent_workflow_step = session.query(AgentWorkflowStep).filter(
                AgentWorkflowStep.id == agent_execution.current_agent_step_id).first()
            try:
                if agent_workflow_step.action_type == "TOOL":
                    tool_step_handler = AgentToolStepHandler(session,
                                                             llm=get_model(model=agent_config["model"], api_key=model_api_key)
                                                             , agent_id=agent.id, agent_execution_id=agent_execution_id,
                                                             memory=memory)
                    tool_step_handler.execute_step()
                elif agent_workflow_step.action_type == "ITERATION_WORKFLOW":
                    iteration_step_handler = AgentIterationStepHandler(session,
                                                                  llm=get_model(model=agent_config["model"],
                                                                                api_key=model_api_key)
                                                                       , agent_id=agent.id,
                                                                       agent_execution_id=agent_execution_id, memory=memory)
                    iteration_step_handler.execute_step()
            except Exception as e:
                logger.info("Exception in executing the step: {}".format(e))
                superagi.worker.execute_agent.apply_async((agent_execution_id, datetime.now()), countdown=15)
                return

            agent_execution = session.query(AgentExecution).filter(AgentExecution.id == agent_execution_id).first()
            if agent_execution.status == "COMPLETED" or agent_execution.status == "WAITING_FOR_PERMISSION":
                logger.info("Agent Execution is completed or waiting for permission")
                session.close()
                return
            superagi.worker.execute_agent.apply_async((agent_execution_id, datetime.now()), countdown=10)
            # superagi.worker.execute_agent.delay(agent_execution_id, datetime.now())
        finally:
            session.close()
            engine.dispose()
>>>>>>> 3266d8ce

    @classmethod
    def get_embedding(cls, model_source, model_api_key):
        if "OpenAi" in model_source:
            return OpenAiEmbedding(api_key=model_api_key)
        if "Google" in model_source:
            return GooglePalm(api_key=model_api_key)
        return None

    def _check_for_max_iterations(self, session, organisation_id, agent_config, agent_execution_id):
        db_agent_execution = session.query(AgentExecution).filter(AgentExecution.id == agent_execution_id).first()
        if agent_config["max_iterations"] <= db_agent_execution.num_of_calls:
            db_agent_execution.status = "ITERATION_LIMIT_EXCEEDED"

            EventHandler(session=session).create_event('run_iteration_limit_crossed',
                                                       {'agent_execution_id': db_agent_execution.id,
                                                        'name': db_agent_execution.name,
                                                        'tokens_consumed': db_agent_execution.num_of_tokens,
                                                        "calls": db_agent_execution.num_of_calls},
                                                       db_agent_execution.agent_id, organisation_id)
            session.commit()
<<<<<<< HEAD
            EventHandler(session=session).create_event('run_completed', {'agent_execution_id': db_agent_execution.id,
                                                                         'name': db_agent_execution.name,
                                                                         'tokens_consumed': db_agent_execution.num_of_tokens,
                                                                         "calls": db_agent_execution.num_of_calls},
                                                       db_agent_execution.agent_id, organisation.id)
        elif response["result"] == "WAITING_FOR_PERMISSION":
            db_agent_execution = session.query(AgentExecution).filter(AgentExecution.id == agent_execution_id).first()
            db_agent_execution.status = "WAITING_FOR_PERMISSION"
            db_agent_execution.permission_id = response.get("permission_id", None)
            session.commit()
        else:
            logger.info(f"Starting next job for agent execution id: {agent_execution_id}")
            superagi.worker.execute_agent.delay(agent_execution_id, datetime.now())

        session.close()
        engine.dispose()

    def set_default_params_tools(self, tools, parsed_config, parsed_execution_config, agent_id, model_api_key,
                                 session, resource_description=None):
        """
        Set the default parameters for the tools.

        Args:
            tools (list): The list of tools.
            parsed_config (dict): Parsed agent configuration.
            parsed_execution_config (dict): Parsed execution configuration
            agent_id (int): The ID of the agent.
            model_api_key (str): The API key of the model.
            resource_description (str): The description of the resource.

        Returns:
            list: The list of tools with default parameters.
        """
        new_tools = []
        for tool in tools:
            if hasattr(tool, 'goals'):
                tool.goals = parsed_execution_config["goal"]
            if hasattr(tool, 'instructions'):
                tool.instructions = parsed_execution_config["instruction"]
            if hasattr(tool, 'llm') and (parsed_config["model"] == "gpt4" or parsed_config[
                "model"] == "gpt-3.5-turbo") and tool.name != "QueryResource":
                tool.llm = get_model(model="gpt-3.5-turbo", api_key=model_api_key, temperature=0.5)
            elif hasattr(tool, 'llm'):
                tool.llm = get_model(model=parsed_config["model"], api_key=model_api_key, temperature=0.6)
            if hasattr(tool, 'agent_id'):
                tool.agent_id = agent_id
            if hasattr(tool, 'agent_execution_id'):
                tool.agent_execution_id = parsed_config["agent_execution_id"]
            if hasattr(tool, 'resource_manager'):
                tool.resource_manager = FileManager(session=session, agent_id=agent_id,
                                                    agent_execution_id=parsed_config[
                                                        "agent_execution_id"])
            if hasattr(tool, 'tool_response_manager'):
                tool.tool_response_manager = ToolResponseQueryManager(session=session, agent_execution_id=parsed_config[
                    "agent_execution_id"])

            if tool.name == "QueryResource" and resource_description:
                tool.description = tool.description.replace("{summary}", resource_description)
            new_tools.append(tool)
        return tools

    def handle_wait_for_permission(self, agent_execution, spawned_agent, session):
        """
        Handles the wait for permission when the agent execution is waiting for permission.

        Args:
            agent_execution (AgentExecution): The agent execution.
            spawned_agent (SuperAgi): The spawned agent.
            session (Session): The database session object.

        Raises:
            ValueError: If the permission is still pending.
        """
        if agent_execution.status != "WAITING_FOR_PERMISSION":
            return
        agent_execution_permission = session.query(AgentExecutionPermission).filter(
            AgentExecutionPermission.id == agent_execution.permission_id).first()
        if agent_execution_permission.status == "PENDING":
            raise ValueError("Permission is still pending")
        if agent_execution_permission.status == "APPROVED":
            result = spawned_agent.handle_tool_response(session, agent_execution_permission.assistant_reply).get("result")
        else:
            result = f"User denied the permission to run the tool {agent_execution_permission.tool_name}" \
                     f"{' and has given the following feedback : ' + agent_execution_permission.user_feedback if agent_execution_permission.user_feedback else ''}"

        agent_execution_feed = AgentExecutionFeed(agent_execution_id=agent_execution_permission.agent_execution_id,
                                                  agent_id=agent_execution_permission.agent_id,
                                                  feed=result,
                                                  role="user"
                                                  )
        session.add(agent_execution_feed)
        agent_execution.status = "RUNNING"
        session.commit()

    def get_agent_resource_summary(self, agent_id: int, session: Session, model_llm_source: str, default_summary: str):
        if ModelSourceType.GooglePalm.value in model_llm_source or ModelSourceType.Replicate.value in model_llm_source:
            return
        ResourceSummarizer(session=session).generate_agent_summary(agent_id=agent_id, generate_all=True)
        agent_config_resource_summary = session.query(AgentConfiguration). \
            filter(AgentConfiguration.agent_id == agent_id,
                   AgentConfiguration.key == "resource_summary").first()
        resource_summary = agent_config_resource_summary.value if agent_config_resource_summary is not None else default_summary
        return resource_summary

    def check_for_resource(self, agent_id: int, session: Session):
        resource = session.query(Resource).filter(Resource.agent_id == agent_id, Resource.channel == 'INPUT').first()
        if resource is None:
            return False
        return True
=======
            logger.info("ITERATION_LIMIT_CROSSED")
            return True
        return False
>>>>>>> 3266d8ce
<|MERGE_RESOLUTION|>--- conflicted
+++ resolved
@@ -27,48 +27,6 @@
 
 class AgentExecutor:
 
-<<<<<<< HEAD
-        # module_name = f"superagi.tools.{folder_name}.{file_name}"
-        # Load the module dynamically
-        module = importlib.import_module(module_name)
-        # Get the class from the loaded module
-        obj_class = getattr(module, tool.class_name)
-
-        # Create an instance of the class
-        new_object = obj_class()
-        new_object.toolkit_config = DBToolkitConfiguration(session=session, toolkit_id=tool.toolkit_id)
-        return new_object
-
-    @classmethod
-    def get_model_api_key_from_execution(cls, model, agent_execution, session):
-        """
-        Get the model API key from the agent execution.
-
-        Args:
-            agent_execution (AgentExecution): The agent execution.
-            session (Session): The database session.
-
-        Returns:
-            str: The model API key.
-        """
-        config_model_source = AgentExecutor.get_llm_source(agent_execution, session)
-        selected_model_source = ModelSourceType.get_model_source_from_model(model)
-        if selected_model_source.value == config_model_source:
-            config_value = Configuration.fetch_value_by_agent_id(session, agent_execution.agent_id, "model_api_key")
-            model_api_key = decrypt_data(config_value)
-            return model_api_key
-
-        if selected_model_source == ModelSourceType.GooglePalm:
-            return get_config("PALM_API_KEY")
-
-        if selected_model_source == ModelSourceType.Replicate:
-            return get_config("REPLICATE_API_TOKEN")
-        return get_config("OPENAI_API_KEY")
-
-    @classmethod
-    def get_llm_source(cls, agent_execution, session):
-        return Configuration.fetch_value_by_agent_id(session, agent_execution.agent_id, "model_source") or "OpenAi"
-=======
     def execute_next_step(self, agent_execution_id):
         global engine
         # try:
@@ -134,7 +92,6 @@
         finally:
             session.close()
             engine.dispose()
->>>>>>> 3266d8ce
 
     @classmethod
     def get_embedding(cls, model_source, model_api_key):
@@ -156,118 +113,6 @@
                                                         "calls": db_agent_execution.num_of_calls},
                                                        db_agent_execution.agent_id, organisation_id)
             session.commit()
-<<<<<<< HEAD
-            EventHandler(session=session).create_event('run_completed', {'agent_execution_id': db_agent_execution.id,
-                                                                         'name': db_agent_execution.name,
-                                                                         'tokens_consumed': db_agent_execution.num_of_tokens,
-                                                                         "calls": db_agent_execution.num_of_calls},
-                                                       db_agent_execution.agent_id, organisation.id)
-        elif response["result"] == "WAITING_FOR_PERMISSION":
-            db_agent_execution = session.query(AgentExecution).filter(AgentExecution.id == agent_execution_id).first()
-            db_agent_execution.status = "WAITING_FOR_PERMISSION"
-            db_agent_execution.permission_id = response.get("permission_id", None)
-            session.commit()
-        else:
-            logger.info(f"Starting next job for agent execution id: {agent_execution_id}")
-            superagi.worker.execute_agent.delay(agent_execution_id, datetime.now())
-
-        session.close()
-        engine.dispose()
-
-    def set_default_params_tools(self, tools, parsed_config, parsed_execution_config, agent_id, model_api_key,
-                                 session, resource_description=None):
-        """
-        Set the default parameters for the tools.
-
-        Args:
-            tools (list): The list of tools.
-            parsed_config (dict): Parsed agent configuration.
-            parsed_execution_config (dict): Parsed execution configuration
-            agent_id (int): The ID of the agent.
-            model_api_key (str): The API key of the model.
-            resource_description (str): The description of the resource.
-
-        Returns:
-            list: The list of tools with default parameters.
-        """
-        new_tools = []
-        for tool in tools:
-            if hasattr(tool, 'goals'):
-                tool.goals = parsed_execution_config["goal"]
-            if hasattr(tool, 'instructions'):
-                tool.instructions = parsed_execution_config["instruction"]
-            if hasattr(tool, 'llm') and (parsed_config["model"] == "gpt4" or parsed_config[
-                "model"] == "gpt-3.5-turbo") and tool.name != "QueryResource":
-                tool.llm = get_model(model="gpt-3.5-turbo", api_key=model_api_key, temperature=0.5)
-            elif hasattr(tool, 'llm'):
-                tool.llm = get_model(model=parsed_config["model"], api_key=model_api_key, temperature=0.6)
-            if hasattr(tool, 'agent_id'):
-                tool.agent_id = agent_id
-            if hasattr(tool, 'agent_execution_id'):
-                tool.agent_execution_id = parsed_config["agent_execution_id"]
-            if hasattr(tool, 'resource_manager'):
-                tool.resource_manager = FileManager(session=session, agent_id=agent_id,
-                                                    agent_execution_id=parsed_config[
-                                                        "agent_execution_id"])
-            if hasattr(tool, 'tool_response_manager'):
-                tool.tool_response_manager = ToolResponseQueryManager(session=session, agent_execution_id=parsed_config[
-                    "agent_execution_id"])
-
-            if tool.name == "QueryResource" and resource_description:
-                tool.description = tool.description.replace("{summary}", resource_description)
-            new_tools.append(tool)
-        return tools
-
-    def handle_wait_for_permission(self, agent_execution, spawned_agent, session):
-        """
-        Handles the wait for permission when the agent execution is waiting for permission.
-
-        Args:
-            agent_execution (AgentExecution): The agent execution.
-            spawned_agent (SuperAgi): The spawned agent.
-            session (Session): The database session object.
-
-        Raises:
-            ValueError: If the permission is still pending.
-        """
-        if agent_execution.status != "WAITING_FOR_PERMISSION":
-            return
-        agent_execution_permission = session.query(AgentExecutionPermission).filter(
-            AgentExecutionPermission.id == agent_execution.permission_id).first()
-        if agent_execution_permission.status == "PENDING":
-            raise ValueError("Permission is still pending")
-        if agent_execution_permission.status == "APPROVED":
-            result = spawned_agent.handle_tool_response(session, agent_execution_permission.assistant_reply).get("result")
-        else:
-            result = f"User denied the permission to run the tool {agent_execution_permission.tool_name}" \
-                     f"{' and has given the following feedback : ' + agent_execution_permission.user_feedback if agent_execution_permission.user_feedback else ''}"
-
-        agent_execution_feed = AgentExecutionFeed(agent_execution_id=agent_execution_permission.agent_execution_id,
-                                                  agent_id=agent_execution_permission.agent_id,
-                                                  feed=result,
-                                                  role="user"
-                                                  )
-        session.add(agent_execution_feed)
-        agent_execution.status = "RUNNING"
-        session.commit()
-
-    def get_agent_resource_summary(self, agent_id: int, session: Session, model_llm_source: str, default_summary: str):
-        if ModelSourceType.GooglePalm.value in model_llm_source or ModelSourceType.Replicate.value in model_llm_source:
-            return
-        ResourceSummarizer(session=session).generate_agent_summary(agent_id=agent_id, generate_all=True)
-        agent_config_resource_summary = session.query(AgentConfiguration). \
-            filter(AgentConfiguration.agent_id == agent_id,
-                   AgentConfiguration.key == "resource_summary").first()
-        resource_summary = agent_config_resource_summary.value if agent_config_resource_summary is not None else default_summary
-        return resource_summary
-
-    def check_for_resource(self, agent_id: int, session: Session):
-        resource = session.query(Resource).filter(Resource.agent_id == agent_id, Resource.channel == 'INPUT').first()
-        if resource is None:
-            return False
-        return True
-=======
             logger.info("ITERATION_LIMIT_CROSSED")
             return True
         return False
->>>>>>> 3266d8ce
