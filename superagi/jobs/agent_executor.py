--- conflicted
+++ resolved
@@ -32,14 +32,7 @@
 from superagi.types.vector_store_types import VectorStoreType
 from superagi.vector_store.embedding.openai import OpenAiEmbedding
 from superagi.vector_store.vector_factory import VectorFactory
-<<<<<<< HEAD
 from superagi.helper.analytics_helper import AnalyticsHelper
-from superagi.types.vector_store_types import VectorStoreType
-from superagi.models.agent_config import AgentConfiguration
-import yaml
-=======
->>>>>>> 2b238e66
-
 # from superagi.helper.tool_helper import get_tool_config_by_key
 
 engine = connect_db()
@@ -208,14 +201,9 @@
 
         parsed_config["agent_execution_id"] = agent_execution.id
 
-<<<<<<< HEAD
-        model_api_key = AgentExecutor.get_model_api_key_from_execution(agent_execution, session)
-        organisation = AgentExecutor.get_organisation(agent_execution, session)
-
-=======
         model_api_key = AgentExecutor.get_model_api_key_from_execution(parsed_config["model"], agent_execution, session)
         model_llm_source = ModelSourceType.get_model_source_from_model(parsed_config["model"]).value
->>>>>>> 2b238e66
+        organisation = AgentExecutor.get_organisation(agent_execution, session)
         try:
             if parsed_config["LTM_DB"] == "Pinecone":
                 memory = VectorFactory.get_vector_storage(VectorStoreType.PINECONE, "super-agent-index1",
