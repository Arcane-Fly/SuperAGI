from datetime import datetime, timedelta

from sqlalchemy.orm import sessionmaker

import superagi.worker
from superagi.agent.agent_iteration_step_handler import AgentIterationStepHandler
from superagi.agent.agent_tool_step_handler import AgentToolStepHandler
from superagi.apm.event_handler import EventHandler
from superagi.lib.logger import logger
from superagi.llms.google_palm import GooglePalm
from superagi.llms.llm_model_factory import get_model
from superagi.models.agent import Agent
from superagi.models.agent_config import AgentConfiguration
from superagi.models.agent_execution import AgentExecution
from superagi.models.db import connect_db
from superagi.models.workflows.agent_workflow_step import AgentWorkflowStep
from superagi.types.model_source_types import ModelSourceType
from superagi.types.vector_store_types import VectorStoreType
from superagi.vector_store.embedding.openai import OpenAiEmbedding
from superagi.vector_store.vector_factory import VectorFactory

# from superagi.helper.tool_helper import get_tool_config_by_key

engine = connect_db()
Session = sessionmaker(bind=engine)


class AgentExecutor:

    def execute_next_step(self, agent_execution_id):
        global engine
        # try:
        engine.dispose()
        session = Session()
        try:
            agent_execution = session.query(AgentExecution).filter(AgentExecution.id == agent_execution_id).first()
            '''Avoiding running old agent executions'''
            if agent_execution and agent_execution.created_at < datetime.utcnow() - timedelta(days=1):
                logger.error("Older agent execution found, skipping execution")
                return

            agent = session.query(Agent).filter(Agent.id == agent_execution.agent_id).first()
            agent_config = Agent.fetch_configuration(session, agent.id)
            if agent.is_deleted or (
                    agent_execution.status != "RUNNING" and agent_execution.status != "WAITING_FOR_PERMISSION"):
                logger.error(f"Agent execution stopped. {agent.id}: {agent_execution.status}")
                return

            organisation = Agent.find_org_by_agent_id(session, agent_id=agent.id)
            if self._check_for_max_iterations(session, organisation.id, agent_config, agent_execution_id):
                logger.error(f"Agent execution stopped. Max iteration exceeded. {agent.id}: {agent_execution.status}")
                return

            model_api_key = AgentConfiguration.get_model_api_key(session, agent_execution.agent_id, agent_config["model"])
            model_llm_source = ModelSourceType.get_model_source_from_model(agent_config["model"]).value
            try:
                vector_store_type = VectorStoreType.get_vector_store_type(agent_config["LTM_DB"])
                memory = VectorFactory.get_vector_storage(vector_store_type, "super-agent-index1",
                                                          AgentExecutor.get_embedding(model_llm_source, model_api_key))
            except:
                logger.info("Unable to setup the pinecone connection...")
                memory = None

            agent_workflow_step = session.query(AgentWorkflowStep).filter(
                AgentWorkflowStep.id == agent_execution.current_agent_step_id).first()
            try:
                if agent_workflow_step.action_type == "TOOL":
                    tool_step_handler = AgentToolStepHandler(session,
                                                             llm=get_model(model=agent_config["model"], api_key=model_api_key)
                                                             , agent_id=agent.id, agent_execution_id=agent_execution_id,
                                                             memory=memory)
                    tool_step_handler.execute_step()
                elif agent_workflow_step.action_type == "ITERATION_WORKFLOW":
                    iteration_step_handler = AgentIterationStepHandler(session,
                                                                  llm=get_model(model=agent_config["model"],
                                                                                api_key=model_api_key)
                                                                       , agent_id=agent.id,
                                                                       agent_execution_id=agent_execution_id, memory=memory)
                    iteration_step_handler.execute_step()
            except Exception as e:
                logger.info("Exception in executing the step: {}".format(e))
                superagi.worker.execute_agent.apply_async((agent_execution_id, datetime.now()), countdown=15)
                return

            agent_execution = session.query(AgentExecution).filter(AgentExecution.id == agent_execution_id).first()
            if agent_execution.status == "COMPLETED" or agent_execution.status == "WAITING_FOR_PERMISSION":
                logger.info("Agent Execution is completed or waiting for permission")
                session.close()
                return
            superagi.worker.execute_agent.apply_async((agent_execution_id, datetime.now()), countdown=10)
            # superagi.worker.execute_agent.delay(agent_execution_id, datetime.now())
        finally:
            session.close()
            engine.dispose()

    @classmethod
    def get_embedding(cls, model_source, model_api_key):
        if "OpenAi" in model_source:
            return OpenAiEmbedding(api_key=model_api_key)
        if "Google" in model_source:
            return GooglePalm(api_key=model_api_key)
        return None

    def _check_for_max_iterations(self, session, organisation_id, agent_config, agent_execution_id):
        db_agent_execution = session.query(AgentExecution).filter(AgentExecution.id == agent_execution_id).first()
        if agent_config["max_iterations"] <= db_agent_execution.num_of_calls:
            db_agent_execution.status = "ITERATION_LIMIT_EXCEEDED"

            EventHandler(session=session).create_event('run_iteration_limit_crossed',
                                                       {'agent_execution_id': db_agent_execution.id,
                                                        'name': db_agent_execution.name,
                                                        'tokens_consumed': db_agent_execution.num_of_tokens,
                                                        "calls": db_agent_execution.num_of_calls},
<<<<<<< HEAD
                                                       db_agent_execution.agent_id, organisation.id)
            logger.info("ITERATION_LIMIT_CROSSED")
            return "ITERATION_LIMIT_CROSSED"

        parsed_config["agent_execution_id"] = agent_execution.id

        model_api_key = AgentExecutor.get_model_api_key_from_execution(parsed_config["model"], agent_execution, session)
        model_llm_source = ModelSourceType.get_model_source_from_model(parsed_config["model"]).value
        organisation = AgentExecutor.get_organisation(agent_execution, session)
        try:
            if parsed_config["LTM_DB"] == "Pinecone":
                memory = VectorFactory.get_vector_storage(VectorStoreType.PINECONE, "super-agent-index1",
                                                          AgentExecutor.get_embedding(model_llm_source, model_api_key))
            else:
                memory = VectorFactory.get_vector_storage("PineCone", "super-agent-index1",
                                                          AgentExecutor.get_embedding(model_llm_source, model_api_key))
        except:
            logger.info("Unable to setup the pinecone connection...")
            memory = None

        user_tools = session.query(Tool).filter(Tool.id.in_(parsed_config["tools"])).all()
        for tool in user_tools:
            tool = AgentExecutor.create_object(tool, session)
            tools.append(tool)

        resource_summary = None
        # resource_summary = self.get_agent_resource_summary(agent_id=agent.id, session=session,
        #                                                    model_llm_source=model_llm_source,
        #                                                    default_summary=parsed_config.get("resource_summary"))
        # if resource_summary is not None:
        #     tools.append(QueryResourceTool())

        tools = self.set_default_params_tools(tools, parsed_config, parsed_execution_config, agent_execution.agent_id,
                                              model_api_key=model_api_key,
                                              resource_description=resource_summary,
                                              session=session)

        spawned_agent = SuperAgi(ai_name=parsed_config["name"], ai_role=parsed_config["description"],
                                 llm=get_model(model=parsed_config["model"], api_key=model_api_key), tools=tools,
                                 memory=memory,
                                 agent_config=parsed_config,
                                 agent_execution_config=parsed_execution_config)

        try:
            self.handle_wait_for_permission(agent_execution, spawned_agent, session)
        except ValueError:
            return

        agent_workflow_step = session.query(AgentWorkflowStep).filter(
            AgentWorkflowStep.id == agent_execution.current_step_id).first()

        try:
            response = spawned_agent.execute(agent_workflow_step)
        except RuntimeError as e:
            # If our execution encounters an error we return and attempt to retry
            logger.error("Error executing the agent:", e)
            superagi.worker.execute_agent.apply_async((agent_execution_id, datetime.now()), countdown=15)
            session.close()
            return

        if "retry" in response and response["retry"]:
            if "result" in response and response["result"] == "RATE_LIMIT_EXCEEDED":
                superagi.worker.execute_agent.apply_async((agent_execution_id, datetime.now()), countdown=60)
            else:
                superagi.worker.execute_agent.apply_async((agent_execution_id, datetime.now()), countdown=15)

            session.close()
            return

        agent_execution.current_step_id = agent_workflow_step.next_step_id
        session.commit()
        if response["result"] == "COMPLETE":
            db_agent_execution = session.query(AgentExecution).filter(AgentExecution.id == agent_execution_id).first()
            db_agent_execution.status = "COMPLETED"
=======
                                                       db_agent_execution.agent_id, organisation_id)
>>>>>>> b69fbdbc
            session.commit()
            logger.info("ITERATION_LIMIT_CROSSED")
            return True
        return False<|MERGE_RESOLUTION|>--- conflicted
+++ resolved
@@ -111,84 +111,7 @@
                                                         'name': db_agent_execution.name,
                                                         'tokens_consumed': db_agent_execution.num_of_tokens,
                                                         "calls": db_agent_execution.num_of_calls},
-<<<<<<< HEAD
-                                                       db_agent_execution.agent_id, organisation.id)
-            logger.info("ITERATION_LIMIT_CROSSED")
-            return "ITERATION_LIMIT_CROSSED"
-
-        parsed_config["agent_execution_id"] = agent_execution.id
-
-        model_api_key = AgentExecutor.get_model_api_key_from_execution(parsed_config["model"], agent_execution, session)
-        model_llm_source = ModelSourceType.get_model_source_from_model(parsed_config["model"]).value
-        organisation = AgentExecutor.get_organisation(agent_execution, session)
-        try:
-            if parsed_config["LTM_DB"] == "Pinecone":
-                memory = VectorFactory.get_vector_storage(VectorStoreType.PINECONE, "super-agent-index1",
-                                                          AgentExecutor.get_embedding(model_llm_source, model_api_key))
-            else:
-                memory = VectorFactory.get_vector_storage("PineCone", "super-agent-index1",
-                                                          AgentExecutor.get_embedding(model_llm_source, model_api_key))
-        except:
-            logger.info("Unable to setup the pinecone connection...")
-            memory = None
-
-        user_tools = session.query(Tool).filter(Tool.id.in_(parsed_config["tools"])).all()
-        for tool in user_tools:
-            tool = AgentExecutor.create_object(tool, session)
-            tools.append(tool)
-
-        resource_summary = None
-        # resource_summary = self.get_agent_resource_summary(agent_id=agent.id, session=session,
-        #                                                    model_llm_source=model_llm_source,
-        #                                                    default_summary=parsed_config.get("resource_summary"))
-        # if resource_summary is not None:
-        #     tools.append(QueryResourceTool())
-
-        tools = self.set_default_params_tools(tools, parsed_config, parsed_execution_config, agent_execution.agent_id,
-                                              model_api_key=model_api_key,
-                                              resource_description=resource_summary,
-                                              session=session)
-
-        spawned_agent = SuperAgi(ai_name=parsed_config["name"], ai_role=parsed_config["description"],
-                                 llm=get_model(model=parsed_config["model"], api_key=model_api_key), tools=tools,
-                                 memory=memory,
-                                 agent_config=parsed_config,
-                                 agent_execution_config=parsed_execution_config)
-
-        try:
-            self.handle_wait_for_permission(agent_execution, spawned_agent, session)
-        except ValueError:
-            return
-
-        agent_workflow_step = session.query(AgentWorkflowStep).filter(
-            AgentWorkflowStep.id == agent_execution.current_step_id).first()
-
-        try:
-            response = spawned_agent.execute(agent_workflow_step)
-        except RuntimeError as e:
-            # If our execution encounters an error we return and attempt to retry
-            logger.error("Error executing the agent:", e)
-            superagi.worker.execute_agent.apply_async((agent_execution_id, datetime.now()), countdown=15)
-            session.close()
-            return
-
-        if "retry" in response and response["retry"]:
-            if "result" in response and response["result"] == "RATE_LIMIT_EXCEEDED":
-                superagi.worker.execute_agent.apply_async((agent_execution_id, datetime.now()), countdown=60)
-            else:
-                superagi.worker.execute_agent.apply_async((agent_execution_id, datetime.now()), countdown=15)
-
-            session.close()
-            return
-
-        agent_execution.current_step_id = agent_workflow_step.next_step_id
-        session.commit()
-        if response["result"] == "COMPLETE":
-            db_agent_execution = session.query(AgentExecution).filter(AgentExecution.id == agent_execution_id).first()
-            db_agent_execution.status = "COMPLETED"
-=======
                                                        db_agent_execution.agent_id, organisation_id)
->>>>>>> b69fbdbc
             session.commit()
             logger.info("ITERATION_LIMIT_CROSSED")
             return True
