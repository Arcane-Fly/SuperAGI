from datetime import datetime, timedelta
from time import perf_counter

from sqlalchemy.orm import sessionmaker

import superagi.worker
from superagi.agent.agent_iteration_step_handler import AgentIterationStepHandler
from superagi.agent.agent_tool_step_handler import AgentToolStepHandler
from superagi.apm.event_handler import EventHandler
from superagi.lib.logger import logger
from superagi.llms.google_palm import GooglePalm
from superagi.llms.hugging_face import HuggingFace
from superagi.llms.replicate import Replicate
from superagi.llms.llm_model_factory import get_model
from superagi.models.agent import Agent
from superagi.models.agent_config import AgentConfiguration
from superagi.models.agent_execution import AgentExecution
from superagi.models.db import connect_db
from superagi.models.workflows.agent_workflow_step import AgentWorkflowStep
from superagi.types.model_source_types import ModelSourceType
from superagi.types.vector_store_types import VectorStoreType
from superagi.vector_store.embedding.openai import OpenAiEmbedding
from superagi.vector_store.vector_factory import VectorFactory
from superagi.vector_store.redis import Redis
from superagi.config.config import get_config

# from superagi.helper.tool_helper import get_tool_config_by_key

engine = connect_db()
Session = sessionmaker(bind=engine)


class AgentExecutor:

    def execute_next_step(self, agent_execution_id):
        t0_start = perf_counter()
        global engine
        # try:
        engine.dispose()
        session = Session()
        try:
            t1_start = perf_counter()
            agent_execution = session.query(AgentExecution).filter(AgentExecution.id == agent_execution_id).first()
            '''Avoiding running old agent executions'''
            if agent_execution and agent_execution.created_at < datetime.utcnow() - timedelta(days=1):
                logger.error("Older agent execution found, skipping execution")
                return
            t1_stop = perf_counter()
            logger.info("Time taken to get agent execution: " + str(t1_stop - t1_start))
            t1_start = perf_counter()
            agent = session.query(Agent).filter(Agent.id == agent_execution.agent_id).first()
            agent_config = Agent.fetch_configuration(session, agent.id)
            if agent.is_deleted or (
                    agent_execution.status != "RUNNING" and agent_execution.status != "WAITING_FOR_PERMISSION"):
                logger.error(f"Agent execution stopped. {agent.id}: {agent_execution.status}")
                return
            t1_stop = perf_counter()
            logger.info("Time taken to get agent: 2 :" + str(t1_stop - t1_start))

            t1_start = perf_counter()
            organisation = Agent.find_org_by_agent_id(session, agent_id=agent.id)
            if self._check_for_max_iterations(session, organisation.id, agent_config, agent_execution_id):
                logger.error(f"Agent execution stopped. Max iteration exceeded. {agent.id}: {agent_execution.status}")
                return

<<<<<<< HEAD
            t1_stop = perf_counter()
            logger.info("Time taken to get organisation: 3 :    " + str(t1_stop - t1_start))
            model_api_key = AgentConfiguration.get_model_api_key(session, agent_execution.agent_id, agent_config["model"])
            model_llm_source = ModelSourceType.get_model_source_from_model(agent_config["model"]).value
            t1_start = perf_counter()
=======
>>>>>>> f8dc0688
            try:
                model_config = AgentConfiguration.get_model_api_key(session, agent_execution.agent_id, agent_config["model"])
                model_api_key = model_config['api_key']
                model_llm_source = model_config['provider']
            except Exception as e:
                logger.info(f"Unable to get model config...{e}")
                return

            try:
                memory = None
                if "OpenAI" in model_llm_source:
                    vector_store_type = VectorStoreType.get_vector_store_type(get_config("LTM_DB","Redis"))
                    memory = VectorFactory.get_vector_storage(vector_store_type, "super-agent-index1",
                                                              AgentExecutor.get_embedding(model_llm_source, model_api_key))
            except Exception as e:
                logger.info(f"Unable to setup the connection...{e}")
                memory = None

            t1_stop = perf_counter()
            logger.info("Time taken to get memory: 4 : " + str(t1_stop - t1_start))
            agent_workflow_step = session.query(AgentWorkflowStep).filter(
                AgentWorkflowStep.id == agent_execution.current_agent_step_id).first()
            t1_start = perf_counter()
            try:
                if agent_workflow_step.action_type == "TOOL":
                    tool_step_handler = AgentToolStepHandler(session,
                                                             llm=get_model(model=agent_config["model"], api_key=model_api_key, organisation_id=organisation.id)
                                                             , agent_id=agent.id, agent_execution_id=agent_execution_id,
                                                             memory=memory)
                    tool_step_handler.execute_step()
                elif agent_workflow_step.action_type == "ITERATION_WORKFLOW":
                    iteration_step_handler = AgentIterationStepHandler(session,
                                                                  llm=get_model(model=agent_config["model"],
                                                                                api_key=model_api_key,
                                                                                organisation_id=organisation.id)
                                                                       , agent_id=agent.id,
                                                                       agent_execution_id=agent_execution_id, memory=memory)
                    print(get_model(model=agent_config["model"], api_key=model_api_key, organisation_id=organisation.id))
                    iteration_step_handler.execute_step()
            except Exception as e:
                logger.info("Exception in executing the step: {}".format(e))
                superagi.worker.execute_agent.apply_async((agent_execution_id, datetime.now()), countdown=15)
                return
            t1_stop = perf_counter()
            logger.info("Time taken to execute step: iteration " + str(t1_stop - t1_start))

            agent_execution = session.query(AgentExecution).filter(AgentExecution.id == agent_execution_id).first()
            if agent_execution.status == "COMPLETED" or agent_execution.status == "WAITING_FOR_PERMISSION":
                logger.info("Agent Execution is completed or waiting for permission")
                session.close()
                return
<<<<<<< HEAD
            # superagi.worker.execute_agent.apply_async((agent_execution_id, datetime.now()), countdown=0)
            superagi.worker.execute_agent.delay(agent_execution_id, datetime.now())
=======
            superagi.worker.execute_agent.apply_async((agent_execution_id, datetime.now()), countdown=2)
            # superagi.worker.execute_agent.delay(agent_execution_id, datetime.now())
>>>>>>> f8dc0688
        finally:
            t0_stop = perf_counter()
            logger.info("Time taken to execute agent: " + str(t0_stop - t0_start))
            session.close()
            engine.dispose()

    @classmethod
    def get_embedding(cls, model_source, model_api_key):
        if "OpenAI" in model_source:
            return OpenAiEmbedding(api_key=model_api_key)
        if "Google" in model_source:
            return GooglePalm(api_key=model_api_key)
        if "Hugging" in model_source:
            return HuggingFace(api_key=model_api_key)
        if "Replicate" in model_source:
            return Replicate(api_key=model_api_key)
        return None

    def _check_for_max_iterations(self, session, organisation_id, agent_config, agent_execution_id):
        db_agent_execution = session.query(AgentExecution).filter(AgentExecution.id == agent_execution_id).first()
        if agent_config["max_iterations"] <= db_agent_execution.num_of_calls:
            db_agent_execution.status = "ITERATION_LIMIT_EXCEEDED"

            EventHandler(session=session).create_event('run_iteration_limit_crossed',
                                                       {'agent_execution_id': db_agent_execution.id,
                                                        'name': db_agent_execution.name,
                                                        'tokens_consumed': db_agent_execution.num_of_tokens,
                                                        "calls": db_agent_execution.num_of_calls},
                                                       db_agent_execution.agent_id, organisation_id)
            session.commit()
            logger.info("ITERATION_LIMIT_CROSSED")
            return True
        return False<|MERGE_RESOLUTION|>--- conflicted
+++ resolved
@@ -1,5 +1,4 @@
 from datetime import datetime, timedelta
-from time import perf_counter
 
 from sqlalchemy.orm import sessionmaker
 
@@ -33,44 +32,29 @@
 class AgentExecutor:
 
     def execute_next_step(self, agent_execution_id):
-        t0_start = perf_counter()
         global engine
         # try:
         engine.dispose()
         session = Session()
         try:
-            t1_start = perf_counter()
             agent_execution = session.query(AgentExecution).filter(AgentExecution.id == agent_execution_id).first()
             '''Avoiding running old agent executions'''
             if agent_execution and agent_execution.created_at < datetime.utcnow() - timedelta(days=1):
                 logger.error("Older agent execution found, skipping execution")
                 return
-            t1_stop = perf_counter()
-            logger.info("Time taken to get agent execution: " + str(t1_stop - t1_start))
-            t1_start = perf_counter()
+
             agent = session.query(Agent).filter(Agent.id == agent_execution.agent_id).first()
             agent_config = Agent.fetch_configuration(session, agent.id)
             if agent.is_deleted or (
                     agent_execution.status != "RUNNING" and agent_execution.status != "WAITING_FOR_PERMISSION"):
                 logger.error(f"Agent execution stopped. {agent.id}: {agent_execution.status}")
                 return
-            t1_stop = perf_counter()
-            logger.info("Time taken to get agent: 2 :" + str(t1_stop - t1_start))
 
-            t1_start = perf_counter()
             organisation = Agent.find_org_by_agent_id(session, agent_id=agent.id)
             if self._check_for_max_iterations(session, organisation.id, agent_config, agent_execution_id):
                 logger.error(f"Agent execution stopped. Max iteration exceeded. {agent.id}: {agent_execution.status}")
                 return
 
-<<<<<<< HEAD
-            t1_stop = perf_counter()
-            logger.info("Time taken to get organisation: 3 :    " + str(t1_stop - t1_start))
-            model_api_key = AgentConfiguration.get_model_api_key(session, agent_execution.agent_id, agent_config["model"])
-            model_llm_source = ModelSourceType.get_model_source_from_model(agent_config["model"]).value
-            t1_start = perf_counter()
-=======
->>>>>>> f8dc0688
             try:
                 model_config = AgentConfiguration.get_model_api_key(session, agent_execution.agent_id, agent_config["model"])
                 model_api_key = model_config['api_key']
@@ -89,11 +73,8 @@
                 logger.info(f"Unable to setup the connection...{e}")
                 memory = None
 
-            t1_stop = perf_counter()
-            logger.info("Time taken to get memory: 4 : " + str(t1_stop - t1_start))
             agent_workflow_step = session.query(AgentWorkflowStep).filter(
                 AgentWorkflowStep.id == agent_execution.current_agent_step_id).first()
-            t1_start = perf_counter()
             try:
                 if agent_workflow_step.action_type == "TOOL":
                     tool_step_handler = AgentToolStepHandler(session,
@@ -114,24 +95,15 @@
                 logger.info("Exception in executing the step: {}".format(e))
                 superagi.worker.execute_agent.apply_async((agent_execution_id, datetime.now()), countdown=15)
                 return
-            t1_stop = perf_counter()
-            logger.info("Time taken to execute step: iteration " + str(t1_stop - t1_start))
 
             agent_execution = session.query(AgentExecution).filter(AgentExecution.id == agent_execution_id).first()
             if agent_execution.status == "COMPLETED" or agent_execution.status == "WAITING_FOR_PERMISSION":
                 logger.info("Agent Execution is completed or waiting for permission")
                 session.close()
                 return
-<<<<<<< HEAD
-            # superagi.worker.execute_agent.apply_async((agent_execution_id, datetime.now()), countdown=0)
-            superagi.worker.execute_agent.delay(agent_execution_id, datetime.now())
-=======
             superagi.worker.execute_agent.apply_async((agent_execution_id, datetime.now()), countdown=2)
             # superagi.worker.execute_agent.delay(agent_execution_id, datetime.now())
->>>>>>> f8dc0688
         finally:
-            t0_stop = perf_counter()
-            logger.info("Time taken to execute agent: " + str(t0_stop - t0_start))
             session.close()
             engine.dispose()
 
