--- conflicted
+++ resolved
@@ -23,7 +23,6 @@
                 config_data = {}
         # else:
             # If config file doesn't exist, prompt for credentials and create new file
-<<<<<<< HEAD
         #     print("\033[91m\033[1m"
         # + "\nConfig file not found. Enter required keys and values."
         # + "\033[0m\033[0m")
@@ -40,18 +39,10 @@
         #     }
         #     with open(config_file, "w") as file:
         #         yaml.dump(config_data, file, default_flow_style=False)
-=======
-            logger.info("\033[91m\033[1m"
-        + "\nConfig file not found. Enter required keys and values."
-        + "\033[0m\033[0m")
-            config_data = {}
-            with open(config_file, "w") as file:
-                yaml.dump(config_data, file, default_flow_style=False)
->>>>>>> 56870a57
 
         # Merge environment variables and config data
         env_vars = dict(os.environ)
-        print(env_vars)
+        logger.info(env_vars)
         config_data = {**config_data, **env_vars}
 
         return config_data
