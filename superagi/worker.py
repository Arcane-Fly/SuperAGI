--- conflicted
+++ resolved
@@ -78,8 +78,6 @@
     resource_summarizer = ResourceSummarizer(session=session, agent_id=agent_id)
     resource_summarizer.add_to_vector_store_and_create_summary(resource_id=resource_id,
                                                                documents=documents)
-<<<<<<< HEAD
-    resource_summarizer.generate_agent_summary(agent_id=agent_id)
     session.close()
 
 
@@ -88,7 +86,4 @@
     """Schedule pending cluster workflows"""
     from superagi.jobs.cluster_executor import ClusterExecutor
     logger.info("Scheduling cluster runs")
-    ClusterExecutor.schedule_pending_executions()
-=======
-    session.close()
->>>>>>> 6a669924
+    ClusterExecutor.schedule_pending_executions()