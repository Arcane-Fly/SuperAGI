from __future__ import absolute_import

from sqlalchemy.orm import sessionmaker

from superagi.helper.tool_helper import handle_tools_import
from superagi.lib.logger import logger

from datetime import timedelta
from celery import Celery

from superagi.config.config import get_config
from superagi.helper.agent_schedule_helper import AgentScheduleHelper
from superagi.models.configuration import Configuration

from superagi.models.db import connect_db
from superagi.types.model_source_types import ModelSourceType

from sqlalchemy import event
from superagi.models.agent_execution import AgentExecution
from superagi.helper.webhook_manager import WebHookManager

redis_url = get_config('REDIS_URL') or 'localhost:6379'

app = Celery("superagi", include=["superagi.worker"], imports=["superagi.worker"])
app.conf.broker_url = "redis://" + redis_url + "/0"
app.conf.result_backend = "redis://" + redis_url + "/0"
app.conf.worker_concurrency = 10
app.conf.accept_content = ['application/x-python-serialize', 'application/json']


beat_schedule = {
    'initialize-schedule-agent': {
        'task': 'initialize-schedule-agent',
        'schedule': timedelta(minutes=5),
    },
}
app.conf.beat_schedule = beat_schedule

@event.listens_for(AgentExecution.status, "set")
def agent_status_change(target, val,old_val,initiator):
    webhook_callback.delay(target.id,val,old_val)
    
    
@app.task(name="initialize-schedule-agent", autoretry_for=(Exception,), retry_backoff=2, max_retries=5)
def initialize_schedule_agent_task():
    """Executing agent scheduling in the background."""
    
    schedule_helper = AgentScheduleHelper()
    schedule_helper.update_next_scheduled_time()
    schedule_helper.run_scheduled_agents()


@app.task(name="execute_agent", autoretry_for=(Exception,), retry_backoff=2, max_retries=5)
def execute_agent(agent_execution_id: int, time):
    """Execute an agent step in background."""
    from superagi.jobs.agent_executor import AgentExecutor
    handle_tools_import()
    logger.info("Execute agent:" + str(time) + "," + str(agent_execution_id))
    AgentExecutor().execute_next_step(agent_execution_id=agent_execution_id)


@app.task(name="summarize_resource", autoretry_for=(Exception,), retry_backoff=2, max_retries=5,serializer='pickle')
def summarize_resource(agent_id: int, resource_id: int):
    """Summarize a resource in background."""
    from superagi.resource_manager.resource_summary import ResourceSummarizer
    from superagi.types.storage_types import StorageType
    from superagi.models.resource import Resource
    from superagi.resource_manager.resource_manager import ResourceManager

    engine = connect_db()
    Session = sessionmaker(bind=engine)
    session = Session()
    model_source = Configuration.fetch_value_by_agent_id(session, agent_id, "model_source") or "OpenAi"
    if ModelSourceType.GooglePalm.value in model_source:
        return

    resource = session.query(Resource).filter(Resource.id == resource_id).first()
    file_path = resource.path

    if resource.storage_type == StorageType.S3.value:
        documents = ResourceManager(str(agent_id)).create_llama_document_s3(file_path)
    else:
        documents = ResourceManager(str(agent_id)).create_llama_document(file_path)

    logger.info("Summarize resource:" + str(agent_id) + "," + str(resource_id))
    resource_summarizer = ResourceSummarizer(session=session, agent_id=agent_id)
    resource_summarizer.add_to_vector_store_and_create_summary(resource_id=resource_id,
                                                               documents=documents)
<<<<<<< HEAD
    resource_summarizer.generate_agent_summary(agent_id=agent_id)
    session.close()

@app.task(name="webhook_callback", autoretry_for=(Exception,), retry_backoff=2, max_retries=5,serializer='pickle')
def webhook_callback(agent_execution_id,val,old_val):
    engine = connect_db()
    Session = sessionmaker(bind=engine)
    with Session() as session:
        WebHookManager(session).agentStatusChangeCallback(agent_execution_id,val,old_val)
    
=======
    session.close()
>>>>>>> 3266d8ce
<|MERGE_RESOLUTION|>--- conflicted
+++ resolved
@@ -86,8 +86,6 @@
     resource_summarizer = ResourceSummarizer(session=session, agent_id=agent_id)
     resource_summarizer.add_to_vector_store_and_create_summary(resource_id=resource_id,
                                                                documents=documents)
-<<<<<<< HEAD
-    resource_summarizer.generate_agent_summary(agent_id=agent_id)
     session.close()
 
 @app.task(name="webhook_callback", autoretry_for=(Exception,), retry_backoff=2, max_retries=5,serializer='pickle')
@@ -96,7 +94,4 @@
     Session = sessionmaker(bind=engine)
     with Session() as session:
         WebHookManager(session).agentStatusChangeCallback(agent_execution_id,val,old_val)
-    
-=======
-    session.close()
->>>>>>> 3266d8ce
+    