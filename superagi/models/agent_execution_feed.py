from sqlalchemy import Column, Integer, Text, String, asc, Boolean
from sqlalchemy.orm import Session

from superagi.models.agent_execution import AgentExecution
from superagi.models.base_model import DBBaseModel


class AgentExecutionFeed(DBBaseModel):
    """
    Feed of the agent execution.

    Attributes:
        id (int): The unique identifier of the agent execution feed.
        agent_execution_id (int): The identifier of the associated agent execution.
        agent_id (int): The identifier of the associated agent.
        feed (str): The feed content.
        role (str): The role of the feed entry. Possible values: 'system', 'user', or 'assistant'.
        extra_info (str): Additional information related to the feed entry.
    """

    __tablename__ = 'agent_execution_feeds'

    id = Column(Integer, primary_key=True)
    agent_execution_id = Column(Integer)
    agent_id = Column(Integer)
    feed = Column(Text)
    role = Column(String)
    extra_info = Column(String)
<<<<<<< HEAD
    is_visible = Column(Boolean, default=1)
=======
    feed_group_id = Column(String)
>>>>>>> 6a669924

    def __repr__(self):
        """
        Returns a string representation of the AgentExecutionFeed object.

        Returns:
            str: String representation of the AgentExecutionFeed.
        """

        return f"AgentExecutionFeed(id={self.id}, " \
               f"agent_execution_id={self.agent_execution_id}, " \
               f"feed='{self.feed}', role='{self.role}', extra_info='{self.extra_info}', feed_group_id='{self.feed_group_id}')"

    @classmethod
    def get_last_tool_response(
            cls,
            session: Session,
            agent_execution_id: int,
            tool_name: str = None):
        agent_execution_feeds = session.query(AgentExecutionFeed).filter(
            AgentExecutionFeed.agent_execution_id == agent_execution_id,
            AgentExecutionFeed.role == "system").order_by(
            AgentExecutionFeed.created_at.desc()).all()

        for agent_execution_feed in agent_execution_feeds:
            if tool_name and not agent_execution_feed.feed.startswith(
                    "Tool " + tool_name):
                continue
            if agent_execution_feed.feed.startswith("Tool"):
                return agent_execution_feed.feed
        return ""

    @classmethod
    def fetch_agent_execution_feeds(cls, session, agent_execution_id: int):
<<<<<<< HEAD
        agent_feeds = session.query(
            AgentExecutionFeed.role,
            AgentExecutionFeed.feed).filter(
            AgentExecutionFeed.agent_execution_id == agent_execution_id).order_by(
            asc(
                AgentExecutionFeed.created_at)).all()
        return agent_feeds[2:]
=======
        agent_execution = AgentExecution.find_by_id(session, agent_execution_id)
        agent_feeds = session.query(AgentExecutionFeed.role, AgentExecutionFeed.feed) \
            .filter(AgentExecutionFeed.agent_execution_id == agent_execution_id,
                    AgentExecutionFeed.feed_group_id == agent_execution.current_feed_group_id) \
            .order_by(asc(AgentExecutionFeed.created_at)) \
            .all()
        # return entire feed if it is not default feed. Default feed has prompt in the first 2 entries.
        if agent_execution.current_feed_group_id != "DEFAULT":
            return agent_feeds
        else:
            return agent_feeds[2:]
>>>>>>> 6a669924
<|MERGE_RESOLUTION|>--- conflicted
+++ resolved
@@ -26,11 +26,8 @@
     feed = Column(Text)
     role = Column(String)
     extra_info = Column(String)
-<<<<<<< HEAD
     is_visible = Column(Boolean, default=1)
-=======
     feed_group_id = Column(String)
->>>>>>> 6a669924
 
     def __repr__(self):
         """
@@ -65,15 +62,6 @@
 
     @classmethod
     def fetch_agent_execution_feeds(cls, session, agent_execution_id: int):
-<<<<<<< HEAD
-        agent_feeds = session.query(
-            AgentExecutionFeed.role,
-            AgentExecutionFeed.feed).filter(
-            AgentExecutionFeed.agent_execution_id == agent_execution_id).order_by(
-            asc(
-                AgentExecutionFeed.created_at)).all()
-        return agent_feeds[2:]
-=======
         agent_execution = AgentExecution.find_by_id(session, agent_execution_id)
         agent_feeds = session.query(AgentExecutionFeed.role, AgentExecutionFeed.feed) \
             .filter(AgentExecutionFeed.agent_execution_id == agent_execution_id,
@@ -84,5 +72,4 @@
         if agent_execution.current_feed_group_id != "DEFAULT":
             return agent_feeds
         else:
-            return agent_feeds[2:]
->>>>>>> 6a669924
+            return agent_feeds[2:]