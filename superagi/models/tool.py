from sqlalchemy import Column, Integer, String

from superagi.models.base_model import DBBaseModel


# from pydantic import BaseModel

class Tool(DBBaseModel):
    __tablename__ = 'tools'

    id = Column(Integer, primary_key=True, autoincrement=True)
    name = Column(String)
    description = Column(String)
    folder_name = Column(String)
    class_name = Column(String)
    file_name = Column(String)
    tool_kit_id = Column(Integer)

    def __repr__(self):
<<<<<<< HEAD
        return f"Tool(id={self.id}, name='{self.name}',description='{self.description}' folder_name='{self.folder_name}'," \
               f" file_name = {self.file_name}, class_name='{self.class_name}, tool_kit_id={self.tool_kit_id}')"

    @staticmethod
    def add_or_update(session, tool_name: str, description: str, folder_name: str, class_name: str, file_name: str,
                      tool_kit_id: int):
        # Check if a record with the given tool name already exists inside a toolkit
        tool = session.query(Tool).filter_by(name=tool_name,
                                             tool_kit_id=tool_kit_id).first()
        print("____ADD OR UPDATE TOOL KIT")
        if tool is not None:
            # Update the attributes of the existing tool record
            print("UPDATED TOOL KIT")
            tool.folder_name = folder_name
            tool.class_name = class_name
            tool.file_name = file_name
            tool.description = description
        else:
            # Create a new tool record
            print("CREATED TOOL KIT")
            tool = Tool(name=tool_name, description=description, folder_name=folder_name, class_name=class_name,
                        file_name=file_name,
                        tool_kit_id=tool_kit_id)
            session.add(tool)

        session.commit()
        session.flush()
        return tool

    @staticmethod
    def delete_tool(session, tool_name):
        tool = session.query(Tool).filter(Tool.name == tool_name).first()
        if tool:
            session.delete(tool)
            session.commit()
=======
        return f"Tool(id={self.id}, name='{self.name}', folder_name='{self.folder_name}', class_name='{self.class_name}')"

    @classmethod
    def convert_tool_names_to_ids(cls, db, tool_names):
        tools = db.session.query(Tool).filter(Tool.name.in_(tool_names)).all()
        return [tool.id for tool in tools]

    @classmethod
    def convert_tool_ids_to_names(cls, db, tool_ids):
        tools = db.session.query(Tool).filter(Tool.id.in_(tool_ids)).all()
        return [str(tool.name) for tool in tools]
>>>>>>> 16a5368e
<|MERGE_RESOLUTION|>--- conflicted
+++ resolved
@@ -17,7 +17,6 @@
     tool_kit_id = Column(Integer)
 
     def __repr__(self):
-<<<<<<< HEAD
         return f"Tool(id={self.id}, name='{self.name}',description='{self.description}' folder_name='{self.folder_name}'," \
                f" file_name = {self.file_name}, class_name='{self.class_name}, tool_kit_id={self.tool_kit_id}')"
 
@@ -53,8 +52,7 @@
         if tool:
             session.delete(tool)
             session.commit()
-=======
-        return f"Tool(id={self.id}, name='{self.name}', folder_name='{self.folder_name}', class_name='{self.class_name}')"
+            session.flush()
 
     @classmethod
     def convert_tool_names_to_ids(cls, db, tool_names):
@@ -64,5 +62,4 @@
     @classmethod
     def convert_tool_ids_to_names(cls, db, tool_ids):
         tools = db.session.query(Tool).filter(Tool.id.in_(tool_ids)).all()
-        return [str(tool.name) for tool in tools]
->>>>>>> 16a5368e
+        return [str(tool.name) for tool in tools]