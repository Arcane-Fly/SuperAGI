--- conflicted
+++ resolved
@@ -108,25 +108,6 @@
             return eval(value)
 
     @classmethod
-<<<<<<< HEAD
-    def fetch_value(cls, session, execution_id, key):
-        """
-           Fetches the value of a specific execution configuration setting for an agent.
-
-           Args:
-               session: The database session object.
-               execution_id (int): The ID of the agent execution.
-               key (str): The key of the execution configuration setting.
-
-           Returns:
-               AgentExecutionConfiguration: The execution configuration setting object if found, else None.
-
-       """
-
-        return session.query(AgentExecutionConfiguration).filter(
-            AgentExecutionConfiguration.agent_execution_id == execution_id,
-            AgentExecutionConfiguration.key == key).first()
-=======
     def build_agent_execution_config(cls, session, agent, results_agent, results_agent_execution, total_calls, total_tokens):
         results_agent_dict = {result.key: result.value for result in results_agent}
         results_agent_execution_dict = {result.key: result.value for result in results_agent_execution}
@@ -134,7 +115,7 @@
         for key, value in results_agent_execution_dict.items():
             if key in results_agent_dict and value is not None:
                 results_agent_dict[key] = value
-            
+
         # Construct the response
         if 'goal' in results_agent_dict:
             results_agent_dict['goal'] = json.loads(results_agent_dict['goal'].replace("'", '"'))
@@ -165,7 +146,25 @@
                 results_agent_dict['knowledge'] = int(results_agent_dict['knowledge'])
             knowledge = session.query(Knowledges).filter(Knowledges.id == results_agent_dict['knowledge']).first()
             knowledge_name = knowledge.name if knowledge is not None else ""
-        results_agent_dict['knowledge_name'] = knowledge_name 
+        results_agent_dict['knowledge_name'] = knowledge_name
 
         return results_agent_dict
->>>>>>> 05392632
+
+    @classmethod
+    def fetch_value(cls, session, execution_id, key):
+        """
+           Fetches the value of a specific execution configuration setting for an agent.
+
+           Args:
+               session: The database session object.
+               execution_id (int): The ID of the agent execution.
+               key (str): The key of the execution configuration setting.
+
+           Returns:
+               AgentExecutionConfiguration: The execution configuration setting object if found, else None.
+
+       """
+
+        return session.query(AgentExecutionConfiguration).filter(
+            AgentExecutionConfiguration.agent_execution_id == execution_id,
+            AgentExecutionConfiguration.key == key).first()