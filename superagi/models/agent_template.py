--- conflicted
+++ resolved
@@ -197,11 +197,7 @@
             if value is not None and value != 'None':
                 return int(value)
             else:
-<<<<<<< HEAD
-                return None
-=======
                 return None  
->>>>>>> 0ceb9eb6
         elif key == "goal" or key == "constraints" or key == "instruction":
             return eval(value)
         elif key == "tools":
