from __future__ import annotations

import json

from sqlalchemy import Column, Integer, String, Boolean

from superagi.lib.logger import logger
from superagi.models.agent_template import AgentTemplate
from superagi.models.agent_template_config import AgentTemplateConfig
# from superagi.models import AgentConfiguration
from superagi.models.base_model import DBBaseModel
from superagi.models.organisation import Organisation
from superagi.models.project import Project
from superagi.models.workflows.agent_workflow import AgentWorkflow
from superagi.models.agent_config import AgentConfiguration


class Agent(DBBaseModel):
    """
    Represents an agent entity.

    Attributes:
        id (int): The unique identifier of the agent.
        name (str): The name of the agent.
        project_id (int): The identifier of the associated project.
        description (str): The description of the agent.
        agent_workflow_id (int): The identifier of the associated agent workflow.
        is_deleted (bool): The flag associated for agent deletion
    """

    __tablename__ = 'agents'

    id = Column(Integer, primary_key=True, autoincrement=True)
    name = Column(String)
    project_id = Column(Integer)
    description = Column(String)
    agent_workflow_id = Column(Integer)
    is_deleted = Column(Boolean, default=False)

    def __repr__(self):
        """
        Returns a string representation of the Agent object.

        Returns:
            str: String representation of the Agent.

        """
        return f"Agent(id={self.id}, name='{self.name}', project_id={self.project_id}, " \
               f"description='{self.description}', agent_workflow_id={self.agent_workflow_id}," \
               f"is_deleted='{self.is_deleted}')"

    @classmethod
    def fetch_configuration(cls, session, agent_id: int):
        """
        Fetches the configuration of an agent.

        Args:
            session: The database session object.
            agent_id (int): The ID of the agent.

        Returns:
            dict: Parsed agent configuration.

        """

        agent = session.query(Agent).filter_by(id=agent_id).first()
        agent_configurations = session.query(AgentConfiguration).filter_by(
            agent_id=agent_id).all()
        parsed_config = {
            "agent_id": agent.id,
            "name": agent.name,
            "project_id": agent.project_id,
            "description": agent.description,
            "goal": [],
            "instruction": [],
            "agent_type": None,
            "constraints": [],
            "tools": [],
            "exit": None,
            "iteration_interval": None,
            "model": None,

            "permission_type": None,
            "LTM_DB": None,
            "memory_window": None,
            "max_iterations": None,
            "is_deleted": agent.is_deleted,
            "knowledge": None
        }
        if not agent_configurations:
            return parsed_config
        for item in agent_configurations:
            parsed_config[item.key] = cls.eval_agent_config(item.key, item.value)
        return parsed_config

    @classmethod
    def eval_agent_config(cls, key, value):
        """
        Evaluates the value of an agent configuration setting based on its key.

        Args:
            key (str): The key of the configuration setting.
            value (str): The value of the configuration setting.

        Returns:
            object: The evaluated value of the configuration setting.

        """

<<<<<<< HEAD
        if key in ["name", "description", "agent_type", "exit", "model", "permission_type", "LTM_DB",
                   "resource_summary"]:
=======
        if key in ["name", "description", "agent_type", "exit", "model", "permission_type", "LTM_DB", "resource_summary", "knowledge"]:
>>>>>>> 6a669924
            return value
        elif key in ["project_id", "memory_window", "max_iterations", "iteration_interval"]:
            return int(value)
        elif key in ["goal", "constraints", "instruction", "is_deleted"]:
            return eval(value)
        elif key == "tools":
            return [int(x) for x in json.loads(value)]

    @classmethod
    def create_agent_with_config(cls, db, agent_with_config):
        """
        Creates a new agent with the provided configuration.

        Args:
            db: The database object.
            agent_with_config: The object containing the agent and configuration details.

        Returns:
            Agent: The created agent.

        """
        db_agent = Agent(name=agent_with_config.name, description=agent_with_config.description,
                         project_id=agent_with_config.project_id)
        db.session.add(db_agent)
        db.session.flush()  # Flush pending changes to generate the agent's ID
        db.session.commit()

        agent_workflow = AgentWorkflow.find_by_name(session=db.session, name=agent_with_config.agent_type)
        logger.info("Agent workflow:", str(agent_workflow))
        db_agent.agent_workflow_id = agent_workflow.id
        #
        # if agent_with_config.agent_type == "Don't Maintain Task Queue":
        #     agent_workflow = db.session.query(AgentWorkflow).filter(AgentWorkflow.name == "Goal Based Agent").first()
        #     logger.info(agent_workflow)
        #     db_agent.agent_workflow_id = agent_workflow.id
        # elif agent_with_config.agent_type == "Maintain Task Queue":
        #     agent_workflow = db.session.query(AgentWorkflow).filter(
        #         AgentWorkflow.name == "Task Queue Agent With Seed").first()
        #     db_agent.agent_workflow_id = agent_workflow.id
        # elif agent_with_config.agent_type == "Fixed Task Queue":
        #     agent_workflow = db.session.query(AgentWorkflow).filter(
        #         AgentWorkflow.name == "Fixed Task Queue").first()
        #     db_agent.agent_workflow_id = agent_workflow.id

        db.session.commit()

        # Create Agent Configuration
        agent_config_values = {
            "goal": agent_with_config.goal,
            "instruction": agent_with_config.instruction,
            "agent_type": agent_with_config.agent_type,
            "constraints": agent_with_config.constraints,
            "tools": agent_with_config.tools,
            "exit": agent_with_config.exit,
            "iteration_interval": agent_with_config.iteration_interval,
            "model": agent_with_config.model,
            "permission_type": agent_with_config.permission_type,
            "LTM_DB": agent_with_config.LTM_DB,
            "max_iterations": agent_with_config.max_iterations,
            "user_timezone": agent_with_config.user_timezone,
            "knowledge": agent_with_config.knowledge,
        }

        agent_configurations = [
            AgentConfiguration(agent_id=db_agent.id, key=key, value=str(value))
            for key, value in agent_config_values.items()
        ]

        db.session.add_all(agent_configurations)
        db.session.commit()
        db.session.flush()
        return db_agent

    @classmethod
    def create_agent_with_template_id(cls, db, project_id, agent_template):
        """
        Creates a new agent using the provided agent template ID.

        Args:
            db: The database object.
            project_id (int): The ID of the project.
            agent_template: The agent template object.

        Returns:
            Agent: The created agent.

        """

        db_agent = Agent(name=agent_template.name, description=agent_template.description,
                         project_id=project_id,
                         agent_workflow_id=agent_template.agent_workflow_id)
        db.session.add(db_agent)
        db.session.flush()  # Flush pending changes to generate the agent's ID
        db.session.commit()

        configs = db.session.query(AgentTemplateConfig).filter(
            AgentTemplateConfig.agent_template_id == agent_template.id).all()

        agent_configurations = [
            AgentConfiguration(
                agent_id=db_agent.id, key=config.key, value=config.value
            )
            for config in configs
        ]
        db.session.add_all(agent_configurations)
        db.session.commit()
        db.session.flush()
        return db_agent

    @classmethod
    def create_agent_with_marketplace_template_id(cls, db, project_id, agent_template_id):
        """
        Creates a new agent using the agent template ID from the marketplace.

        Args:
            db: The database object.
            project_id (int): The ID of the project.
            agent_template_id (int): The ID of the agent template from the marketplace.

        Returns:
            Agent: The created agent.

        """

        agent_template = AgentTemplate.fetch_marketplace_detail(agent_template_id)
        # we need to create agent workflow if not present. Add it once we get org id in agent workflow
        db_agent = Agent(name=agent_template["name"], description=agent_template["description"],
                         project_id=project_id,
                         agent_workflow_id=agent_template["agent_workflow_id"])
        db.session.add(db_agent)
        db.session.flush()  # Flush pending changes to generate the agent's ID
        db.session.commit()

        agent_configurations = [
            AgentConfiguration(agent_id=db_agent.id, key=key, value=value["value"])
            for key, value in agent_template["configs"].items()
        ]
        db.session.add_all(agent_configurations)
        db.session.commit()
        db.session.flush()
        return db_agent

    def get_agent_organisation(self, session):
        """
        Get the organization of the agent.

        Args:
            session: The database session.

        Returns:
            Organization: The organization of the agent.

        """
        project = session.query(Project).filter(Project.id == self.project_id).first()
        return session.query(Organisation).filter(Organisation.id == project.organisation_id).first()

    @classmethod
    def get_agent_from_id(cls, session, agent_id):
        """
            Get Agent from agent_id

            Args:
                session: The database session.
                agent_id(int) : Unique identifier of an Agent.

            Returns:
                Agent: Agent object is returned.
        """
        return session.query(Agent).filter(Agent.id == agent_id).first()

    @classmethod
    def find_org_by_agent_id(cls, session, agent_id: int):
        """
        Finds the organization for the given agent.

        Args:
            session: The database session.
            agent_id: The agent id.

        Returns:
            Organisation: The found organization.
        """
        agent = session.query(Agent).filter_by(id=agent_id).first()
        project = session.query(Project).filter(Project.id == agent.project_id).first()
        return session.query(Organisation).filter(Organisation.id == project.organisation_id).first()

    @classmethod
    def get_agent_by_id(cls, session, agent_id):
        """
        Get Agent from agent_id

        Args:
            agent_id(int) : Unique identifier of an Agent.

        Returns:
            Agent: Agent object is returned.
        """
        agent = session.query(cls).filter(cls.id == agent_id).first()
        return agent<|MERGE_RESOLUTION|>--- conflicted
+++ resolved
@@ -14,7 +14,6 @@
 from superagi.models.workflows.agent_workflow import AgentWorkflow
 from superagi.models.agent_config import AgentConfiguration
 
-
 class Agent(DBBaseModel):
     """
     Represents an agent entity.
@@ -35,8 +34,8 @@
     project_id = Column(Integer)
     description = Column(String)
     agent_workflow_id = Column(Integer)
-    is_deleted = Column(Boolean, default=False)
-
+    is_deleted = Column(Boolean, default = False)
+    
     def __repr__(self):
         """
         Returns a string representation of the Agent object.
@@ -47,8 +46,8 @@
         """
         return f"Agent(id={self.id}, name='{self.name}', project_id={self.project_id}, " \
                f"description='{self.description}', agent_workflow_id={self.agent_workflow_id}," \
-               f"is_deleted='{self.is_deleted}')"
-
+               f"is_deleted='{self.is_deleted}')" 
+               
     @classmethod
     def fetch_configuration(cls, session, agent_id: int):
         """
@@ -79,7 +78,6 @@
             "exit": None,
             "iteration_interval": None,
             "model": None,
-
             "permission_type": None,
             "LTM_DB": None,
             "memory_window": None,
@@ -107,12 +105,7 @@
 
         """
 
-<<<<<<< HEAD
-        if key in ["name", "description", "agent_type", "exit", "model", "permission_type", "LTM_DB",
-                   "resource_summary"]:
-=======
         if key in ["name", "description", "agent_type", "exit", "model", "permission_type", "LTM_DB", "resource_summary", "knowledge"]:
->>>>>>> 6a669924
             return value
         elif key in ["project_id", "memory_window", "max_iterations", "iteration_interval"]:
             return int(value)
