import json
from datetime import datetime

from sqlalchemy import Column, Integer, String, DateTime

from superagi.models.base_model import DBBaseModel


class AgentExecution(DBBaseModel):
    __tablename__ = 'agent_executions'

    id = Column(Integer, primary_key=True)
    status = Column(String)  # like ('CREATED', 'RUNNING', 'PAUSED', 'COMPLETED', 'TERMINATED')
    name = Column(String)
    agent_id = Column(Integer)
    name = Column(String)
    last_execution_time = Column(DateTime)
    num_of_calls = Column(Integer, default=0)
    num_of_tokens = Column(Integer, default=0)
<<<<<<< HEAD

    def __repr__(self):
        return f"AgentExecution(id={self.id}, name={self.name},status='{self.status}', " \
               f"last_execution_time='{self.last_execution_time}', agent_id={self.agent_id}, calls={self.num_of_calls})"
=======
    current_step_id = Column(Integer)

    def __repr__(self):
        return f"AgentExecution(id={self.id}, name={self.name},status='{self.status}', " \
               f"last_execution_time='{self.last_execution_time}', current_step_id={self.current_step_id}, " \
               f"agent_id={self.agent_id}, num_of_calls={self.num_of_calls})"
>>>>>>> 15f886cf

    def to_dict(self):
        return {
            'id': self.id,
            'status': self.status,
            'agent_id': self.agent_id,
<<<<<<< HEAD
            'calls': self.num_of_calls,
=======
            'current_step_id': self.current_step_id,
            'num_of_calls': self.num_of_calls,
>>>>>>> 15f886cf
            'last_execution_time': self.last_execution_time.isoformat()
        }

    def to_json(self):
        return json.dumps(self.to_dict())

    @classmethod
    def from_json(cls, json_data):
        data = json.loads(json_data)
        last_execution_time = datetime.fromisoformat(data['last_execution_time'])
        return cls(
            id=data['id'],
            name=data['name'],
            status=data['status'],
            agent_id=data['agent_id'],
            calls=data['calls'],
            last_execution_time=last_execution_time
        )<|MERGE_RESOLUTION|>--- conflicted
+++ resolved
@@ -13,36 +13,28 @@
     status = Column(String)  # like ('CREATED', 'RUNNING', 'PAUSED', 'COMPLETED', 'TERMINATED')
     name = Column(String)
     agent_id = Column(Integer)
-    name = Column(String)
     last_execution_time = Column(DateTime)
     num_of_calls = Column(Integer, default=0)
     num_of_tokens = Column(Integer, default=0)
-<<<<<<< HEAD
-
-    def __repr__(self):
-        return f"AgentExecution(id={self.id}, name={self.name},status='{self.status}', " \
-               f"last_execution_time='{self.last_execution_time}', agent_id={self.agent_id}, calls={self.num_of_calls})"
-=======
     current_step_id = Column(Integer)
 
     def __repr__(self):
-        return f"AgentExecution(id={self.id}, name={self.name},status='{self.status}', " \
-               f"last_execution_time='{self.last_execution_time}', current_step_id={self.current_step_id}, " \
-               f"agent_id={self.agent_id}, num_of_calls={self.num_of_calls})"
->>>>>>> 15f886cf
+        return (
+            f"AgentExecution(id={self.id}, name={self.name}, status='{self.status}', "
+            f"last_execution_time='{self.last_execution_time}', current_step_id={self.current_step_id}, "
+            f"agent_id={self.agent_id}, num_of_calls={self.num_of_calls})"
+        )
 
     def to_dict(self):
         return {
             'id': self.id,
             'status': self.status,
+            'name': self.name,
             'agent_id': self.agent_id,
-<<<<<<< HEAD
-            'calls': self.num_of_calls,
-=======
+            'last_execution_time': self.last_execution_time.isoformat(),
+            'num_of_calls': self.num_of_calls,
+            'num_of_tokens': self.num_of_tokens,
             'current_step_id': self.current_step_id,
-            'num_of_calls': self.num_of_calls,
->>>>>>> 15f886cf
-            'last_execution_time': self.last_execution_time.isoformat()
         }
 
     def to_json(self):
@@ -54,9 +46,11 @@
         last_execution_time = datetime.fromisoformat(data['last_execution_time'])
         return cls(
             id=data['id'],
+            status=data['status'],
             name=data['name'],
-            status=data['status'],
             agent_id=data['agent_id'],
-            calls=data['calls'],
-            last_execution_time=last_execution_time
+            last_execution_time=last_execution_time,
+            num_of_calls=data['num_of_calls'],
+            num_of_tokens=data['num_of_tokens'],
+            current_step_id=data['current_step_id'],
         )