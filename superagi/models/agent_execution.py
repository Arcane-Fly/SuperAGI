--- conflicted
+++ resolved
@@ -20,17 +20,11 @@
     current_step_id = Column(Integer)
 
     def __repr__(self):
-<<<<<<< HEAD
-        return f"AgentExecution(id={self.id}, name={self.name},status='{self.status}', " \
-               f"last_execution_time='{self.last_execution_time}', agent_id={self.agent_id}, " \
-               f"cluster_execution_id={self.cluster_execution_id})"
-=======
         return (
             f"AgentExecution(id={self.id}, name={self.name}, status='{self.status}', "
             f"last_execution_time='{self.last_execution_time}', current_step_id={self.current_step_id}, "
             f"agent_id={self.agent_id}, num_of_calls={self.num_of_calls})"
         )
->>>>>>> ff4067a4
 
     def to_dict(self):
         return {
@@ -38,15 +32,11 @@
             'status': self.status,
             'name': self.name,
             'agent_id': self.agent_id,
-<<<<<<< HEAD
-            'cluster_execution_id': self.cluster_execution_id,
-            'last_execution_time': self.last_execution_time.isoformat()
-=======
             'last_execution_time': self.last_execution_time.isoformat(),
             'num_of_calls': self.num_of_calls,
             'num_of_tokens': self.num_of_tokens,
             'current_step_id': self.current_step_id,
->>>>>>> ff4067a4
+            'cluster_execution_id': self.cluster_execution_id,
         }
 
     def to_json(self):
@@ -61,13 +51,9 @@
             status=data['status'],
             name=data['name'],
             agent_id=data['agent_id'],
-<<<<<<< HEAD
-            cluster_execution_id=data['cluster_execution_id'],
-            last_execution_time=last_execution_time
-=======
             last_execution_time=last_execution_time,
             num_of_calls=data['num_of_calls'],
             num_of_tokens=data['num_of_tokens'],
             current_step_id=data['current_step_id'],
->>>>>>> ff4067a4
+            cluster_execution_id=data['cluster_execution_id'],
         )