import json
import re
from superagi.lib.logger import logger

import json5


class JsonCleaner:

    @classmethod
    def clean_boolean(cls, input_str: str = ""):
        """
        Clean the boolean values in the given string.

        Args:
            input_str (str): The string from which the json section is to be extracted.

        Returns:
            str: The extracted json section.
        """
        input_str = re.sub(r':\s*false', ': False', input_str)
        input_str = re.sub(r':\s*true', ': True', input_str)
        return input_str


    @classmethod
    def extract_json_section(cls, input_str: str = ""):
        """
        Extract the json section from the given string.

        Args:
            input_str (str): The string from which the json section is to be extracted.

        Returns:
            str: The extracted json section.
        """
        try:
            first_brace_index = input_str.index("{")
            final_json = input_str[first_brace_index:]
            last_brace_index = final_json.rindex("}")
            final_json = final_json[: last_brace_index + 1]
            return final_json
        except ValueError:
            pass
        return input_str

    @classmethod
<<<<<<< HEAD
    def extract_square_json_section(cls, input_str: str = ""):
=======
    def extract_json_array_section(cls, input_str: str = ""):
>>>>>>> 3266d8ce
        """
        Extract the json section from the given string.

        Args:
            input_str (str): The string from which the json section is to be extracted.

        Returns:
            str: The extracted json section.
        """
        try:
            first_brace_index = input_str.index("[")
            final_json = input_str[first_brace_index:]
            last_brace_index = final_json.rindex("]")
            final_json = final_json[: last_brace_index + 1]
            return final_json
        except ValueError:
            pass
        return input_str

    @classmethod
    def remove_escape_sequences(cls, string):
        """
        Remove escape sequences from the given string.

        Args:
            string (str): The string from which the escape sequences are to be removed.

        Returns:
            str: The string with escape sequences removed.
        """
        return string.encode('utf-8').decode('unicode_escape').encode('raw_unicode_escape').decode('utf-8')

    @classmethod
    def balance_braces(cls, json_string: str) -> str:
        """
        Balance the braces in the given json string.

        Args:
            json_string (str): The json string to be processed.

        Returns:
            str: The json string with balanced braces.
        """
        open_braces_count = json_string.count('{')
        closed_braces_count = json_string.count('}')

        while closed_braces_count > open_braces_count:
            json_string = json_string.rstrip("}")
            closed_braces_count -= 1

        open_braces_count = json_string.count('{')
        closed_braces_count = json_string.count('}')

        if open_braces_count > closed_braces_count:
            json_string += '}' * (open_braces_count - closed_braces_count)

        return json_string

<|MERGE_RESOLUTION|>--- conflicted
+++ resolved
@@ -45,11 +45,7 @@
         return input_str
 
     @classmethod
-<<<<<<< HEAD
-    def extract_square_json_section(cls, input_str: str = ""):
-=======
     def extract_json_array_section(cls, input_str: str = ""):
->>>>>>> 3266d8ce
         """
         Extract the json section from the given string.
 
