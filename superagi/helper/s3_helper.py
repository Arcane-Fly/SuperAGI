import json

import boto3
from fastapi import HTTPException

from superagi.config.config import get_config
from superagi.lib.logger import logger
<<<<<<< HEAD
from urllib.parse import unquote
=======
import json



>>>>>>> cf869a2e
class S3Helper:
    def __init__(self, bucket_name = get_config("BUCKET_NAME")):
        """
        Initialize the S3Helper class.
        Using the AWS credentials from the configuration file, create a boto3 client.
        """
        self.s3 = S3Helper.__get_s3_client()
        self.bucket_name = bucket_name

    @classmethod
    def __get_s3_client(cls):
        """
        Get an S3 client.

        Returns:
            s3 (S3Helper): The S3Helper object.
        """
        return boto3.client(
            's3',
            aws_access_key_id=get_config("AWS_ACCESS_KEY_ID"),
            aws_secret_access_key=get_config("AWS_SECRET_ACCESS_KEY"),
        )

    def upload_file(self, file, path):
        """
        Upload a file to S3.

        Args:
            file (FileStorage): The file to upload.
            path (str): The path to upload the file to.

        Raises:
            HTTPException: If the AWS credentials are not found.

        Returns:
            None
        """
        try:
            self.s3.upload_fileobj(file, self.bucket_name, path)
            logger.info("File uploaded to S3 successfully!")
        except Exception:
            raise HTTPException(status_code=500, detail="AWS credentials not found. Check your configuration.")

    def check_file_exists_in_s3(self, file_path):
        response = self.s3.list_objects_v2(Bucket=get_config("BUCKET_NAME"), Prefix="resources" + file_path)
        return 'Contents' in response

    def read_from_s3(self, file_path):
        file_path = "resources" + file_path
        logger.info(f"Reading file from s3: {file_path}")
        response = self.s3.get_object(Bucket=get_config("BUCKET_NAME"), Key=file_path)
        if response['ResponseMetadata']['HTTPStatusCode'] == 200:
            return response['Body'].read().decode('utf-8')
        raise Exception(f"Error read_from_s3: {response}")

    def read_binary_from_s3(self, file_path):
        file_path = "resources" + file_path
        logger.info(f"Reading file from s3: {file_path}")
        response = self.s3.get_object(Bucket=get_config("BUCKET_NAME"), Key=file_path)
        if response['ResponseMetadata']['HTTPStatusCode'] == 200:
            return response['Body'].read()
        raise Exception(f"Error read_from_s3: {response}")

    def get_json_file(self, path):
        """
        Get a JSON file from S3.
        Args:
            path (str): The path to the JSON file.
        Raises:
            HTTPException: If the AWS credentials are not found.
        Returns:
            dict: The JSON file.
        """
        try:
            obj = self.s3.get_object(Bucket=self.bucket_name, Key=path)
            s3_response =  obj['Body'].read().decode('utf-8')
            return json.loads(s3_response)
        except:
            raise HTTPException(status_code=500, detail="AWS credentials not found. Check your configuration.")

    def delete_file(self, path):
        """
        Delete a file from S3.

        Args:
            path (str): The path to the file to delete.

        Raises:
            HTTPException: If the AWS credentials are not found.

        Returns:
            None
        """
        try:
            path = "resources" + path
            self.s3.delete_object(Bucket=self.bucket_name, Key=path)
            logger.info("File deleted from S3 successfully!")
        except:
            raise HTTPException(status_code=500, detail="AWS credentials not found. Check your configuration.")
        
    def upload_file_content(self, content, file_path):
        try:
            self.s3.put_object(Bucket=self.bucket_name, Key=file_path, Body=content)
        except:
            raise HTTPException(status_code=500, detail="AWS credentials not found. Check your configuration.")
        
    def get_download_url_of_resources(self,db_resources_arr):
        s3 = boto3.client(
            's3',
            aws_access_key_id=get_config("AWS_ACCESS_KEY_ID"),
            aws_secret_access_key=get_config("AWS_SECRET_ACCESS_KEY"),
        )
        response_obj={}
        for db_resource in db_resources_arr:
            response = self.s3.get_object(Bucket=get_config("BUCKET_NAME"), Key=db_resource.path)
            content = response["Body"].read()
            bucket_name = get_config("INSTAGRAM_TOOL_BUCKET_NAME")
            file_name=db_resource.path.split('/')[-1]
            file_name=''.join(char for char in file_name if char != "`")
            object_key=f"public_resources/run_id{db_resource.agent_execution_id}/{file_name}"
            s3.put_object(Bucket=bucket_name, Key=object_key, Body=content)
            file_url = f"https://{bucket_name}.s3.amazonaws.com/{object_key}"
            resource_execution_id=db_resource.agent_execution_id
            if resource_execution_id in response_obj:
                response_obj[resource_execution_id].append(file_url)
            else:
                response_obj[resource_execution_id]=[file_url]
        return response_obj<|MERGE_RESOLUTION|>--- conflicted
+++ resolved
@@ -5,14 +5,9 @@
 
 from superagi.config.config import get_config
 from superagi.lib.logger import logger
-<<<<<<< HEAD
 from urllib.parse import unquote
-=======
 import json
 
-
-
->>>>>>> cf869a2e
 class S3Helper:
     def __init__(self, bucket_name = get_config("BUCKET_NAME")):
         """
