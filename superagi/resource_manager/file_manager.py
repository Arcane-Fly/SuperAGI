--- conflicted
+++ resolved
@@ -38,23 +38,12 @@
                                                                                                self.agent_id),
                                                                  agent_execution=AgentExecution
                                                                  .get_agent_execution_from_id(self.session,
-<<<<<<< HEAD
-                                                                                              self.agent_execution_id))
-            if resource is not None:
-                self.session.add(resource)
-                self.session.commit()
-                self.session.flush()
-                if resource.storage_type == StorageType.S3.value:
-                    s3_helper = S3Helper()
-                    s3_helper.upload_file(img, path=resource.path)
-=======
                                                                                               self.agent_execution_id),
                                                                  session=self.session)
             if resource.storage_type == StorageType.S3.value:
                 s3_helper = S3Helper()
                 s3_helper.upload_file(img, path=resource.path)
 
->>>>>>> c6979370
     def write_file(self, file_name: str, content):
         if self.agent_id is not None:
             final_path = ResourceHelper.get_agent_write_resource_path(file_name,
