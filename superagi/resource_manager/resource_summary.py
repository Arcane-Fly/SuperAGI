from datetime import datetime

from superagi.lib.logger import logger
from superagi.models.agent import Agent
from superagi.models.agent_config import AgentConfiguration
from superagi.models.configuration import Configuration
from superagi.models.resource import Resource
from superagi.resource_manager.llama_document_summary import LlamaDocumentSummary
from superagi.resource_manager.resource_manager import ResourceManager
from superagi.types.model_source_types import ModelSourceType


class ResourceSummarizer:
    """Class to summarize a resource."""

    def __init__(self, session, agent_id: int):
        self.session = session
        self.agent_id = agent_id
        self.organisation_id = self.__get_organisation_id()

    def __get_organisation_id(self):
        agent = self.session.query(Agent).filter(Agent.id == self.agent_id).first()
        organisation = agent.get_agent_organisation(self.session)
        return organisation.id

    def __get_model_api_key(self):
        return Configuration.fetch_configuration(self.session, self.organisation_id, "model_api_key")

    def __get_model_source(self):
        return Configuration.fetch_configuration(self.session, self.organisation_id, "model_source")

    def add_to_vector_store_and_create_summary(self, resource_id: int, documents: list):
        """
        Add a file to the vector store and generate a summary for it.

        Args:
            agent_id (str): ID of the agent.
            resource_id (int): ID of the resource.
            openai_api_key (str): OpenAI API key.
            documents (list): List of documents.
        """
<<<<<<< HEAD
        model_api_key = self.__get_model_api_key()
=======
        agent = self.session.query(Agent).filter(Agent.id == agent_id).first()
        organization = agent.get_agent_organisation(self.session)
        model_api_key = Configuration.fetch_configuration(self.session, organization.id, "model_api_key")
        model_source = Configuration.fetch_configuration(self.session, organization.id, "model_source") or "OpenAi"
>>>>>>> 98ee15a2
        try:
            ResourceManager(str(self.agent_id)).save_document_to_vector_store(documents, str(resource_id), model_api_key,
                                                                         self.__get_model_source())
        except Exception as e:
            logger.error("add_to_vector_store_and_create_summary: Unable to save document to vector store.", e)
        summary = None
        try:
            summary = LlamaDocumentSummary(model_api_key=model_api_key).generate_summary_of_document(documents)
        except Exception as e:
            logger.error("add_to_vector_store_and_create_summary - Unable to generate summary of document.", e)
        resource = self.session.query(Resource).filter(Resource.id == resource_id).first()
        resource.summary = summary
        self.session.commit()

    def generate_agent_summary(self, generate_all: bool = False) -> str:
        """Generate a summary of all resources for an agent."""
        agent_config_resource_summary = self.session.query(AgentConfiguration). \
            filter(AgentConfiguration.agent_id == self.agent_id,
                   AgentConfiguration.key == "resource_summary").first()
        resources = self.session.query(Resource).filter(Resource.agent_id == self.agent_id,
                                                        Resource.channel == 'INPUT').all()
        if not resources:
            return

        model_api_key = self.__get_model_api_key()
        model_source = self.__get_model_source()
        summary_texts = [resource.summary for resource in resources if resource.summary is not None]

        # generate_all is added because we want to generate summary for all resources when agent is created
        # this is set to false when adding individual resources
        if len(summary_texts) < len(resources) and generate_all:
            file_paths = [resource.path for resource in resources if resource.summary is None]
            for file_path in file_paths:
                if resources[0].storage_type == 'S3':
                    documents = ResourceManager(str(self.agent_id)).create_llama_document_s3(file_path)
                else:
<<<<<<< HEAD
                    documents = ResourceManager(str(self.agent_id)).create_llama_document(file_path)
                summary_texts.append(LlamaDocumentSummary(model_api_key=model_api_key,
                                                          model_source=model_source).generate_summary_of_document(
                    documents))
=======
                    documents = ResourceManager(str(agent_id)).create_llama_document(file_path)
                if documents is not None and len(documents) > 0:
                    summary_texts.append(LlamaDocumentSummary(model_api_key=model_api_key, model_source=model_source).generate_summary_of_document(documents))
>>>>>>> 98ee15a2

        agent_last_resource = self.session.query(AgentConfiguration). \
            filter(AgentConfiguration.agent_id == self.agent_id,
                   AgentConfiguration.key == "last_resource_time").first()
        if agent_last_resource is not None and \
                datetime.strptime(agent_last_resource.value, '%Y-%m-%d %H:%M:%S.%f') == resources[-1].updated_at \
                and not generate_all:
            return

        resource_summary = summary_texts[0] if summary_texts else None
        if len(summary_texts) > 1:
            resource_summary = LlamaDocumentSummary(model_api_key=model_api_key).generate_summary_of_texts(
                summary_texts)

        if agent_config_resource_summary is not None:
            agent_config_resource_summary.value = resource_summary
        else:
            agent_config_resource_summary = AgentConfiguration(agent_id=self.agent_id, key="resource_summary",
                                                               value=resource_summary)
            self.session.add(agent_config_resource_summary)
        if agent_last_resource is not None:
            agent_last_resource.value = str(resources[-1].updated_at)
        else:
            agent_last_resource = AgentConfiguration(agent_id=self.agent_id, key="last_resource_time",
                                                     value=str(resources[-1].updated_at))
            self.session.add(agent_last_resource)
        self.session.commit()

    def fetch_or_create_agent_resource_summary(self, default_summary: str):
        if ModelSourceType.GooglePalm.value in self.__get_model_source():
            return
        self.generate_agent_summary(generate_all=True)
        agent_config_resource_summary = self.session.query(AgentConfiguration). \
            filter(AgentConfiguration.agent_id == self.agent_id,
                   AgentConfiguration.key == "resource_summary").first()
        resource_summary = agent_config_resource_summary.value if agent_config_resource_summary is not None else default_summary
        return resource_summary<|MERGE_RESOLUTION|>--- conflicted
+++ resolved
@@ -39,14 +39,7 @@
             openai_api_key (str): OpenAI API key.
             documents (list): List of documents.
         """
-<<<<<<< HEAD
         model_api_key = self.__get_model_api_key()
-=======
-        agent = self.session.query(Agent).filter(Agent.id == agent_id).first()
-        organization = agent.get_agent_organisation(self.session)
-        model_api_key = Configuration.fetch_configuration(self.session, organization.id, "model_api_key")
-        model_source = Configuration.fetch_configuration(self.session, organization.id, "model_source") or "OpenAi"
->>>>>>> 98ee15a2
         try:
             ResourceManager(str(self.agent_id)).save_document_to_vector_store(documents, str(resource_id), model_api_key,
                                                                          self.__get_model_source())
@@ -83,16 +76,9 @@
                 if resources[0].storage_type == 'S3':
                     documents = ResourceManager(str(self.agent_id)).create_llama_document_s3(file_path)
                 else:
-<<<<<<< HEAD
                     documents = ResourceManager(str(self.agent_id)).create_llama_document(file_path)
-                summary_texts.append(LlamaDocumentSummary(model_api_key=model_api_key,
-                                                          model_source=model_source).generate_summary_of_document(
-                    documents))
-=======
-                    documents = ResourceManager(str(agent_id)).create_llama_document(file_path)
                 if documents is not None and len(documents) > 0:
                     summary_texts.append(LlamaDocumentSummary(model_api_key=model_api_key, model_source=model_source).generate_summary_of_document(documents))
->>>>>>> 98ee15a2
 
         agent_last_resource = self.session.query(AgentConfiguration). \
             filter(AgentConfiguration.agent_id == self.agent_id,
