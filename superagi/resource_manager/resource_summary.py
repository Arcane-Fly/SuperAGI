--- conflicted
+++ resolved
@@ -46,12 +46,7 @@
         agent_config_resource_summary = self.session.query(AgentConfiguration). \
             filter(AgentConfiguration.agent_id == agent_id,
                    AgentConfiguration.key == "resource_summary").first()
-<<<<<<< HEAD
-        resources = self.session.query(Resource).filter(Resource.agent_id == agent_id, Resource.channel == 'INPUT').all()
-
-=======
         resources = self.session.query(Resource).filter(Resource.agent_id == agent_id,Resource.channel == 'INPUT').all()
->>>>>>> b6991253
         if not resources:
             return
 
@@ -61,6 +56,8 @@
 
         summary_texts = [resource.summary for resource in resources if resource.summary is not None]
 
+        # generate_all is added because we want to generate summary for all resources when agent is created
+        # this is set to false when adding individual resources
         if len(summary_texts) < len(resources) and generate_all:
             file_paths = [resource.path for resource in resources if resource.summary is None]
             for file_path in file_paths:
@@ -72,25 +69,15 @@
 
         agent_last_resource = self.session.query(AgentConfiguration). \
             filter(AgentConfiguration.agent_id == agent_id,
-            AgentConfiguration.key == "last_resource_time").first()
-
+                   AgentConfiguration.key == "last_resource_time").first()
         if agent_last_resource is not None and \
-            datetime.strptime(agent_last_resource.value, '%Y-%m-%d %H:%M:%S.%f') == resources[-1].updated_at \
-            and not generate_all:
+                datetime.strptime(agent_last_resource.value, '%Y-%m-%d %H:%M:%S.%f') == resources[-1].updated_at \
+                and not generate_all:
             return
 
-<<<<<<< HEAD
-        resource_summary = None  # Default to None for when summary_texts is empty
-
-        if summary_texts:
-            resource_summary = summary_texts[0]
-            if len(summary_texts) > 1:
-                resource_summary = LlamaDocumentSummary().generate_summary_of_texts(summary_texts)
-=======
         resource_summary = summary_texts[0] if summary_texts else None
         if len(summary_texts) > 1:
             resource_summary = LlamaDocumentSummary(model_api_key=model_api_key).generate_summary_of_texts(summary_texts)
->>>>>>> b6991253
 
         if agent_config_resource_summary is not None:
             agent_config_resource_summary.value = resource_summary
@@ -98,7 +85,6 @@
             agent_config_resource_summary = AgentConfiguration(agent_id=agent_id, key="resource_summary",
                                                                value=resource_summary)
             self.session.add(agent_config_resource_summary)
-
         if agent_last_resource is not None:
             agent_last_resource.value = str(resources[-1].updated_at)
         else:
