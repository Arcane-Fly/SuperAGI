import logging
import os
from typing import Type

import openai
from langchain.chat_models import ChatOpenAI
from llama_index import VectorStoreIndex, LLMPredictor, ServiceContext
from llama_index.vector_stores.types import ExactMatchFilter, MetadataFilters
from pydantic import BaseModel, Field

from superagi.config.config import get_config
from superagi.resource_manager.llama_vector_store_factory import LlamaVectorStoreFactory
from superagi.resource_manager.resource_manager import ResourceManager
from superagi.tools.base_tool import BaseTool
from superagi.types.vector_store_types import VectorStoreType
from superagi.vector_store.chromadb import ChromaDB
from superagi.vector_store.embedding.openai import OpenAiEmbedding
from typing import Optional
from superagi.llms.base_llm import BaseLlm


class QueryResource(BaseModel):
    """Input for QueryResource tool."""
    query: str = Field(..., description="Description of the information to be queried")


class QueryResourceTool(BaseTool):
    """
    Read File tool

    Attributes:
        name : The name.
        description : The description.
        args_schema : The args schema.
    """
    name: str = "Query Resource"
    args_schema: Type[BaseModel] = QueryResource
    description: str = "A tool for performing queries on the resources that are uploaded which might give context for " \
                       "the given tasks. Use this tool before using other tools. The resource contains information " \
                       "about: {summary}"
    agent_id: int = None
    llm: Optional[BaseLlm] = None

    def _execute(self, query: str):
<<<<<<< HEAD
        openai.api_key = getattr(self.llm, 'api_key')
        os.environ["OPENAI_API_KEY"] = getattr(self.llm, 'api_key')
=======
        openai.api_key = get_config("OPENAI_API_KEY")
        os.environ["OPENAI_API_KEY"] = get_config("OPENAI_API_KEY")

>>>>>>> aa6f6aa1
        llm_predictor_chatgpt = LLMPredictor(llm=ChatOpenAI(temperature=0, model_name=self.llm.get_model(),
                                                            openai_api_key=get_config("OPENAI_API_KEY")))
        service_context = ServiceContext.from_defaults(llm_predictor=llm_predictor_chatgpt)
        vector_store_name = VectorStoreType.get_vector_store_type(
            self.get_tool_config(key="RESOURCE_VECTOR_STORE") or "Redis")
        vector_store_index_name = self.get_tool_config(key="RESOURCE_VECTOR_STORE_INDEX_NAME") or "super-agent-index"
        logging.info(f"vector_store_name {vector_store_name}")
        logging.info(f"vector_store_index_name {vector_store_index_name}")
        vector_store = LlamaVectorStoreFactory(vector_store_name, vector_store_index_name).get_vector_store()
        logging.info(f"vector_store {vector_store}")
        as_query_engine_args = dict(
            filters=MetadataFilters(
                filters=[
                    ExactMatchFilter(
                        key="agent_id",
                        value=str(self.agent_id)
                    )
                ]
            )
        )
        if vector_store_name == VectorStoreType.CHROMA:
            as_query_engine_args["chroma_collection"] = ChromaDB.create_collection(
                collection_name=vector_store_index_name)
        index = VectorStoreIndex.from_vector_store(vector_store=vector_store, service_context=service_context)
        query_engine = index.as_query_engine(
            **as_query_engine_args
        )
        try:
            response = query_engine.query(query)
        except ValueError as e:
            logging.error(f"ValueError {e}")
            response = "Document not found"
        return response<|MERGE_RESOLUTION|>--- conflicted
+++ resolved
@@ -42,14 +42,8 @@
     llm: Optional[BaseLlm] = None
 
     def _execute(self, query: str):
-<<<<<<< HEAD
         openai.api_key = getattr(self.llm, 'api_key')
         os.environ["OPENAI_API_KEY"] = getattr(self.llm, 'api_key')
-=======
-        openai.api_key = get_config("OPENAI_API_KEY")
-        os.environ["OPENAI_API_KEY"] = get_config("OPENAI_API_KEY")
-
->>>>>>> aa6f6aa1
         llm_predictor_chatgpt = LLMPredictor(llm=ChatOpenAI(temperature=0, model_name=self.llm.get_model(),
                                                             openai_api_key=get_config("OPENAI_API_KEY")))
         service_context = ServiceContext.from_defaults(llm_predictor=llm_predictor_chatgpt)
