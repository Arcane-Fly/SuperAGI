--- conflicted
+++ resolved
@@ -5,7 +5,7 @@
 import requests
 from PIL import Image
 from pydantic import BaseModel, Field
-from superagi.config.config import get_config
+
 from superagi.resource_manager.manager import ResourceManager
 from superagi.tools.base_tool import BaseTool
 
@@ -40,14 +40,9 @@
     class Config:
         arbitrary_types_allowed = True
 
-<<<<<<< HEAD
-        api_key = self.get_tool_config("STABILITY_API_KEY")
-        engine_id = self.get_tool_config("ENGINE_ID")
-=======
     def _execute(self, prompt: str, image_names: list, width: int = 512, height: int = 512, num: int = 2,
                  steps: int = 50):
-        api_key = get_config("STABILITY_API_KEY")
->>>>>>> b55eb1e5
+        api_key = self.get_tool_config("STABILITY_API_KEY")
 
         if api_key is None:
             return "Error: Missing Stability API key."
@@ -74,19 +69,10 @@
 
             self.resource_manager.write_binary_file(image_names[i], img_byte_arr.getvalue())
 
-<<<<<<< HEAD
-                logger.info(f"Image {image} saved successfully")
-            except Exception as err:
-                session.close()
-                logger.info(f"Error in _execute: {err}")
-                return f"Error: {err}"
-        session.close()
-=======
->>>>>>> b55eb1e5
         return "Images downloaded and saved successfully"
 
     def call_stable_diffusion(self, api_key, width, height, num, prompt, steps):
-        engine_id = get_config("ENGINE_ID")
+        engine_id = self.get_tool_config("ENGINE_ID")
         if "768" in engine_id:
             if height < 768:
                 height = 768
