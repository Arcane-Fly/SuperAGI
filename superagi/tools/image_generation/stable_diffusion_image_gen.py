--- conflicted
+++ resolved
@@ -36,12 +36,8 @@
         Session = sessionmaker(bind=engine)
         session = Session()
 
-<<<<<<< HEAD
         api_key = self.tool_kit_config.default_tool_config_func("STABILITY_API_KEY")
         engine_id = self.tool_kit_config.default_tool_config_func("ENGINE_ID")
-=======
-        api_key = get_config("STABILITY_API_KEY")
->>>>>>> 8357e123
 
         if api_key is None:
             return "Error: Missing Stability API key."
