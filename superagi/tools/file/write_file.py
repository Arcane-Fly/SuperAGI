<<<<<<< HEAD
import os
from typing import Type

from pydantic import BaseModel, Field
from sqlalchemy.orm import sessionmaker

from superagi.helper.resource_helper import ResourceHelper
# from superagi.helper.s3_helper import upload_to_s3
from superagi.helper.s3_helper import S3Helper
from superagi.lib.logger import logger
from superagi.models.db import connect_db
from superagi.tools.base_tool import BaseTool
=======
from typing import Type, Optional

from pydantic import BaseModel, Field

from superagi.resource_manager.manager import ResourceManager
from superagi.tools.base_tool import BaseTool


# from superagi.helper.s3_helper import upload_to_s3
>>>>>>> b55eb1e5


class WriteFileInput(BaseModel):
    """Input for CopyFileTool."""
    file_name: str = Field(..., description="Name of the file to write. Only include the file name. Don't include path.")
    content: str = Field(..., description="File content to write")


class WriteFileTool(BaseTool):
    """
    Write File tool

    Attributes:
        name : The name.
        description : The description.
        args_schema : The args schema.
    """
    name: str = "Write File"
    args_schema: Type[BaseModel] = WriteFileInput
    description: str = "Writes text to a file"
    agent_id: int = None
    resource_manager: Optional[ResourceManager] = None

    class Config:
        arbitrary_types_allowed = True

    def _execute(self, file_name: str, content: str):
        """
        Execute the write file tool.

        Args:
            file_name : The name of the file to write.
            content : The text to write to the file.

        Returns:
            file written to successfully. or error message.
        """
<<<<<<< HEAD
        engine = connect_db()
        Session = sessionmaker(bind=engine)
        session = Session()

        final_path = file_name
        root_dir = self.get_tool_config(key="RESOURCES_OUTPUT_ROOT_DIR")
        if root_dir is not None:
            root_dir = root_dir if root_dir.startswith("/") else os.getcwd() + "/" + root_dir
            root_dir = root_dir if root_dir.endswith("/") else root_dir + "/"
            final_path = root_dir + file_name
        else:
            final_path = os.getcwd() + "/" + file_name

        try:
            with open(final_path, 'w', encoding="utf-8") as file:
                file.write(content)
                file.close()
            with open(final_path, 'rb') as file:
                resource = ResourceHelper.make_written_file_resource(file_name=file_name,
                                                                     agent_id=self.agent_id, file=file,
                                                                     channel="OUTPUT")
                if resource is not None:
                    session.add(resource)
                    session.commit()
                    session.flush()
                    if resource.storage_type == "S3":
                        s3_helper = S3Helper()
                        s3_helper.upload_file(file, path=resource.path)
                        logger.info("Resource Uploaded to S3!")
                session.close()
            return f"File written to successfully - {file_name}"
        except Exception as err:
            return f"Error: {err}"
=======
        return self.resource_manager.write_file(file_name, content)
>>>>>>> b55eb1e5
<|MERGE_RESOLUTION|>--- conflicted
+++ resolved
@@ -1,27 +1,13 @@
-<<<<<<< HEAD
-import os
-from typing import Type
-
-from pydantic import BaseModel, Field
-from sqlalchemy.orm import sessionmaker
-
-from superagi.helper.resource_helper import ResourceHelper
-# from superagi.helper.s3_helper import upload_to_s3
-from superagi.helper.s3_helper import S3Helper
-from superagi.lib.logger import logger
-from superagi.models.db import connect_db
-from superagi.tools.base_tool import BaseTool
-=======
 from typing import Type, Optional
 
 from pydantic import BaseModel, Field
 
+# from superagi.helper.s3_helper import upload_to_s3
 from superagi.resource_manager.manager import ResourceManager
 from superagi.tools.base_tool import BaseTool
 
 
 # from superagi.helper.s3_helper import upload_to_s3
->>>>>>> b55eb1e5
 
 
 class WriteFileInput(BaseModel):
@@ -59,40 +45,4 @@
         Returns:
             file written to successfully. or error message.
         """
-<<<<<<< HEAD
-        engine = connect_db()
-        Session = sessionmaker(bind=engine)
-        session = Session()
-
-        final_path = file_name
-        root_dir = self.get_tool_config(key="RESOURCES_OUTPUT_ROOT_DIR")
-        if root_dir is not None:
-            root_dir = root_dir if root_dir.startswith("/") else os.getcwd() + "/" + root_dir
-            root_dir = root_dir if root_dir.endswith("/") else root_dir + "/"
-            final_path = root_dir + file_name
-        else:
-            final_path = os.getcwd() + "/" + file_name
-
-        try:
-            with open(final_path, 'w', encoding="utf-8") as file:
-                file.write(content)
-                file.close()
-            with open(final_path, 'rb') as file:
-                resource = ResourceHelper.make_written_file_resource(file_name=file_name,
-                                                                     agent_id=self.agent_id, file=file,
-                                                                     channel="OUTPUT")
-                if resource is not None:
-                    session.add(resource)
-                    session.commit()
-                    session.flush()
-                    if resource.storage_type == "S3":
-                        s3_helper = S3Helper()
-                        s3_helper.upload_file(file, path=resource.path)
-                        logger.info("Resource Uploaded to S3!")
-                session.close()
-            return f"File written to successfully - {file_name}"
-        except Exception as err:
-            return f"Error: {err}"
-=======
-        return self.resource_manager.write_file(file_name, content)
->>>>>>> b55eb1e5
+        return self.resource_manager.write_file(file_name, content)