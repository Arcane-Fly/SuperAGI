import os
from typing import Type

from pydantic import BaseModel, Field

from superagi.helper.resource_helper import ResourceHelper
from superagi.tools.base_tool import BaseTool


class DeleteFileInput(BaseModel):
    """Input for CopyFileTool."""
    file_name: str = Field(..., description="Name of the file to delete")

class DeleteFileTool(BaseTool):
    """
    Delete File tool

    Attributes:
        name : The name.
        description : The description.
        args_schema : The args schema.
    """
    name: str = "Delete File"
    args_schema: Type[BaseModel] = DeleteFileInput
    description: str = "Delete a file"

    def _execute(self, file_name: str, content: str):
        """
        Execute the delete file tool.

        Args:
            file_name : The name of the file to delete.
            content : The text to append to the file.

        Returns:
            file deleted successfully. or error message.
        """
<<<<<<< HEAD
        final_path = file_name
        root_dir = self.get_tool_config('RESOURCES_INPUT_ROOT_DIR')
        if root_dir is not None:
            root_dir = root_dir if root_dir.endswith("/") else root_dir + "/"
            final_path = root_dir + file_name
        else:
            final_path = os.getcwd() + "/" + file_name
=======
        final_path = ResourceHelper.get_resource_path(file_name)
>>>>>>> b55eb1e5
        try:
            os.remove(final_path)
            return "File deleted successfully."
        except Exception as err:
            return f"Error: {err}"<|MERGE_RESOLUTION|>--- conflicted
+++ resolved
@@ -35,17 +35,7 @@
         Returns:
             file deleted successfully. or error message.
         """
-<<<<<<< HEAD
-        final_path = file_name
-        root_dir = self.get_tool_config('RESOURCES_INPUT_ROOT_DIR')
-        if root_dir is not None:
-            root_dir = root_dir if root_dir.endswith("/") else root_dir + "/"
-            final_path = root_dir + file_name
-        else:
-            final_path = os.getcwd() + "/" + file_name
-=======
         final_path = ResourceHelper.get_resource_path(file_name)
->>>>>>> b55eb1e5
         try:
             os.remove(final_path)
             return "File deleted successfully."
