--- conflicted
+++ resolved
@@ -2,12 +2,8 @@
 from typing import Type
 
 from pydantic import BaseModel, Field
-<<<<<<< HEAD
-=======
-from superagi.config.config import get_config
+
 from superagi.helper.resource_helper import ResourceHelper
->>>>>>> b55eb1e5
-
 from superagi.tools.base_tool import BaseTool
 
 
@@ -41,17 +37,7 @@
         Returns:
             file written to successfully. or error message.
         """
-<<<<<<< HEAD
-        final_path = file_name
-        root_dir = self.get_tool_config('RESOURCES_OUTPUT_ROOT_DIR')
-        if root_dir is not None:
-            root_dir = root_dir if root_dir.endswith("/") else root_dir + "/"
-            final_path = root_dir + file_name
-        else:
-            final_path = os.getcwd() + "/" + file_name
-=======
         final_path = ResourceHelper.get_resource_path(file_name)
->>>>>>> b55eb1e5
         try:
             directory = os.path.dirname(final_path)
             os.makedirs(directory, exist_ok=True)
