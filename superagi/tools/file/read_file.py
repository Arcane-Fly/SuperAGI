--- conflicted
+++ resolved
@@ -45,12 +45,6 @@
             The file content and the file name
         """
         final_path = ResourceHelper.get_agent_read_resource_path(file_name, agent=Agent.get_agent_from_id(
-<<<<<<< HEAD
-            session=self.toolkit_config.session, agent_id=self.agent_id),
-                                                                 agent_execution=AgentExecution.get_agent_execution_from_id(
-                                                                     session=self.toolkit_config.session,
-                                                                     agent_execution_id=self.agent_execution_id))
-=======
             session=self.toolkit_config.session, agent_id=self.agent_id), agent_execution=AgentExecution
                                                                  .get_agent_execution_from_id(session=self
                                                                                               .toolkit_config.session,
@@ -59,7 +53,6 @@
         if StorageType.get_storage_type(get_config("STORAGE_TYPE", StorageType.FILE.value)) == StorageType.S3:
             return S3Helper().read_from_s3(final_path)
 
->>>>>>> cdf34958
         if final_path is None or not os.path.exists(final_path):
             raise FileNotFoundError(f"File '{file_name}' not found.")
         directory = os.path.dirname(final_path)
