from sqlalchemy.orm import Session

from superagi.models.agent_execution_feed import AgentExecutionFeed
from superagi.vector_store.base import VectorStore

class ToolResponseQueryManager:
    def __init__(self, session: Session, agent_execution_id: int,memory:VectorStore):
        self.session = session
        self.agent_execution_id = agent_execution_id
        self.memory=memory

    def get_last_response(self, tool_name: str = None):
        return AgentExecutionFeed.get_last_tool_response(self.session, self.agent_execution_id, tool_name)
    
    def get_relevant_response(self, query: str,metadata:dict, top_k: int = 5):
<<<<<<< HEAD
=======
        if self.memory is None:
            return ""
>>>>>>> 7ebe7659
        documents = self.memory.get_matching_text(query, metadata=metadata)
        relevant_responses = ""
        for document in documents["documents"]:
            relevant_responses += document.text_content
        return relevant_responses<|MERGE_RESOLUTION|>--- conflicted
+++ resolved
@@ -11,13 +11,10 @@
 
     def get_last_response(self, tool_name: str = None):
         return AgentExecutionFeed.get_last_tool_response(self.session, self.agent_execution_id, tool_name)
-    
+
     def get_relevant_response(self, query: str,metadata:dict, top_k: int = 5):
-<<<<<<< HEAD
-=======
         if self.memory is None:
             return ""
->>>>>>> 7ebe7659
         documents = self.memory.get_matching_text(query, metadata=metadata)
         relevant_responses = ""
         for document in documents["documents"]:
