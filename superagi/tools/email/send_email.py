import imaplib
import smtplib
import time
from email.message import EmailMessage
from typing import Type

from pydantic import BaseModel, Field
from superagi.helper.imap_email import ImapEmail
from superagi.tools.base_tool import BaseTool


class SendEmailInput(BaseModel):
    to: str = Field(..., description="Email Address of the Receiver, default email address is 'example@example.com'")
    subject: str = Field(..., description="Subject of the Email to be sent")
    body: str = Field(..., description="Email Body to be sent")


class SendEmailTool(BaseTool):
    """
    Send an Email tool

    Attributes:
        name : The name.
        description : The description.
        args_schema : The args schema.
    """
    name: str = "Send Email"
    args_schema: Type[BaseModel] = SendEmailInput
    description: str = "Send an Email"

    def _execute(self, to: str, subject: str, body: str) -> str:
        """
        Execute the send email tool.

        Args:
            to : The email address of the receiver.
            subject : The subject of the email.
            body : The body of the email.

        Returns:
            
        """
        email_sender = self.get_tool_config('EMAIL_ADDRESS')
        email_password = self.get_tool_config('EMAIL_PASSWORD')
        if email_sender == "" or email_sender.isspace():
            return "Error: Email Not Sent. Enter a valid Email Address."
        if email_password == "" or email_password.isspace():
            return "Error: Email Not Sent. Enter a valid Email Password."
        message = EmailMessage()
        message["Subject"] = subject
        message["From"] = email_sender
        message["To"] = to
        signature = self.get_tool_config('EMAIL_SIGNATURE')
        if signature:
            body += f"\n{signature}"
        message.set_content(body)
<<<<<<< HEAD
        send_to_draft = self.get_tool_config('EMAIL_DRAFT_MODE')
        if send_to_draft.upper() == "TRUE":
            send_to_draft = True
        else:
            send_to_draft = False
=======
        draft_folder = get_config('EMAIL_DRAFT_MODE_WITH_FOLDER')
        send_to_draft = draft_folder is not None and draft_folder != "YOUR_DRAFTS_FOLDER"
>>>>>>> b55eb1e5
        if message["To"] == "example@example.com" or send_to_draft:
            draft_folder = self.get_tool_config('EMAIL_DRAFT_FOLDER')
            imap_server= self.get_tool_config('EMAIL_IMAP_SERVER')
            conn = ImapEmail().imap_open(draft_folder, email_sender, email_password, imap_server)
            conn.append(
                draft_folder,
                "",
                imaplib.Time2Internaldate(time.time()),
                str(message).encode("UTF-8")
            )
            return f"Email went to {draft_folder}"
        else:
            smtp_host = self.get_tool_config('EMAIL_SMTP_HOST')
            smtp_port = self.get_tool_config('EMAIL_SMTP_PORT')
            with smtplib.SMTP(smtp_host, smtp_port) as smtp:
                smtp.ehlo()
                smtp.starttls()
                smtp.login(email_sender, email_password)
                smtp.send_message(message)
                smtp.quit()
            return f"Email was sent to {to}"<|MERGE_RESOLUTION|>--- conflicted
+++ resolved
@@ -54,19 +54,16 @@
         if signature:
             body += f"\n{signature}"
         message.set_content(body)
-<<<<<<< HEAD
+
         send_to_draft = self.get_tool_config('EMAIL_DRAFT_MODE')
         if send_to_draft.upper() == "TRUE":
             send_to_draft = True
         else:
             send_to_draft = False
-=======
-        draft_folder = get_config('EMAIL_DRAFT_MODE_WITH_FOLDER')
-        send_to_draft = draft_folder is not None and draft_folder != "YOUR_DRAFTS_FOLDER"
->>>>>>> b55eb1e5
+
         if message["To"] == "example@example.com" or send_to_draft:
             draft_folder = self.get_tool_config('EMAIL_DRAFT_FOLDER')
-            imap_server= self.get_tool_config('EMAIL_IMAP_SERVER')
+            imap_server = self.get_tool_config('EMAIL_IMAP_SERVER')
             conn = ImapEmail().imap_open(draft_folder, email_sender, email_password, imap_server)
             conn.append(
                 draft_folder,
