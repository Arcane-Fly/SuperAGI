--- conflicted
+++ resolved
@@ -65,13 +65,6 @@
                                                                      session=self.toolkit_config.session,
                                                                      agent_execution_id=self.agent_execution_id)
                                                                  )
-<<<<<<< HEAD
-
-        if final_path is None or not os.path.exists(final_path):
-            raise FileNotFoundError(f"File '{filename}' not found.")
-        attachment = os.path.basename(final_path)
-        return self.send_email_with_attachment(to, subject, body, final_path, attachment)
-=======
         ctype, encoding = mimetypes.guess_type(final_path)
         if ctype is None or encoding is not None:
             ctype = "application/octet-stream"
@@ -87,7 +80,6 @@
         attachment.add_header('Content-Disposition', 'attachment', filename=final_path.split('/')[-1])
 
         return self.send_email_with_attachment(to, subject, body, attachment)
->>>>>>> b69fbdbc
 
     def send_email_with_attachment(self, to, subject, body, attachment) -> str:
         """
